package lnwallet

import (
	"bytes"
	"container/list"
	"crypto/sha256"
	"fmt"

	"reflect"
	"runtime"
	"testing"

	"github.com/breez/lightninglib/chainntnfs"
	"github.com/breez/lightninglib/lnwire"
	"github.com/btcsuite/btcd/blockchain"
	"github.com/btcsuite/btcd/btcec"
	"github.com/btcsuite/btcd/txscript"
	"github.com/btcsuite/btcd/wire"
	"github.com/btcsuite/btcutil"
	"github.com/davecgh/go-spew/spew"
<<<<<<< HEAD
=======
	"github.com/lightningnetwork/lnd/chainntnfs"
	"github.com/lightningnetwork/lnd/channeldb"
	"github.com/lightningnetwork/lnd/input"
	"github.com/lightningnetwork/lnd/lntypes"
	"github.com/lightningnetwork/lnd/lnwire"
>>>>>>> 58ec9efe
)

// createHTLC is a utility function for generating an HTLC with a given
// preimage and a given amount.
func createHTLC(id int, amount lnwire.MilliSatoshi) (*lnwire.UpdateAddHTLC, [32]byte) {
	preimage := bytes.Repeat([]byte{byte(id)}, 32)
	paymentHash := sha256.Sum256(preimage)

	var returnPreimage [32]byte
	copy(returnPreimage[:], preimage)

	return &lnwire.UpdateAddHTLC{
		ID:          uint64(id),
		PaymentHash: paymentHash,
		Amount:      amount,
		Expiry:      uint32(5),
	}, returnPreimage
}

func assertOutputExistsByValue(t *testing.T, commitTx *wire.MsgTx,
	value btcutil.Amount) {

	for _, txOut := range commitTx.TxOut {
		if txOut.Value == int64(value) {
			return
		}
	}

	t.Fatalf("unable to find output of value %v within tx %v", value,
		spew.Sdump(commitTx))
}

// TestSimpleAddSettleWorkflow tests a simple channel scenario wherein the
// local node (Alice in this case) creates a new outgoing HTLC to bob, commits
// this change, then bob immediately commits a settlement of the HTLC after the
// initial add is fully committed in both commit chains.
//
// TODO(roasbeef): write higher level framework to exercise various states of
// the state machine
//  * DSL language perhaps?
//  * constructed via input/output files
func TestSimpleAddSettleWorkflow(t *testing.T) {
	t.Parallel()

	// Create a test channel which will be used for the duration of this
	// unittest. The channel will be funded evenly with Alice having 5 BTC,
	// and Bob having 5 BTC.
	aliceChannel, bobChannel, cleanUp, err := CreateTestChannels()
	if err != nil {
		t.Fatalf("unable to create test channels: %v", err)
	}
	defer cleanUp()

	paymentPreimage := bytes.Repeat([]byte{1}, 32)
	paymentHash := sha256.Sum256(paymentPreimage)
	htlcAmt := lnwire.NewMSatFromSatoshis(btcutil.SatoshiPerBitcoin)
	htlc := &lnwire.UpdateAddHTLC{
		PaymentHash: paymentHash,
		Amount:      htlcAmt,
		Expiry:      uint32(5),
	}

	// First Alice adds the outgoing HTLC to her local channel's state
	// update log. Then Alice sends this wire message over to Bob who adds
	// this htlc to his remote state update log.
	aliceHtlcIndex, err := aliceChannel.AddHTLC(htlc, nil)
	if err != nil {
		t.Fatalf("unable to add htlc: %v", err)
	}

	bobHtlcIndex, err := bobChannel.ReceiveHTLC(htlc)
	if err != nil {
		t.Fatalf("unable to recv htlc: %v", err)
	}

	// Next alice commits this change by sending a signature message. Since
	// we expect the messages to be ordered, Bob will receive the HTLC we
	// just sent before he receives this signature, so the signature will
	// cover the HTLC.
	aliceSig, aliceHtlcSigs, err := aliceChannel.SignNextCommitment()
	if err != nil {
		t.Fatalf("alice unable to sign commitment: %v", err)
	}

	// Bob receives this signature message, and checks that this covers the
	// state he has in his remote log. This includes the HTLC just sent
	// from Alice.
	err = bobChannel.ReceiveNewCommitment(aliceSig, aliceHtlcSigs)
	if err != nil {
		t.Fatalf("bob unable to process alice's new commitment: %v", err)
	}

	// Bob revokes his prior commitment given to him by Alice, since he now
	// has a valid signature for a newer commitment.
	bobRevocation, _, err := bobChannel.RevokeCurrentCommitment()
	if err != nil {
		t.Fatalf("unable to generate bob revocation: %v", err)
	}

	// Bob finally send a signature for Alice's commitment transaction.
	// This signature will cover the HTLC, since Bob will first send the
	// revocation just created. The revocation also acks every received
	// HTLC up to the point where Alice sent here signature.
	bobSig, bobHtlcSigs, err := bobChannel.SignNextCommitment()
	if err != nil {
		t.Fatalf("bob unable to sign alice's commitment: %v", err)
	}

	// Alice then processes this revocation, sending her own revocation for
	// her prior commitment transaction. Alice shouldn't have any HTLCs to
	// forward since she's sending an outgoing HTLC.
	fwdPkg, _, _, err := aliceChannel.ReceiveRevocation(bobRevocation)
	if err != nil {
		t.Fatalf("alice unable to process bob's revocation: %v", err)
	}
	if len(fwdPkg.Adds) != 0 {
		t.Fatalf("alice forwards %v add htlcs, should forward none",
			len(fwdPkg.Adds))
	}
	if len(fwdPkg.SettleFails) != 0 {
		t.Fatalf("alice forwards %v settle/fail htlcs, "+
			"should forward none", len(fwdPkg.SettleFails))
	}

	// Alice then processes bob's signature, and since she just received
	// the revocation, she expect this signature to cover everything up to
	// the point where she sent her signature, including the HTLC.
	err = aliceChannel.ReceiveNewCommitment(bobSig, bobHtlcSigs)
	if err != nil {
		t.Fatalf("alice unable to process bob's new commitment: %v", err)
	}

	// Alice then generates a revocation for bob.
	aliceRevocation, _, err := aliceChannel.RevokeCurrentCommitment()
	if err != nil {
		t.Fatalf("unable to revoke alice channel: %v", err)
	}

	// Finally Bob processes Alice's revocation, at this point the new HTLC
	// is fully locked in within both commitment transactions. Bob should
	// also be able to forward an HTLC now that the HTLC has been locked
	// into both commitment transactions.
	fwdPkg, _, _, err = bobChannel.ReceiveRevocation(aliceRevocation)
	if err != nil {
		t.Fatalf("bob unable to process alice's revocation: %v", err)
	}
	if len(fwdPkg.Adds) != 1 {
		t.Fatalf("bob forwards %v add htlcs, should only forward one",
			len(fwdPkg.Adds))
	}
	if len(fwdPkg.SettleFails) != 0 {
		t.Fatalf("bob forwards %v settle/fail htlcs, "+
			"should forward none", len(fwdPkg.SettleFails))
	}

	// At this point, both sides should have the proper number of satoshis
	// sent, and commitment height updated within their local channel
	// state.
	aliceSent := lnwire.MilliSatoshi(0)
	bobSent := lnwire.MilliSatoshi(0)

	if aliceChannel.channelState.TotalMSatSent != aliceSent {
		t.Fatalf("alice has incorrect milli-satoshis sent: %v vs %v",
			aliceChannel.channelState.TotalMSatSent, aliceSent)
	}
	if aliceChannel.channelState.TotalMSatReceived != bobSent {
		t.Fatalf("alice has incorrect milli-satoshis received %v vs %v",
			aliceChannel.channelState.TotalMSatReceived, bobSent)
	}
	if bobChannel.channelState.TotalMSatSent != bobSent {
		t.Fatalf("bob has incorrect milli-satoshis sent %v vs %v",
			bobChannel.channelState.TotalMSatSent, bobSent)
	}
	if bobChannel.channelState.TotalMSatReceived != aliceSent {
		t.Fatalf("bob has incorrect milli-satoshis received %v vs %v",
			bobChannel.channelState.TotalMSatReceived, aliceSent)
	}
	if bobChannel.currentHeight != 1 {
		t.Fatalf("bob has incorrect commitment height, %v vs %v",
			bobChannel.currentHeight, 1)
	}
	if aliceChannel.currentHeight != 1 {
		t.Fatalf("alice has incorrect commitment height, %v vs %v",
			aliceChannel.currentHeight, 1)
	}

	// Both commitment transactions should have three outputs, and one of
	// them should be exactly the amount of the HTLC.
	if len(aliceChannel.channelState.LocalCommitment.CommitTx.TxOut) != 3 {
		t.Fatalf("alice should have three commitment outputs, instead "+
			"have %v",
			len(aliceChannel.channelState.LocalCommitment.CommitTx.TxOut))
	}
	if len(bobChannel.channelState.LocalCommitment.CommitTx.TxOut) != 3 {
		t.Fatalf("bob should have three commitment outputs, instead "+
			"have %v",
			len(bobChannel.channelState.LocalCommitment.CommitTx.TxOut))
	}
	assertOutputExistsByValue(t,
		aliceChannel.channelState.LocalCommitment.CommitTx,
		htlcAmt.ToSatoshis())
	assertOutputExistsByValue(t,
		bobChannel.channelState.LocalCommitment.CommitTx,
		htlcAmt.ToSatoshis())

	// Now we'll repeat a similar exchange, this time with Bob settling the
	// HTLC once he learns of the preimage.
	var preimage [32]byte
	copy(preimage[:], paymentPreimage)
	err = bobChannel.SettleHTLC(preimage, bobHtlcIndex, nil, nil, nil)
	if err != nil {
		t.Fatalf("bob unable to settle inbound htlc: %v", err)
	}

	err = aliceChannel.ReceiveHTLCSettle(preimage, aliceHtlcIndex)
	if err != nil {
		t.Fatalf("alice unable to accept settle of outbound htlc: %v", err)
	}

	bobSig2, bobHtlcSigs2, err := bobChannel.SignNextCommitment()
	if err != nil {
		t.Fatalf("bob unable to sign settle commitment: %v", err)
	}
	err = aliceChannel.ReceiveNewCommitment(bobSig2, bobHtlcSigs2)
	if err != nil {
		t.Fatalf("alice unable to process bob's new commitment: %v", err)
	}

	aliceRevocation2, _, err := aliceChannel.RevokeCurrentCommitment()
	if err != nil {
		t.Fatalf("alice unable to generate revocation: %v", err)
	}
	aliceSig2, aliceHtlcSigs2, err := aliceChannel.SignNextCommitment()
	if err != nil {
		t.Fatalf("alice unable to sign new commitment: %v", err)
	}

	fwdPkg, _, _, err = bobChannel.ReceiveRevocation(aliceRevocation2)
	if err != nil {
		t.Fatalf("bob unable to process alice's revocation: %v", err)
	}
	if len(fwdPkg.Adds) != 0 {
		t.Fatalf("bob forwards %v add htlcs, should forward none",
			len(fwdPkg.Adds))
	}
	if len(fwdPkg.SettleFails) != 0 {
		t.Fatalf("bob forwards %v settle/fail htlcs, "+
			"should forward none", len(fwdPkg.SettleFails))
	}

	err = bobChannel.ReceiveNewCommitment(aliceSig2, aliceHtlcSigs2)
	if err != nil {
		t.Fatalf("bob unable to process alice's new commitment: %v", err)
	}

	bobRevocation2, _, err := bobChannel.RevokeCurrentCommitment()
	if err != nil {
		t.Fatalf("bob unable to revoke commitment: %v", err)
	}
	fwdPkg, _, _, err = aliceChannel.ReceiveRevocation(bobRevocation2)
	if err != nil {
		t.Fatalf("alice unable to process bob's revocation: %v", err)
	}
	if len(fwdPkg.Adds) != 0 {
		// Alice should now be able to forward the settlement HTLC to
		// any down stream peers.
		t.Fatalf("alice should be forwarding an add HTLC, "+
			"instead forwarding %v: %v", len(fwdPkg.Adds),
			spew.Sdump(fwdPkg.Adds))
	}
	if len(fwdPkg.SettleFails) != 1 {
		t.Fatalf("alice should be forwarding one settle/fails HTLC, "+
			"instead forwarding: %v", len(fwdPkg.SettleFails))
	}

	// At this point, Bob should have 6 BTC settled, with Alice still having
	// 4 BTC. Alice's channel should show 1 BTC sent and Bob's channel
	// should show 1 BTC received. They should also be at commitment height
	// two, with the revocation window extended by 1 (5).
	mSatTransferred := lnwire.NewMSatFromSatoshis(btcutil.SatoshiPerBitcoin)
	if aliceChannel.channelState.TotalMSatSent != mSatTransferred {
		t.Fatalf("alice satoshis sent incorrect %v vs %v expected",
			aliceChannel.channelState.TotalMSatSent,
			mSatTransferred)
	}
	if aliceChannel.channelState.TotalMSatReceived != 0 {
		t.Fatalf("alice satoshis received incorrect %v vs %v expected",
			aliceChannel.channelState.TotalMSatReceived, 0)
	}
	if bobChannel.channelState.TotalMSatReceived != mSatTransferred {
		t.Fatalf("bob satoshis received incorrect %v vs %v expected",
			bobChannel.channelState.TotalMSatReceived,
			mSatTransferred)
	}
	if bobChannel.channelState.TotalMSatSent != 0 {
		t.Fatalf("bob satoshis sent incorrect %v vs %v expected",
			bobChannel.channelState.TotalMSatSent, 0)
	}
	if bobChannel.currentHeight != 2 {
		t.Fatalf("bob has incorrect commitment height, %v vs %v",
			bobChannel.currentHeight, 2)
	}
	if aliceChannel.currentHeight != 2 {
		t.Fatalf("alice has incorrect commitment height, %v vs %v",
			aliceChannel.currentHeight, 2)
	}

	// The logs of both sides should now be cleared since the entry adding
	// the HTLC should have been removed once both sides receive the
	// revocation.
	if aliceChannel.localUpdateLog.Len() != 0 {
		t.Fatalf("alice's local not updated, should be empty, has %v "+
			"entries instead", aliceChannel.localUpdateLog.Len())
	}
	if aliceChannel.remoteUpdateLog.Len() != 0 {
		t.Fatalf("alice's remote not updated, should be empty, has %v "+
			"entries instead", aliceChannel.remoteUpdateLog.Len())
	}
	if len(aliceChannel.localUpdateLog.updateIndex) != 0 {
		t.Fatalf("alice's local log index not cleared, should be empty but "+
			"has %v entries", len(aliceChannel.localUpdateLog.updateIndex))
	}
	if len(aliceChannel.remoteUpdateLog.updateIndex) != 0 {
		t.Fatalf("alice's remote log index not cleared, should be empty but "+
			"has %v entries", len(aliceChannel.remoteUpdateLog.updateIndex))
	}
}

// TestCheckCommitTxSize checks that estimation size of commitment
// transaction with some degree of error corresponds to the actual size.
func TestCheckCommitTxSize(t *testing.T) {
	t.Parallel()

	checkSize := func(channel *LightningChannel, count int) {
		// Due to variable size of the signatures (70-73) in
		// witness script actual size of commitment transaction might
		// be lower on 6 weight.
		BaseCommitmentTxSizeEstimationError := 6

		commitTx, err := channel.getSignedCommitTx()
		if err != nil {
			t.Fatalf("unable to initiate alice force close: %v", err)
		}

		actualCost := blockchain.GetTransactionWeight(btcutil.NewTx(commitTx))
		estimatedCost := input.EstimateCommitTxWeight(count, false)

		diff := int(estimatedCost - actualCost)
		if 0 > diff || BaseCommitmentTxSizeEstimationError < diff {
			t.Fatalf("estimation is wrong, diff: %v", diff)
		}

	}

	// Create a test channel which will be used for the duration of this
	// unittest. The channel will be funded evenly with Alice having 5 BTC,
	// and Bob having 5 BTC.
	aliceChannel, bobChannel, cleanUp, err := CreateTestChannels()
	if err != nil {
		t.Fatalf("unable to create test channels: %v", err)
	}
	defer cleanUp()

	// Check that weight estimation of the commitment transaction without
	// HTLCs is right.
	checkSize(aliceChannel, 0)
	checkSize(bobChannel, 0)

	// Adding HTLCs and check that size stays in allowable estimation
	// error window.
	for i := 0; i <= 10; i++ {
		htlc, _ := createHTLC(i, lnwire.MilliSatoshi(1e7))

		if _, err := aliceChannel.AddHTLC(htlc, nil); err != nil {
			t.Fatalf("alice unable to add htlc: %v", err)
		}
		if _, err := bobChannel.ReceiveHTLC(htlc); err != nil {
			t.Fatalf("bob unable to receive htlc: %v", err)
		}

		if err := ForceStateTransition(aliceChannel, bobChannel); err != nil {
			t.Fatalf("unable to complete state update: %v", err)
		}
		checkSize(aliceChannel, i+1)
		checkSize(bobChannel, i+1)
	}

	// Settle HTLCs and check that estimation is counting cost of settle
	// HTLCs properly.
	for i := 10; i >= 0; i-- {
		_, preimage := createHTLC(i, lnwire.MilliSatoshi(1e7))

		err := bobChannel.SettleHTLC(preimage, uint64(i), nil, nil, nil)
		if err != nil {
			t.Fatalf("bob unable to settle inbound htlc: %v", err)
		}

		err = aliceChannel.ReceiveHTLCSettle(preimage, uint64(i))
		if err != nil {
			t.Fatalf("alice unable to accept settle of outbound htlc: %v", err)
		}

		if err := ForceStateTransition(bobChannel, aliceChannel); err != nil {
			t.Fatalf("unable to complete state update: %v", err)
		}
		checkSize(aliceChannel, i)
		checkSize(bobChannel, i)
	}
}

func TestCooperativeChannelClosure(t *testing.T) {
	t.Parallel()

	// Create a test channel which will be used for the duration of this
	// unittest. The channel will be funded evenly with Alice having 5 BTC,
	// and Bob having 5 BTC.
	aliceChannel, bobChannel, cleanUp, err := CreateTestChannels()
	if err != nil {
		t.Fatalf("unable to create test channels: %v", err)
	}
	defer cleanUp()

	aliceDeliveryScript := bobsPrivKey[:]
	bobDeliveryScript := testHdSeed[:]

	aliceFeeRate := SatPerKWeight(aliceChannel.channelState.LocalCommitment.FeePerKw)
	bobFeeRate := SatPerKWeight(bobChannel.channelState.LocalCommitment.FeePerKw)

	// We'll store with both Alice and Bob creating a new close proposal
	// with the same fee.
	aliceFee := aliceChannel.CalcFee(aliceFeeRate)
	aliceSig, _, _, err := aliceChannel.CreateCloseProposal(
		aliceFee, aliceDeliveryScript, bobDeliveryScript,
	)
	if err != nil {
		t.Fatalf("unable to create alice coop close proposal: %v", err)
	}
	aliceCloseSig := append(aliceSig, byte(txscript.SigHashAll))

	bobFee := bobChannel.CalcFee(bobFeeRate)
	bobSig, _, _, err := bobChannel.CreateCloseProposal(
		bobFee, bobDeliveryScript, aliceDeliveryScript,
	)
	if err != nil {
		t.Fatalf("unable to create bob coop close proposal: %v", err)
	}
	bobCloseSig := append(bobSig, byte(txscript.SigHashAll))

	// With the proposals created, both sides should be able to properly
	// process the other party's signature. This indicates that the
	// transaction is well formed, and the signatures verify.
	aliceCloseTx, _, err := bobChannel.CompleteCooperativeClose(
		bobCloseSig, aliceCloseSig, bobDeliveryScript,
		aliceDeliveryScript, bobFee)
	if err != nil {
		t.Fatalf("unable to complete alice cooperative close: %v", err)
	}
	bobCloseSha := aliceCloseTx.TxHash()

	bobCloseTx, _, err := aliceChannel.CompleteCooperativeClose(
		aliceCloseSig, bobCloseSig, aliceDeliveryScript,
		bobDeliveryScript, aliceFee)
	if err != nil {
		t.Fatalf("unable to complete bob cooperative close: %v", err)
	}
	aliceCloseSha := bobCloseTx.TxHash()

	if bobCloseSha != aliceCloseSha {
		t.Fatalf("alice and bob close transactions don't match: %v", err)
	}
}

// TestForceClose checks that the resulting ForceCloseSummary is correct when a
// peer is ForceClosing the channel. Will check outputs both above and below
// the dust limit. Additionally, we'll ensure that the node which executed the
// force close generates HTLC resolutions that are capable of sweeping both
// incoming and outgoing HTLC's.
func TestForceClose(t *testing.T) {
	t.Parallel()

	// Create a test channel which will be used for the duration of this
	// unittest. The channel will be funded evenly with Alice having 5 BTC,
	// and Bob having 5 BTC.
	aliceChannel, bobChannel, cleanUp, err := CreateTestChannels()
	if err != nil {
		t.Fatalf("unable to create test channels: %v", err)
	}
	defer cleanUp()

	bobAmount := bobChannel.channelState.LocalCommitment.LocalBalance

	// First, we'll add an outgoing HTLC from Alice to Bob, such that it
	// will still be present within the broadcast commitment transaction.
	// We'll ensure that the HTLC amount is above Alice's dust limit.
	htlcAmount := lnwire.NewMSatFromSatoshis(20000)
	htlcAlice, _ := createHTLC(0, htlcAmount)
	if _, err := aliceChannel.AddHTLC(htlcAlice, nil); err != nil {
		t.Fatalf("alice unable to add htlc: %v", err)
	}
	if _, err := bobChannel.ReceiveHTLC(htlcAlice); err != nil {
		t.Fatalf("bob unable to recv add htlc: %v", err)
	}

	// We'll also a distinct HTLC from Bob -> Alice. This way, Alice will
	// have both an incoming and outgoing HTLC on her commitment
	// transaction.
	htlcBob, preimageBob := createHTLC(0, htlcAmount)
	if _, err := bobChannel.AddHTLC(htlcBob, nil); err != nil {
		t.Fatalf("alice unable to add htlc: %v", err)
	}
	if _, err := aliceChannel.ReceiveHTLC(htlcBob); err != nil {
		t.Fatalf("bob unable to recv add htlc: %v", err)
	}

	// Next, we'll perform two state transitions to ensure that both HTLC's
	// get fully locked-in.
	if err := ForceStateTransition(aliceChannel, bobChannel); err != nil {
		t.Fatalf("Can't update the channel state: %v", err)
	}
	if err := ForceStateTransition(bobChannel, aliceChannel); err != nil {
		t.Fatalf("Can't update the channel state: %v", err)
	}

	// Before we force close Alice's channel, we'll add the pre-image of
	// Bob's HTLC to her preimage cache.
	aliceChannel.pCache.AddPreimages(lntypes.Preimage(preimageBob))

	// With the cache populated, we'll now attempt the force close
	// initiated by Alice.
	closeSummary, err := aliceChannel.ForceClose()
	if err != nil {
		t.Fatalf("unable to force close channel: %v", err)
	}

	// Alice should detect that she can sweep the outgoing HTLC after a
	// timeout, but also that she's able to sweep in incoming HTLC Bob sent
	// her.
	if len(closeSummary.HtlcResolutions.OutgoingHTLCs) != 1 {
		t.Fatalf("alice out htlc resolutions not populated: expected %v "+
			"htlcs, got %v htlcs",
			1, len(closeSummary.HtlcResolutions.OutgoingHTLCs))
	}
	if len(closeSummary.HtlcResolutions.IncomingHTLCs) != 1 {
		t.Fatalf("alice in htlc resolutions not populated: expected %v "+
			"htlcs, got %v htlcs",
			1, len(closeSummary.HtlcResolutions.IncomingHTLCs))
	}

	// The SelfOutputSignDesc should be non-nil since the output to-self is
	// non-dust.
	aliceCommitResolution := closeSummary.CommitResolution
	if aliceCommitResolution == nil {
		t.Fatalf("alice fails to include to-self output in " +
			"ForceCloseSummary")
	}

	// The rest of the close summary should have been populated properly.
	aliceDelayPoint := aliceChannel.channelState.LocalChanCfg.DelayBasePoint
	if !aliceCommitResolution.SelfOutputSignDesc.KeyDesc.PubKey.IsEqual(
		aliceDelayPoint.PubKey,
	) {
		t.Fatalf("alice incorrect pubkey in SelfOutputSignDesc")
	}

	// Factoring in the fee rate, Alice's amount should properly reflect
	// that we've added two additional HTLC to the commitment transaction.
	totalCommitWeight := input.CommitWeight + (input.HtlcWeight * 2)
	feePerKw := SatPerKWeight(aliceChannel.channelState.LocalCommitment.FeePerKw)
	commitFee := feePerKw.FeeForWeight(totalCommitWeight)
	expectedAmount := (aliceChannel.Capacity / 2) - htlcAmount.ToSatoshis() - commitFee
	if aliceCommitResolution.SelfOutputSignDesc.Output.Value != int64(expectedAmount) {
		t.Fatalf("alice incorrect output value in SelfOutputSignDesc, "+
			"expected %v, got %v", int64(expectedAmount),
			aliceCommitResolution.SelfOutputSignDesc.Output.Value)
	}

	// Alice's listed CSV delay should also match the delay that was
	// pre-committed to at channel opening.
	if aliceCommitResolution.MaturityDelay !=
		uint32(aliceChannel.localChanCfg.CsvDelay) {

		t.Fatalf("alice: incorrect local CSV delay in ForceCloseSummary, "+
			"expected %v, got %v",
			aliceChannel.channelState.LocalChanCfg.CsvDelay,
			aliceCommitResolution.MaturityDelay)
	}

	// Next, we'll ensure that the second level HTLC transaction it itself
	// spendable, and also that the delivery output (with delay) itself has
	// a valid sign descriptor.
	htlcResolution := closeSummary.HtlcResolutions.OutgoingHTLCs[0]
	outHtlcIndex := htlcResolution.SignedTimeoutTx.TxIn[0].PreviousOutPoint.Index
	senderHtlcPkScript := closeSummary.CloseTx.TxOut[outHtlcIndex].PkScript

	// First, verify that the second level transaction can properly spend
	// the multi-sig clause within the output on the commitment transaction
	// that produces this HTLC.
	timeoutTx := htlcResolution.SignedTimeoutTx
	vm, err := txscript.NewEngine(senderHtlcPkScript,
		timeoutTx, 0, txscript.StandardVerifyFlags, nil,
		nil, int64(htlcAmount.ToSatoshis()))
	if err != nil {
		t.Fatalf("unable to create engine: %v", err)
	}
	if err := vm.Execute(); err != nil {
		t.Fatalf("htlc timeout spend is invalid: %v", err)
	}

	// Next, we'll ensure that we can spend the output of the second level
	// transaction given a properly crafted sweep transaction.
	sweepTx := wire.NewMsgTx(2)
	sweepTx.AddTxIn(&wire.TxIn{
		PreviousOutPoint: wire.OutPoint{
			Hash:  htlcResolution.SignedTimeoutTx.TxHash(),
			Index: 0,
		},
	})
	sweepTx.AddTxOut(&wire.TxOut{
		PkScript: senderHtlcPkScript,
		Value:    htlcResolution.SweepSignDesc.Output.Value,
	})
	htlcResolution.SweepSignDesc.InputIndex = 0
	sweepTx.TxIn[0].Witness, err = input.HtlcSpendSuccess(aliceChannel.Signer,
		&htlcResolution.SweepSignDesc, sweepTx,
		uint32(aliceChannel.channelState.LocalChanCfg.CsvDelay))
	if err != nil {
		t.Fatalf("unable to gen witness for timeout output: %v", err)
	}

	// With the witness fully populated for the success spend from the
	// second-level transaction, we ensure that the scripts properly
	// validate given the information within the htlc resolution struct.
	vm, err = txscript.NewEngine(
		htlcResolution.SweepSignDesc.Output.PkScript,
		sweepTx, 0, txscript.StandardVerifyFlags, nil,
		nil, htlcResolution.SweepSignDesc.Output.Value,
	)
	if err != nil {
		t.Fatalf("unable to create engine: %v", err)
	}
	if err := vm.Execute(); err != nil {
		t.Fatalf("htlc timeout spend is invalid: %v", err)
	}

	// Finally, the txid of the commitment transaction and the one returned
	// as the closing transaction should also match.
	closeTxHash := closeSummary.CloseTx.TxHash()
	commitTxHash := aliceChannel.channelState.LocalCommitment.CommitTx.TxHash()
	if !bytes.Equal(closeTxHash[:], commitTxHash[:]) {
		t.Fatalf("alice: incorrect close transaction txid")
	}

	// We'll now perform similar set of checks to ensure that Alice is able
	// to sweep the output that Bob sent to her on-chain with knowledge of
	// the preimage.
	inHtlcResolution := closeSummary.HtlcResolutions.IncomingHTLCs[0]
	inHtlcIndex := inHtlcResolution.SignedSuccessTx.TxIn[0].PreviousOutPoint.Index
	receiverHtlcScript := closeSummary.CloseTx.TxOut[inHtlcIndex].PkScript

	// With the original pkscript located, we'll now verify that the second
	// level transaction can spend from the multi-sig out.
	successTx := inHtlcResolution.SignedSuccessTx
	vm, err = txscript.NewEngine(receiverHtlcScript,
		successTx, 0, txscript.StandardVerifyFlags, nil,
		nil, int64(htlcAmount.ToSatoshis()))
	if err != nil {
		t.Fatalf("unable to create engine: %v", err)
	}
	if err := vm.Execute(); err != nil {
		t.Fatalf("htlc success spend is invalid: %v", err)
	}

	// Finally, we'll construct a transaction to spend the produced
	// second-level output with the attached SignDescriptor.
	sweepTx = wire.NewMsgTx(2)
	sweepTx.AddTxIn(&wire.TxIn{
		PreviousOutPoint: inHtlcResolution.ClaimOutpoint,
	})
	sweepTx.AddTxOut(&wire.TxOut{
		PkScript: receiverHtlcScript,
		Value:    inHtlcResolution.SweepSignDesc.Output.Value,
	})
	inHtlcResolution.SweepSignDesc.InputIndex = 0
	sweepTx.TxIn[0].Witness, err = input.HtlcSpendSuccess(aliceChannel.Signer,
		&inHtlcResolution.SweepSignDesc, sweepTx,
		uint32(aliceChannel.channelState.LocalChanCfg.CsvDelay))
	if err != nil {
		t.Fatalf("unable to gen witness for timeout output: %v", err)
	}

	// The spend we create above spending the second level HTLC output
	// should validate without any issues.
	vm, err = txscript.NewEngine(
		inHtlcResolution.SweepSignDesc.Output.PkScript,
		sweepTx, 0, txscript.StandardVerifyFlags, nil,
		nil, inHtlcResolution.SweepSignDesc.Output.Value,
	)
	if err != nil {
		t.Fatalf("unable to create engine: %v", err)
	}
	if err := vm.Execute(); err != nil {
		t.Fatalf("htlc timeout spend is invalid: %v", err)
	}

	// Check the same for Bob's ForceCloseSummary.
	closeSummary, err = bobChannel.ForceClose()
	if err != nil {
		t.Fatalf("unable to force close channel: %v", err)
	}
	bobCommitResolution := closeSummary.CommitResolution
	if bobCommitResolution == nil {
		t.Fatalf("bob fails to include to-self output in ForceCloseSummary")
	}
	bobDelayPoint := bobChannel.channelState.LocalChanCfg.DelayBasePoint
	if !bobCommitResolution.SelfOutputSignDesc.KeyDesc.PubKey.IsEqual(bobDelayPoint.PubKey) {
		t.Fatalf("bob incorrect pubkey in SelfOutputSignDesc")
	}
	if bobCommitResolution.SelfOutputSignDesc.Output.Value !=
		int64(bobAmount.ToSatoshis()-htlcAmount.ToSatoshis()) {

		t.Fatalf("bob incorrect output value in SelfOutputSignDesc, "+
			"expected %v, got %v",
			bobAmount.ToSatoshis(),
			int64(bobCommitResolution.SelfOutputSignDesc.Output.Value))
	}
	if bobCommitResolution.MaturityDelay !=
		uint32(bobChannel.channelState.LocalChanCfg.CsvDelay) {

		t.Fatalf("bob: incorrect local CSV delay in ForceCloseSummary, "+
			"expected %v, got %v",
			bobChannel.channelState.LocalChanCfg.CsvDelay,
			bobCommitResolution.MaturityDelay)
	}

	closeTxHash = closeSummary.CloseTx.TxHash()
	commitTxHash = bobChannel.channelState.LocalCommitment.CommitTx.TxHash()
	if !bytes.Equal(closeTxHash[:], commitTxHash[:]) {
		t.Fatalf("bob: incorrect close transaction txid")
	}

	// As we didn't add the preimage of Alice's HTLC to bob's preimage
	// cache, he should only detect that he can sweep only his outgoing
	// HTLC upon force close.
	if len(closeSummary.HtlcResolutions.OutgoingHTLCs) != 1 {
		t.Fatalf("alice out htlc resolutions not populated: expected %v "+
			"htlcs, got %v htlcs",
			1, len(closeSummary.HtlcResolutions.OutgoingHTLCs))
	}

	// Bob should recognize that the incoming HTLC is there, but the
	// preimage should be empty as he doesn't have the knowledge required
	// to sweep it.
	if len(closeSummary.HtlcResolutions.IncomingHTLCs) != 1 {
		t.Fatalf("bob in htlc resolutions not populated: expected %v "+
			"htlcs, got %v htlcs",
			1, len(closeSummary.HtlcResolutions.IncomingHTLCs))
	}
	var zeroHash [32]byte
	if closeSummary.HtlcResolutions.IncomingHTLCs[0].Preimage != zeroHash {
		t.Fatalf("bob shouldn't know preimage but does")
	}
}

// TestForceCloseDustOutput tests that if either side force closes with an
// active dust output (for only a single party due to asymmetric dust values),
// then the force close summary is well crafted.
func TestForceCloseDustOutput(t *testing.T) {
	t.Parallel()

	// Create a test channel which will be used for the duration of this
	// unittest. The channel will be funded evenly with Alice having 5 BTC,
	// and Bob having 5 BTC.
	aliceChannel, bobChannel, cleanUp, err := CreateTestChannels()
	if err != nil {
		t.Fatalf("unable to create test channels: %v", err)
	}
	defer cleanUp()

	// We set both node's channel reserves to 0, to make sure
	// they can create small dust ouputs without going under
	// their channel reserves.
	aliceChannel.localChanCfg.ChanReserve = 0
	bobChannel.localChanCfg.ChanReserve = 0
	aliceChannel.remoteChanCfg.ChanReserve = 0
	bobChannel.remoteChanCfg.ChanReserve = 0

	htlcAmount := lnwire.NewMSatFromSatoshis(500)

	aliceAmount := aliceChannel.channelState.LocalCommitment.LocalBalance
	bobAmount := bobChannel.channelState.LocalCommitment.LocalBalance

	// Have Bobs' to-self output be below her dust limit and check
	// ForceCloseSummary again on both peers.
	htlc, preimage := createHTLC(0, bobAmount-htlcAmount)
	bobHtlcIndex, err := bobChannel.AddHTLC(htlc, nil)
	if err != nil {
		t.Fatalf("alice unable to add htlc: %v", err)
	}
	aliceHtlcIndex, err := aliceChannel.ReceiveHTLC(htlc)
	if err != nil {
		t.Fatalf("bob unable to receive htlc: %v", err)
	}
	if err := ForceStateTransition(bobChannel, aliceChannel); err != nil {
		t.Fatalf("Can't update the channel state: %v", err)
	}

	// Settle HTLC and sign new commitment.
	err = aliceChannel.SettleHTLC(preimage, aliceHtlcIndex, nil, nil, nil)
	if err != nil {
		t.Fatalf("bob unable to settle inbound htlc: %v", err)
	}
	err = bobChannel.ReceiveHTLCSettle(preimage, bobHtlcIndex)
	if err != nil {
		t.Fatalf("alice unable to accept settle of outbound htlc: %v", err)
	}
	if err := ForceStateTransition(aliceChannel, bobChannel); err != nil {
		t.Fatalf("Can't update the channel state: %v", err)
	}

	aliceAmount = aliceChannel.channelState.LocalCommitment.LocalBalance
	bobAmount = bobChannel.channelState.LocalCommitment.RemoteBalance

	closeSummary, err := aliceChannel.ForceClose()
	if err != nil {
		t.Fatalf("unable to force close channel: %v", err)
	}

	// Alice's to-self output should still be in the commitment
	// transaction.
	commitResolution := closeSummary.CommitResolution
	if commitResolution == nil {
		t.Fatalf("alice fails to include to-self output in " +
			"ForceCloseSummary")
	}
	if !commitResolution.SelfOutputSignDesc.KeyDesc.PubKey.IsEqual(
		aliceChannel.channelState.LocalChanCfg.DelayBasePoint.PubKey,
	) {
		t.Fatalf("alice incorrect pubkey in SelfOutputSignDesc")
	}
	if commitResolution.SelfOutputSignDesc.Output.Value !=
		int64(aliceAmount.ToSatoshis()) {
		t.Fatalf("alice incorrect output value in SelfOutputSignDesc, "+
			"expected %v, got %v",
			aliceChannel.channelState.LocalCommitment.LocalBalance.ToSatoshis(),
			commitResolution.SelfOutputSignDesc.Output.Value)
	}

	if commitResolution.MaturityDelay !=
		uint32(aliceChannel.channelState.LocalChanCfg.CsvDelay) {
		t.Fatalf("alice: incorrect local CSV delay in ForceCloseSummary, "+
			"expected %v, got %v",
			aliceChannel.channelState.LocalChanCfg.CsvDelay,
			commitResolution.MaturityDelay)
	}

	closeTxHash := closeSummary.CloseTx.TxHash()
	commitTxHash := aliceChannel.channelState.LocalCommitment.CommitTx.TxHash()
	if !bytes.Equal(closeTxHash[:], commitTxHash[:]) {
		t.Fatalf("alice: incorrect close transaction txid")
	}

	closeSummary, err = bobChannel.ForceClose()
	if err != nil {
		t.Fatalf("unable to force close channel: %v", err)
	}

	// Bob's to-self output is below Bob's dust value and should be
	// reflected in the ForceCloseSummary.
	commitResolution = closeSummary.CommitResolution
	if commitResolution != nil {
		t.Fatalf("bob incorrectly includes to-self output in " +
			"ForceCloseSummary")
	}

	closeTxHash = closeSummary.CloseTx.TxHash()
	commitTxHash = bobChannel.channelState.LocalCommitment.CommitTx.TxHash()
	if !bytes.Equal(closeTxHash[:], commitTxHash[:]) {
		t.Fatalf("bob: incorrect close transaction txid")
	}
}

// TestDustHTLCFees checks that fees are calculated correctly when HTLCs fall
// below the nodes' dust limit. In these cases, the amount of the dust HTLCs
// should be applied to the commitment transaction fee.
func TestDustHTLCFees(t *testing.T) {
	t.Parallel()

	// Create a test channel which will be used for the duration of this
	// unittest. The channel will be funded evenly with Alice having 5 BTC,
	// and Bob having 5 BTC.
	aliceChannel, bobChannel, cleanUp, err := CreateTestChannels()
	if err != nil {
		t.Fatalf("unable to create test channels: %v", err)
	}
	defer cleanUp()

	aliceStartingBalance := aliceChannel.channelState.LocalCommitment.LocalBalance

	// This HTLC amount should be lower than the dust limits of both nodes.
	htlcAmount := lnwire.NewMSatFromSatoshis(100)
	htlc, _ := createHTLC(0, htlcAmount)
	if _, err := aliceChannel.AddHTLC(htlc, nil); err != nil {
		t.Fatalf("alice unable to add htlc: %v", err)
	}
	if _, err := bobChannel.ReceiveHTLC(htlc); err != nil {
		t.Fatalf("bob unable to receive htlc: %v", err)
	}
	if err := ForceStateTransition(aliceChannel, bobChannel); err != nil {
		t.Fatalf("Can't update the channel state: %v", err)
	}

	// After the transition, we'll ensure that we performed fee accounting
	// properly. Namely, the local+remote+commitfee values should add up to
	// the total capacity of the channel. This same should hold for both
	// sides.
	totalSatoshisAlice := (aliceChannel.channelState.LocalCommitment.LocalBalance +
		aliceChannel.channelState.LocalCommitment.RemoteBalance +
		lnwire.NewMSatFromSatoshis(aliceChannel.channelState.LocalCommitment.CommitFee))
	if totalSatoshisAlice+htlcAmount != lnwire.NewMSatFromSatoshis(aliceChannel.Capacity) {
		t.Fatalf("alice's funds leaked: total satoshis are %v, but channel "+
			"capacity is %v", int64(totalSatoshisAlice),
			int64(aliceChannel.Capacity))
	}
	totalSatoshisBob := (bobChannel.channelState.LocalCommitment.LocalBalance +
		bobChannel.channelState.LocalCommitment.RemoteBalance +
		lnwire.NewMSatFromSatoshis(bobChannel.channelState.LocalCommitment.CommitFee))
	if totalSatoshisBob+htlcAmount != lnwire.NewMSatFromSatoshis(bobChannel.Capacity) {
		t.Fatalf("bob's funds leaked: total satoshis are %v, but channel "+
			"capacity is %v", int64(totalSatoshisBob),
			int64(bobChannel.Capacity))
	}

	// The commitment fee paid should be the same, as there have been no
	// new material outputs added.
	defaultFee := calcStaticFee(0)
	if aliceChannel.channelState.LocalCommitment.CommitFee != defaultFee {
		t.Fatalf("dust htlc amounts not subtracted from commitment fee "+
			"expected %v, got %v", defaultFee,
			aliceChannel.channelState.LocalCommitment.CommitFee)
	}
	if bobChannel.channelState.LocalCommitment.CommitFee != defaultFee {
		t.Fatalf("dust htlc amounts not subtracted from commitment fee "+
			"expected %v, got %v", defaultFee,
			bobChannel.channelState.LocalCommitment.CommitFee)
	}

	// Alice's final balance should reflect the HTLC deficit even though
	// the HTLC was paid to fees as it was trimmed.
	aliceEndBalance := aliceChannel.channelState.LocalCommitment.LocalBalance
	aliceExpectedBalance := aliceStartingBalance - htlcAmount
	if aliceEndBalance != aliceExpectedBalance {
		t.Fatalf("alice not credited for dust: expected %v, got %v",
			aliceExpectedBalance, aliceEndBalance)
	}
}

// TestHTLCDustLimit checks the situation in which an HTLC is larger than one
// channel participant's dust limit, but smaller than the other participant's
// dust limit. In this case, the participants' commitment chains will diverge.
// In one commitment chain, the HTLC will be added as normal, in the other
// chain, the amount of the HTLC will contribute to the fees to be paid.
func TestHTLCDustLimit(t *testing.T) {
	t.Parallel()

	// Create a test channel which will be used for the duration of this
	// unittest. The channel will be funded evenly with Alice having 5 BTC,
	// and Bob having 5 BTC.
	aliceChannel, bobChannel, cleanUp, err := CreateTestChannels()
	if err != nil {
		t.Fatalf("unable to create test channels: %v", err)
	}
	defer cleanUp()

	// The amount of the HTLC should be above Alice's dust limit and below
	// Bob's dust limit.
	htlcSat := (btcutil.Amount(500) + htlcTimeoutFee(
		SatPerKWeight(aliceChannel.channelState.LocalCommitment.FeePerKw)))
	htlcAmount := lnwire.NewMSatFromSatoshis(htlcSat)

	htlc, preimage := createHTLC(0, htlcAmount)
	aliceHtlcIndex, err := aliceChannel.AddHTLC(htlc, nil)
	if err != nil {
		t.Fatalf("alice unable to add htlc: %v", err)
	}
	bobHtlcIndex, err := bobChannel.ReceiveHTLC(htlc)
	if err != nil {
		t.Fatalf("bob unable to receive htlc: %v", err)
	}
	if err := ForceStateTransition(aliceChannel, bobChannel); err != nil {
		t.Fatalf("Can't update the channel state: %v", err)
	}

	// At this point, Alice's commitment transaction should have an HTLC,
	// while Bob's should not, because the value falls beneath his dust
	// limit. The amount of the HTLC should be applied to fees in Bob's
	// commitment transaction.
	aliceCommitment := aliceChannel.localCommitChain.tip()
	if len(aliceCommitment.txn.TxOut) != 3 {
		t.Fatalf("incorrect # of outputs: expected %v, got %v",
			3, len(aliceCommitment.txn.TxOut))
	}
	bobCommitment := bobChannel.localCommitChain.tip()
	if len(bobCommitment.txn.TxOut) != 2 {
		t.Fatalf("incorrect # of outputs: expected %v, got %v",
			2, len(bobCommitment.txn.TxOut))
	}
	defaultFee := calcStaticFee(0)
	if bobChannel.channelState.LocalCommitment.CommitFee != defaultFee {
		t.Fatalf("dust htlc amount was subtracted from commitment fee "+
			"expected %v, got %v", defaultFee,
			bobChannel.channelState.LocalCommitment.CommitFee)
	}

	// Settle HTLC and create a new commitment state.
	err = bobChannel.SettleHTLC(preimage, bobHtlcIndex, nil, nil, nil)
	if err != nil {
		t.Fatalf("bob unable to settle inbound htlc: %v", err)
	}
	err = aliceChannel.ReceiveHTLCSettle(preimage, aliceHtlcIndex)
	if err != nil {
		t.Fatalf("alice unable to accept settle of outbound htlc: %v", err)
	}
	if err := ForceStateTransition(bobChannel, aliceChannel); err != nil {
		t.Fatalf("state transition error: %v", err)
	}

	// At this point, for Alice's commitment chains, the value of the HTLC
	// should have been added to Alice's balance and TotalSatoshisSent.
	commitment := aliceChannel.localCommitChain.tip()
	if len(commitment.txn.TxOut) != 2 {
		t.Fatalf("incorrect # of outputs: expected %v, got %v",
			2, len(commitment.txn.TxOut))
	}
	if aliceChannel.channelState.TotalMSatSent != htlcAmount {
		t.Fatalf("alice satoshis sent incorrect: expected %v, got %v",
			htlcAmount, aliceChannel.channelState.TotalMSatSent)
	}
}

// TestHTLCSigNumber tests that a received commitment is only accepted if it
// comes with the exact number of valid HTLC signatures.
func TestHTLCSigNumber(t *testing.T) {
	t.Parallel()

	// createChanWithHTLC is a helper method that sets ut two channels, and
	// adds HTLCs with the passed values to the channels.
	createChanWithHTLC := func(htlcValues ...btcutil.Amount) (
		*LightningChannel, *LightningChannel, func()) {

		// Create a test channel funded evenly with Alice having 5 BTC,
		// and Bob having 5 BTC. Alice's dustlimit is 200 sat, while
		// Bob has 1300 sat.
		aliceChannel, bobChannel, cleanUp, err := CreateTestChannels()
		if err != nil {
			t.Fatalf("unable to create test channels: %v", err)
		}

		for i, htlcSat := range htlcValues {
			htlcMsat := lnwire.NewMSatFromSatoshis(htlcSat)
			htlc, _ := createHTLC(i, htlcMsat)
			_, err := aliceChannel.AddHTLC(htlc, nil)
			if err != nil {
				t.Fatalf("alice unable to add htlc: %v", err)
			}
			_, err = bobChannel.ReceiveHTLC(htlc)
			if err != nil {
				t.Fatalf("bob unable to receive htlc: %v", err)
			}
		}

		return aliceChannel, bobChannel, cleanUp
	}

	// Calculate two values that will be below and above Bob's dust limit.
	estimator := NewStaticFeeEstimator(6000, 0)
	feePerKw, err := estimator.EstimateFeePerKW(1)
	if err != nil {
		t.Fatalf("unable to get fee: %v", err)
	}

	belowDust := btcutil.Amount(500) + htlcTimeoutFee(feePerKw)
	aboveDust := btcutil.Amount(1400) + htlcSuccessFee(feePerKw)

	// ===================================================================
	// Test that Bob will reject a commitment if Alice doesn't send enough
	// HTLC signatures.
	// ===================================================================
	aliceChannel, bobChannel, cleanUp := createChanWithHTLC(aboveDust,
		aboveDust)
	defer cleanUp()

	aliceSig, aliceHtlcSigs, err := aliceChannel.SignNextCommitment()
	if err != nil {
		t.Fatalf("Error signing next commitment: %v", err)
	}

	if len(aliceHtlcSigs) != 2 {
		t.Fatalf("expected 2 htlc sig, instead got %v",
			len(aliceHtlcSigs))
	}

	// Now discard one signature from the htlcSig slice. Bob should reject
	// the commitment because of this.
	err = bobChannel.ReceiveNewCommitment(aliceSig, aliceHtlcSigs[1:])
	if err == nil {
		t.Fatalf("Expected Bob to reject signatures")
	}

	// ===================================================================
	// Test that Bob will reject a commitment if Alice doesn't send any
	// HTLC signatures.
	// ===================================================================
	aliceChannel, bobChannel, cleanUp = createChanWithHTLC(aboveDust)
	defer cleanUp()

	aliceSig, aliceHtlcSigs, err = aliceChannel.SignNextCommitment()
	if err != nil {
		t.Fatalf("Error signing next commitment: %v", err)
	}

	if len(aliceHtlcSigs) != 1 {
		t.Fatalf("expected 1 htlc sig, instead got %v",
			len(aliceHtlcSigs))
	}

	// Now just give Bob an empty htlcSig slice. He should reject the
	// commitment because of this.
	err = bobChannel.ReceiveNewCommitment(aliceSig, []lnwire.Sig{})
	if err == nil {
		t.Fatalf("Expected Bob to reject signatures")
	}

	// ==============================================================
	// Test that sigs are not returned for HTLCs below dust limit.
	// ==============================================================
	aliceChannel, bobChannel, cleanUp = createChanWithHTLC(belowDust)
	defer cleanUp()

	aliceSig, aliceHtlcSigs, err = aliceChannel.SignNextCommitment()
	if err != nil {
		t.Fatalf("Error signing next commitment: %v", err)
	}

	// Since the HTLC is below Bob's dust limit, Alice won't need to send
	// any signatures for this HTLC.
	if len(aliceHtlcSigs) != 0 {
		t.Fatalf("expected no htlc sigs, instead got %v",
			len(aliceHtlcSigs))
	}

	err = bobChannel.ReceiveNewCommitment(aliceSig, aliceHtlcSigs)
	if err != nil {
		t.Fatalf("Bob failed receiving commitment: %v", err)
	}

	// ================================================================
	// Test that sigs are correctly returned for HTLCs above dust limit.
	// ================================================================
	aliceChannel, bobChannel, cleanUp = createChanWithHTLC(aboveDust)
	defer cleanUp()

	aliceSig, aliceHtlcSigs, err = aliceChannel.SignNextCommitment()
	if err != nil {
		t.Fatalf("Error signing next commitment: %v", err)
	}

	// Since the HTLC is above Bob's dust limit, Alice should send a
	// signature for this HTLC.
	if len(aliceHtlcSigs) != 1 {
		t.Fatalf("expected 1 htlc sig, instead got %v",
			len(aliceHtlcSigs))
	}

	err = bobChannel.ReceiveNewCommitment(aliceSig, aliceHtlcSigs)
	if err != nil {
		t.Fatalf("Bob failed receiving commitment: %v", err)
	}

	// ====================================================================
	// Test that Bob will not validate a received commitment if Alice sends
	// signatures for HTLCs below the dust limit.
	// ====================================================================
	aliceChannel, bobChannel, cleanUp = createChanWithHTLC(belowDust,
		aboveDust)
	defer cleanUp()

	// Alice should produce only one signature, since one HTLC is below
	// dust.
	aliceSig, aliceHtlcSigs, err = aliceChannel.SignNextCommitment()
	if err != nil {
		t.Fatalf("Error signing next commitment: %v", err)
	}

	if len(aliceHtlcSigs) != 1 {
		t.Fatalf("expected 1 htlc sig, instead got %v",
			len(aliceHtlcSigs))
	}

	// Add an extra signature.
	aliceHtlcSigs = append(aliceHtlcSigs, aliceHtlcSigs[0])

	// Bob should reject these signatures since they don't match the number
	// of HTLCs above dust.
	err = bobChannel.ReceiveNewCommitment(aliceSig, aliceHtlcSigs)
	if err == nil {
		t.Fatalf("Expected Bob to reject signatures")
	}
}

// TestChannelBalanceDustLimit tests the condition when the remaining balance
// for one of the channel participants is so small as to be considered dust. In
// this case, the output for that participant is removed and all funds (minus
// fees) in the commitment transaction are allocated to the remaining channel
// participant.
//
// TODO(roasbeef): test needs to be fixed after reserve limits are done
func TestChannelBalanceDustLimit(t *testing.T) {
	t.Parallel()

	// Create a test channel which will be used for the duration of this
	// unittest. The channel will be funded evenly with Alice having 5 BTC,
	// and Bob having 5 BTC.
	aliceChannel, bobChannel, cleanUp, err := CreateTestChannels()
	if err != nil {
		t.Fatalf("unable to create test channels: %v", err)
	}
	defer cleanUp()

	// To allow Alice's balance to get beneath her dust limit, set the
	// channel reserve to be 0.
	aliceChannel.localChanCfg.ChanReserve = 0
	bobChannel.remoteChanCfg.ChanReserve = 0

	// This amount should leave an amount larger than Alice's dust limit
	// once fees have been subtracted, but smaller than Bob's dust limit.
	// We account in fees for the HTLC we will be adding.
	defaultFee := calcStaticFee(1)
	aliceBalance := aliceChannel.channelState.LocalCommitment.LocalBalance.ToSatoshis()
	htlcSat := aliceBalance - defaultFee
	htlcSat += htlcSuccessFee(
		SatPerKWeight(aliceChannel.channelState.LocalCommitment.FeePerKw),
	)

	htlcAmount := lnwire.NewMSatFromSatoshis(htlcSat)

	htlc, preimage := createHTLC(0, htlcAmount)
	aliceHtlcIndex, err := aliceChannel.AddHTLC(htlc, nil)
	if err != nil {
		t.Fatalf("alice unable to add htlc: %v", err)
	}
	bobHtlcIndex, err := bobChannel.ReceiveHTLC(htlc)
	if err != nil {
		t.Fatalf("bob unable to receive htlc: %v", err)
	}
	if err := ForceStateTransition(aliceChannel, bobChannel); err != nil {
		t.Fatalf("state transition error: %v", err)
	}
	err = bobChannel.SettleHTLC(preimage, bobHtlcIndex, nil, nil, nil)
	if err != nil {
		t.Fatalf("bob unable to settle inbound htlc: %v", err)
	}
	err = aliceChannel.ReceiveHTLCSettle(preimage, aliceHtlcIndex)
	if err != nil {
		t.Fatalf("alice unable to accept settle of outbound htlc: %v", err)
	}
	if err := ForceStateTransition(bobChannel, aliceChannel); err != nil {
		t.Fatalf("state transition error: %v", err)
	}

	// At the conclusion of this test, in Bob's commitment chains, the
	// output for Alice's balance should have been removed as dust, leaving
	// only a single output that will send the remaining funds in the
	// channel to Bob.
	commitment := bobChannel.localCommitChain.tip()
	if len(commitment.txn.TxOut) != 1 {
		t.Fatalf("incorrect # of outputs: expected %v, got %v",
			1, len(commitment.txn.TxOut))
	}
	if aliceChannel.channelState.TotalMSatSent != htlcAmount {
		t.Fatalf("alice satoshis sent incorrect: expected %v, got %v",
			htlcAmount, aliceChannel.channelState.TotalMSatSent)
	}
}

func TestStateUpdatePersistence(t *testing.T) {
	t.Parallel()

	// Create a test channel which will be used for the duration of this
	// unittest. The channel will be funded evenly with Alice having 5 BTC,
	// and Bob having 5 BTC.
	aliceChannel, bobChannel, cleanUp, err := CreateTestChannels()
	if err != nil {
		t.Fatalf("unable to create test channels: %v", err)
	}
	defer cleanUp()

	const numHtlcs = 4
	htlcAmt := lnwire.NewMSatFromSatoshis(5000)

	var fakeOnionBlob [lnwire.OnionPacketSize]byte
	copy(fakeOnionBlob[:], bytes.Repeat([]byte{0x05}, lnwire.OnionPacketSize))

	// Alice adds 3 HTLCs to the update log, while Bob adds a single HTLC.
	var alicePreimage [32]byte
	copy(alicePreimage[:], bytes.Repeat([]byte{0xaa}, 32))
	var bobPreimage [32]byte
	copy(bobPreimage[:], bytes.Repeat([]byte{0xbb}, 32))
	for i := 0; i < 3; i++ {
		rHash := sha256.Sum256(alicePreimage[:])
		h := &lnwire.UpdateAddHTLC{
			ID:          uint64(i),
			PaymentHash: rHash,
			Amount:      htlcAmt,
			Expiry:      uint32(10),
			OnionBlob:   fakeOnionBlob,
		}

		if _, err := aliceChannel.AddHTLC(h, nil); err != nil {
			t.Fatalf("unable to add alice's htlc: %v", err)
		}
		if _, err := bobChannel.ReceiveHTLC(h); err != nil {
			t.Fatalf("unable to recv alice's htlc: %v", err)
		}
	}
	rHash := sha256.Sum256(bobPreimage[:])
	bobh := &lnwire.UpdateAddHTLC{
		PaymentHash: rHash,
		Amount:      htlcAmt,
		Expiry:      uint32(10),
		OnionBlob:   fakeOnionBlob,
	}
	if _, err := bobChannel.AddHTLC(bobh, nil); err != nil {
		t.Fatalf("unable to add bob's htlc: %v", err)
	}
	if _, err := aliceChannel.ReceiveHTLC(bobh); err != nil {
		t.Fatalf("unable to recv bob's htlc: %v", err)
	}

	// Also add a fee update to the update logs.
	fee := SatPerKWeight(111)
	if err := aliceChannel.UpdateFee(fee); err != nil {
		t.Fatalf("unable to send fee update")
	}
	if err := bobChannel.ReceiveUpdateFee(fee); err != nil {
		t.Fatalf("unable to receive fee update")
	}

	// Helper method that asserts the expected number of updates are found
	// in the update logs.
	assertNumLogUpdates := func(numAliceUpdates, numBobUpdates int) {
		if aliceChannel.localUpdateLog.Len() != numAliceUpdates {
			t.Fatalf("expected %d local updates, found %d",
				numAliceUpdates,
				aliceChannel.localUpdateLog.Len())
		}
		if aliceChannel.remoteUpdateLog.Len() != numBobUpdates {
			t.Fatalf("expected %d remote updates, found %d",
				numBobUpdates,
				aliceChannel.remoteUpdateLog.Len())
		}

		if bobChannel.localUpdateLog.Len() != numBobUpdates {
			t.Fatalf("expected %d local updates, found %d",
				numBobUpdates,
				bobChannel.localUpdateLog.Len())
		}
		if bobChannel.remoteUpdateLog.Len() != numAliceUpdates {
			t.Fatalf("expected %d remote updates, found %d",
				numAliceUpdates,
				bobChannel.remoteUpdateLog.Len())
		}
	}

	// Both nodes should now have Alice's 3 Adds and 1 FeeUpdate in the
	// log, and Bob's 1 Add.
	assertNumLogUpdates(4, 1)

	// Next, Alice initiates a state transition to include the HTLC's she
	// added above in a new commitment state.
	if err := ForceStateTransition(aliceChannel, bobChannel); err != nil {
		t.Fatalf("unable to complete alice's state transition: %v", err)
	}

	// Since the HTLC Bob sent wasn't included in Bob's version of the
	// commitment transaction (but it was in Alice's, as he ACK'd her
	// changes before creating a new state), Bob needs to trigger another
	// state update in order to re-sync their states.
	if err := ForceStateTransition(bobChannel, aliceChannel); err != nil {
		t.Fatalf("unable to complete bob's state transition: %v", err)
	}

	// After the state transition the fee update is fully locked in, and
	// should've been removed from both channels' update logs.
	if aliceChannel.localCommitChain.tail().feePerKw != fee {
		t.Fatalf("fee not locked in")
	}
	if bobChannel.localCommitChain.tail().feePerKw != fee {
		t.Fatalf("fee not locked in")
	}
	assertNumLogUpdates(3, 1)

	// The latest commitment from both sides should have all the HTLCs.
	numAliceOutgoing := aliceChannel.localCommitChain.tail().outgoingHTLCs
	numAliceIncoming := aliceChannel.localCommitChain.tail().incomingHTLCs
	if len(numAliceOutgoing) != 3 {
		t.Fatalf("expected %v htlcs, instead got %v", 3, numAliceOutgoing)
	}
	if len(numAliceIncoming) != 1 {
		t.Fatalf("expected %v htlcs, instead got %v", 1, numAliceIncoming)
	}
	numBobOutgoing := bobChannel.localCommitChain.tail().outgoingHTLCs
	numBobIncoming := bobChannel.localCommitChain.tail().incomingHTLCs
	if len(numBobOutgoing) != 1 {
		t.Fatalf("expected %v htlcs, instead got %v", 1, numBobOutgoing)
	}
	if len(numBobIncoming) != 3 {
		t.Fatalf("expected %v htlcs, instead got %v", 3, numBobIncoming)
	}

	// TODO(roasbeef): also ensure signatures were stored
	//  * ensure expiry matches

	// Now fetch both of the channels created above from disk to simulate a
	// node restart with persistence.
	alicePub := aliceChannel.channelState.IdentityPub
	aliceChannels, err := aliceChannel.channelState.Db.FetchOpenChannels(
		alicePub,
	)
	if err != nil {
		t.Fatalf("unable to fetch channel: %v", err)
	}
	bobPub := bobChannel.channelState.IdentityPub
	bobChannels, err := bobChannel.channelState.Db.FetchOpenChannels(bobPub)
	if err != nil {
		t.Fatalf("unable to fetch channel: %v", err)
	}

	aliceChannelNew, err := NewLightningChannel(
		aliceChannel.Signer, nil, aliceChannels[0],
		aliceChannel.sigPool,
	)
	if err != nil {
		t.Fatalf("unable to create new channel: %v", err)
	}

	bobChannelNew, err := NewLightningChannel(
		bobChannel.Signer, nil, bobChannels[0],
		bobChannel.sigPool,
	)
	if err != nil {
		t.Fatalf("unable to create new channel: %v", err)
	}

	// The state update logs of the new channels and the old channels
	// should now be identical other than the height the HTLCs were added.
	if aliceChannel.localUpdateLog.logIndex !=
		aliceChannelNew.localUpdateLog.logIndex {
		t.Fatalf("alice log counter: expected %v, got %v",
			aliceChannel.localUpdateLog.logIndex,
			aliceChannelNew.localUpdateLog.logIndex)
	}
	if aliceChannel.remoteUpdateLog.logIndex !=
		aliceChannelNew.remoteUpdateLog.logIndex {
		t.Fatalf("alice log counter: expected %v, got %v",
			aliceChannel.remoteUpdateLog.logIndex,
			aliceChannelNew.remoteUpdateLog.logIndex)
	}
	if aliceChannel.localUpdateLog.Len() !=
		aliceChannelNew.localUpdateLog.Len() {
		t.Fatalf("alice log len: expected %v, got %v",
			aliceChannel.localUpdateLog.Len(),
			aliceChannelNew.localUpdateLog.Len())
	}
	if aliceChannel.remoteUpdateLog.Len() !=
		aliceChannelNew.remoteUpdateLog.Len() {
		t.Fatalf("alice log len: expected %v, got %v",
			aliceChannel.remoteUpdateLog.Len(),
			aliceChannelNew.remoteUpdateLog.Len())
	}
	if bobChannel.localUpdateLog.logIndex !=
		bobChannelNew.localUpdateLog.logIndex {
		t.Fatalf("bob log counter: expected %v, got %v",
			bobChannel.localUpdateLog.logIndex,
			bobChannelNew.localUpdateLog.logIndex)
	}
	if bobChannel.remoteUpdateLog.logIndex !=
		bobChannelNew.remoteUpdateLog.logIndex {
		t.Fatalf("bob log counter: expected %v, got %v",
			bobChannel.remoteUpdateLog.logIndex,
			bobChannelNew.remoteUpdateLog.logIndex)
	}
	if bobChannel.localUpdateLog.Len() !=
		bobChannelNew.localUpdateLog.Len() {
		t.Fatalf("bob log len: expected %v, got %v",
			bobChannel.localUpdateLog.Len(),
			bobChannelNew.localUpdateLog.Len())
	}
	if bobChannel.remoteUpdateLog.Len() !=
		bobChannelNew.remoteUpdateLog.Len() {
		t.Fatalf("bob log len: expected %v, got %v",
			bobChannel.remoteUpdateLog.Len(),
			bobChannelNew.remoteUpdateLog.Len())
	}

	// TODO(roasbeef): expand test to also ensure state revocation log has
	// proper pk scripts

	// Newly generated pkScripts for HTLCs should be the same as in the old channel.
	for _, entry := range aliceChannel.localUpdateLog.htlcIndex {
		htlc := entry.Value.(*PaymentDescriptor)
		restoredHtlc := aliceChannelNew.localUpdateLog.lookupHtlc(htlc.HtlcIndex)
		if !bytes.Equal(htlc.ourPkScript, restoredHtlc.ourPkScript) {
			t.Fatalf("alice ourPkScript in ourLog: expected %X, got %X",
				htlc.ourPkScript[:5], restoredHtlc.ourPkScript[:5])
		}
		if !bytes.Equal(htlc.theirPkScript, restoredHtlc.theirPkScript) {
			t.Fatalf("alice theirPkScript in ourLog: expected %X, got %X",
				htlc.theirPkScript[:5], restoredHtlc.theirPkScript[:5])
		}
	}
	for _, entry := range aliceChannel.remoteUpdateLog.htlcIndex {
		htlc := entry.Value.(*PaymentDescriptor)
		restoredHtlc := aliceChannelNew.remoteUpdateLog.lookupHtlc(htlc.HtlcIndex)
		if !bytes.Equal(htlc.ourPkScript, restoredHtlc.ourPkScript) {
			t.Fatalf("alice ourPkScript in theirLog: expected %X, got %X",
				htlc.ourPkScript[:5], restoredHtlc.ourPkScript[:5])
		}
		if !bytes.Equal(htlc.theirPkScript, restoredHtlc.theirPkScript) {
			t.Fatalf("alice theirPkScript in theirLog: expected %X, got %X",
				htlc.theirPkScript[:5], restoredHtlc.theirPkScript[:5])
		}
	}
	for _, entry := range bobChannel.localUpdateLog.htlcIndex {
		htlc := entry.Value.(*PaymentDescriptor)
		restoredHtlc := bobChannelNew.localUpdateLog.lookupHtlc(htlc.HtlcIndex)
		if !bytes.Equal(htlc.ourPkScript, restoredHtlc.ourPkScript) {
			t.Fatalf("bob ourPkScript in ourLog: expected %X, got %X",
				htlc.ourPkScript[:5], restoredHtlc.ourPkScript[:5])
		}
		if !bytes.Equal(htlc.theirPkScript, restoredHtlc.theirPkScript) {
			t.Fatalf("bob theirPkScript in ourLog: expected %X, got %X",
				htlc.theirPkScript[:5], restoredHtlc.theirPkScript[:5])
		}
	}
	for _, entry := range bobChannel.remoteUpdateLog.htlcIndex {
		htlc := entry.Value.(*PaymentDescriptor)
		restoredHtlc := bobChannelNew.remoteUpdateLog.lookupHtlc(htlc.HtlcIndex)
		if !bytes.Equal(htlc.ourPkScript, restoredHtlc.ourPkScript) {
			t.Fatalf("bob ourPkScript in theirLog: expected %X, got %X",
				htlc.ourPkScript[:5], restoredHtlc.ourPkScript[:5])
		}
		if !bytes.Equal(htlc.theirPkScript, restoredHtlc.theirPkScript) {
			t.Fatalf("bob theirPkScript in theirLog: expected %X, got %X",
				htlc.theirPkScript[:5], restoredHtlc.theirPkScript[:5])
		}
	}

	// Now settle all the HTLCs, then force a state update. The state
	// update should succeed as both sides have identical.
	for i := 0; i < 3; i++ {
		err := bobChannelNew.SettleHTLC(alicePreimage, uint64(i), nil, nil, nil)
		if err != nil {
			t.Fatalf("unable to settle htlc #%v: %v", i, err)
		}
		err = aliceChannelNew.ReceiveHTLCSettle(alicePreimage, uint64(i))
		if err != nil {
			t.Fatalf("unable to settle htlc#%v: %v", i, err)
		}
	}
	err = aliceChannelNew.SettleHTLC(bobPreimage, 0, nil, nil, nil)
	if err != nil {
		t.Fatalf("unable to settle htlc: %v", err)
	}
	err = bobChannelNew.ReceiveHTLCSettle(bobPreimage, 0)
	if err != nil {
		t.Fatalf("unable to settle htlc: %v", err)
	}

	// Similar to the two transitions above, as both Bob and Alice added
	// entries to the update log before a state transition was initiated by
	// either side, both sides are required to trigger an update in order
	// to lock in their changes.
	if err := ForceStateTransition(aliceChannelNew, bobChannelNew); err != nil {
		t.Fatalf("unable to update commitments: %v", err)
	}
	if err := ForceStateTransition(bobChannelNew, aliceChannelNew); err != nil {
		t.Fatalf("unable to update commitments: %v", err)
	}

	// The amounts transferred should been updated as per the amounts in
	// the HTLCs
	if aliceChannelNew.channelState.TotalMSatSent != htlcAmt*3 {
		t.Fatalf("expected %v alice satoshis sent, got %v",
			htlcAmt*3, aliceChannelNew.channelState.TotalMSatSent)
	}
	if aliceChannelNew.channelState.TotalMSatReceived != htlcAmt {
		t.Fatalf("expected %v alice satoshis received, got %v",
			htlcAmt, aliceChannelNew.channelState.TotalMSatReceived)
	}
	if bobChannelNew.channelState.TotalMSatSent != htlcAmt {
		t.Fatalf("expected %v bob satoshis sent, got %v",
			htlcAmt, bobChannel.channelState.TotalMSatSent)
	}
	if bobChannelNew.channelState.TotalMSatReceived != htlcAmt*3 {
		t.Fatalf("expected %v bob satoshis sent, got %v",
			htlcAmt*3, bobChannel.channelState.TotalMSatReceived)
	}

	// As a final test, we'll ensure that the HTLC counters for both sides
	// has been persisted properly. If we instruct Alice to add a new HTLC,
	// it should have an index of 3. If we instruct Bob to do the
	// same, it should have an index of 1.
	aliceHtlcIndex, err := aliceChannel.AddHTLC(bobh, nil)
	if err != nil {
		t.Fatalf("unable to add htlc: %v", err)
	}
	if aliceHtlcIndex != 3 {
		t.Fatalf("wrong htlc index: expected %v, got %v", 3, aliceHtlcIndex)
	}
	bobHtlcIndex, err := bobChannel.AddHTLC(bobh, nil)
	if err != nil {
		t.Fatalf("unable to add htlc: %v", err)
	}
	if bobHtlcIndex != 1 {
		t.Fatalf("wrong htlc index: expected %v, got %v", 1, aliceHtlcIndex)
	}
}

func TestCancelHTLC(t *testing.T) {
	t.Parallel()

	// Create a test channel which will be used for the duration of this
	// unittest. The channel will be funded evenly with Alice having 5 BTC,
	// and Bob having 5 BTC.
	aliceChannel, bobChannel, cleanUp, err := CreateTestChannels()
	if err != nil {
		t.Fatalf("unable to create test channels: %v", err)
	}
	defer cleanUp()

	// Add a new HTLC from Alice to Bob, then trigger a new state
	// transition in order to include it in the latest state.
	htlcAmt := lnwire.NewMSatFromSatoshis(btcutil.SatoshiPerBitcoin)

	var preImage [32]byte
	copy(preImage[:], bytes.Repeat([]byte{0xaa}, 32))
	htlc := &lnwire.UpdateAddHTLC{
		PaymentHash: sha256.Sum256(preImage[:]),
		Amount:      htlcAmt,
		Expiry:      10,
	}

	aliceHtlcIndex, err := aliceChannel.AddHTLC(htlc, nil)
	if err != nil {
		t.Fatalf("unable to add alice htlc: %v", err)
	}
	bobHtlcIndex, err := bobChannel.ReceiveHTLC(htlc)
	if err != nil {
		t.Fatalf("unable to add bob htlc: %v", err)
	}
	if err := ForceStateTransition(aliceChannel, bobChannel); err != nil {
		t.Fatalf("unable to create new commitment state: %v", err)
	}

	// With the HTLC committed, Alice's balance should reflect the clearing
	// of the new HTLC.
	aliceExpectedBalance := btcutil.Amount(btcutil.SatoshiPerBitcoin*4) -
		calcStaticFee(1)
	if aliceChannel.channelState.LocalCommitment.LocalBalance.ToSatoshis() !=
		aliceExpectedBalance {
		t.Fatalf("Alice's balance is wrong: expected %v, got %v",
			aliceExpectedBalance,
			aliceChannel.channelState.LocalCommitment.LocalBalance.ToSatoshis())
	}

	// Now, with the HTLC committed on both sides, trigger a cancellation
	// from Bob to Alice, removing the HTLC.
	err = bobChannel.FailHTLC(bobHtlcIndex, []byte("failreason"), nil, nil, nil)
	if err != nil {
		t.Fatalf("unable to cancel HTLC: %v", err)
	}
	err = aliceChannel.ReceiveFailHTLC(aliceHtlcIndex, []byte("bad"))
	if err != nil {
		t.Fatalf("unable to recv htlc cancel: %v", err)
	}

	// Now trigger another state transition, the HTLC should now be removed
	// from both sides, with balances reflected.
	if err := ForceStateTransition(bobChannel, aliceChannel); err != nil {
		t.Fatalf("unable to create new commitment: %v", err)
	}

	// Now HTLCs should be present on the commitment transaction for either
	// side.
	if len(aliceChannel.localCommitChain.tip().outgoingHTLCs) != 0 ||
		len(aliceChannel.remoteCommitChain.tip().outgoingHTLCs) != 0 {
		t.Fatalf("htlc's still active from alice's POV")
	}
	if len(aliceChannel.localCommitChain.tip().incomingHTLCs) != 0 ||
		len(aliceChannel.remoteCommitChain.tip().incomingHTLCs) != 0 {
		t.Fatalf("htlc's still active from alice's POV")
	}
	if len(bobChannel.localCommitChain.tip().outgoingHTLCs) != 0 ||
		len(bobChannel.remoteCommitChain.tip().outgoingHTLCs) != 0 {
		t.Fatalf("htlc's still active from bob's POV")
	}
	if len(bobChannel.localCommitChain.tip().incomingHTLCs) != 0 ||
		len(bobChannel.remoteCommitChain.tip().incomingHTLCs) != 0 {
		t.Fatalf("htlc's still active from bob's POV")
	}

	expectedBalance := btcutil.Amount(btcutil.SatoshiPerBitcoin * 5)
	if aliceChannel.channelState.LocalCommitment.LocalBalance.ToSatoshis() !=
		expectedBalance-calcStaticFee(0) {

		t.Fatalf("balance is wrong: expected %v, got %v",
			aliceChannel.channelState.LocalCommitment.LocalBalance.ToSatoshis(),
			expectedBalance-calcStaticFee(0))
	}
	if aliceChannel.channelState.LocalCommitment.RemoteBalance.ToSatoshis() !=
		expectedBalance {

		t.Fatalf("balance is wrong: expected %v, got %v",
			aliceChannel.channelState.LocalCommitment.RemoteBalance.ToSatoshis(),
			expectedBalance)
	}
	if bobChannel.channelState.LocalCommitment.LocalBalance.ToSatoshis() !=
		expectedBalance {

		t.Fatalf("balance is wrong: expected %v, got %v",
			bobChannel.channelState.LocalCommitment.LocalBalance.ToSatoshis(),
			expectedBalance)
	}
	if bobChannel.channelState.LocalCommitment.RemoteBalance.ToSatoshis() !=
		expectedBalance-calcStaticFee(0) {

		t.Fatalf("balance is wrong: expected %v, got %v",
			bobChannel.channelState.LocalCommitment.RemoteBalance.ToSatoshis(),
			expectedBalance-calcStaticFee(0))
	}
}

func TestCooperativeCloseDustAdherence(t *testing.T) {
	t.Parallel()

	// Create a test channel which will be used for the duration of this
	// unittest. The channel will be funded evenly with Alice having 5 BTC,
	// and Bob having 5 BTC.
	aliceChannel, bobChannel, cleanUp, err := CreateTestChannels()
	if err != nil {
		t.Fatalf("unable to create test channels: %v", err)
	}
	defer cleanUp()

	aliceFeeRate := SatPerKWeight(aliceChannel.channelState.LocalCommitment.FeePerKw)
	bobFeeRate := SatPerKWeight(bobChannel.channelState.LocalCommitment.FeePerKw)

	setDustLimit := func(dustVal btcutil.Amount) {
		aliceChannel.channelState.LocalChanCfg.DustLimit = dustVal
		aliceChannel.channelState.RemoteChanCfg.DustLimit = dustVal
		bobChannel.channelState.LocalChanCfg.DustLimit = dustVal
		bobChannel.channelState.RemoteChanCfg.DustLimit = dustVal
	}

	resetChannelState := func() {
		aliceChannel.status = channelOpen
		bobChannel.status = channelOpen
	}

	setBalances := func(aliceBalance, bobBalance lnwire.MilliSatoshi) {
		aliceChannel.channelState.LocalCommitment.LocalBalance = aliceBalance
		aliceChannel.channelState.LocalCommitment.RemoteBalance = bobBalance
		bobChannel.channelState.LocalCommitment.LocalBalance = bobBalance
		bobChannel.channelState.LocalCommitment.RemoteBalance = aliceBalance
	}

	aliceDeliveryScript := bobsPrivKey[:]
	bobDeliveryScript := testHdSeed[:]

	// We'll start be initializing the limit of both Alice and Bob to 10k
	// satoshis.
	dustLimit := btcutil.Amount(10000)
	setDustLimit(dustLimit)

	// Both sides currently have over 1 BTC settled as part of their
	// balances. As a result, performing a cooperative closure now result
	// in both sides having an output within the closure transaction.
	aliceFee := btcutil.Amount(aliceChannel.CalcFee(aliceFeeRate)) + 1000
	aliceSig, _, _, err := aliceChannel.CreateCloseProposal(aliceFee,
		aliceDeliveryScript, bobDeliveryScript)
	if err != nil {
		t.Fatalf("unable to close channel: %v", err)
	}
	aliceCloseSig := append(aliceSig, byte(txscript.SigHashAll))

	bobFee := btcutil.Amount(bobChannel.CalcFee(bobFeeRate)) + 1000
	bobSig, _, _, err := bobChannel.CreateCloseProposal(bobFee,
		bobDeliveryScript, aliceDeliveryScript)
	if err != nil {
		t.Fatalf("unable to close channel: %v", err)
	}
	bobCloseSig := append(bobSig, byte(txscript.SigHashAll))

	closeTx, _, err := bobChannel.CompleteCooperativeClose(
		bobCloseSig, aliceCloseSig,
		bobDeliveryScript, aliceDeliveryScript, bobFee)
	if err != nil {
		t.Fatalf("unable to accept channel close: %v", err)
	}

	// The closure transaction should have exactly two outputs.
	if len(closeTx.TxOut) != 2 {
		t.Fatalf("close tx has wrong number of outputs: expected %v "+
			"got %v", 2, len(closeTx.TxOut))
	}

	// We'll reset the channel states before proceeding to our nest test.
	resetChannelState()

	// Next we'll modify the current balances and dust limits such that
	// Bob's current balance is above _below_ his dust limit.
	aliceBal := lnwire.NewMSatFromSatoshis(btcutil.SatoshiPerBitcoin)
	bobBal := lnwire.NewMSatFromSatoshis(250)
	setBalances(aliceBal, bobBal)

	// Attempt another cooperative channel closure. It should succeed
	// without any issues.
	aliceSig, _, _, err = aliceChannel.CreateCloseProposal(aliceFee,
		aliceDeliveryScript, bobDeliveryScript)
	if err != nil {
		t.Fatalf("unable to close channel: %v", err)
	}
	aliceCloseSig = append(aliceSig, byte(txscript.SigHashAll))

	bobSig, _, _, err = bobChannel.CreateCloseProposal(bobFee,
		bobDeliveryScript, aliceDeliveryScript)
	if err != nil {
		t.Fatalf("unable to close channel: %v", err)
	}
	bobCloseSig = append(bobSig, byte(txscript.SigHashAll))

	closeTx, _, err = bobChannel.CompleteCooperativeClose(
		bobCloseSig, aliceCloseSig,
		bobDeliveryScript, aliceDeliveryScript, bobFee)
	if err != nil {
		t.Fatalf("unable to accept channel close: %v", err)
	}

	// The closure transaction should only have a single output, and that
	// output should be Alice's balance.
	if len(closeTx.TxOut) != 1 {
		t.Fatalf("close tx has wrong number of outputs: expected %v "+
			"got %v", 1, len(closeTx.TxOut))
	}
	commitFee := aliceChannel.channelState.LocalCommitment.CommitFee
	aliceExpectedBalance := aliceBal.ToSatoshis() - aliceFee + commitFee
	if closeTx.TxOut[0].Value != int64(aliceExpectedBalance) {
		t.Fatalf("alice's balance is incorrect: expected %v, got %v",
			aliceExpectedBalance,
			int64(closeTx.TxOut[0].Value))
	}

	// Finally, we'll modify the current balances and dust limits such that
	// Alice's current balance is _below_ his her limit.
	setBalances(bobBal, aliceBal)
	resetChannelState()

	// Our final attempt at another cooperative channel closure. It should
	// succeed without any issues.
	aliceSig, _, _, err = aliceChannel.CreateCloseProposal(
		aliceFee, aliceDeliveryScript, bobDeliveryScript,
	)
	if err != nil {
		t.Fatalf("unable to close channel: %v", err)
	}
	aliceCloseSig = append(aliceSig, byte(txscript.SigHashAll))

	bobSig, _, _, err = bobChannel.CreateCloseProposal(
		bobFee, bobDeliveryScript, aliceDeliveryScript,
	)
	if err != nil {
		t.Fatalf("unable to close channel: %v", err)
	}
	bobCloseSig = append(bobSig, byte(txscript.SigHashAll))

	closeTx, _, err = bobChannel.CompleteCooperativeClose(
		bobCloseSig, aliceCloseSig,
		bobDeliveryScript, aliceDeliveryScript, bobFee)
	if err != nil {
		t.Fatalf("unable to accept channel close: %v", err)
	}

	// The closure transaction should only have a single output, and that
	// output should be Bob's balance.
	if len(closeTx.TxOut) != 1 {
		t.Fatalf("close tx has wrong number of outputs: expected %v "+
			"got %v", 1, len(closeTx.TxOut))
	}
	if closeTx.TxOut[0].Value != int64(aliceBal.ToSatoshis()) {
		t.Fatalf("bob's balance is incorrect: expected %v, got %v",
			aliceBal.ToSatoshis(), closeTx.TxOut[0].Value)
	}
}

// TestUpdateFeeAdjustments tests that the state machine is able to properly
// accept valid fee changes, as well as reject any invalid fee updates.
func TestUpdateFeeAdjustments(t *testing.T) {
	t.Parallel()

	aliceChannel, bobChannel, cleanUp, err := CreateTestChannels()
	if err != nil {
		t.Fatalf("unable to create test channels: %v", err)
	}
	defer cleanUp()

	// First, we'll grab the current base fee rate as we'll be using this
	// to make relative adjustments int he fee rate.
	baseFeeRate := aliceChannel.channelState.LocalCommitment.FeePerKw

	// We'll first try to increase the fee rate 5x, this should be able to
	// be committed without any issue.
	newFee := SatPerKWeight(baseFeeRate * 5)

	if err := aliceChannel.UpdateFee(newFee); err != nil {
		t.Fatalf("unable to alice update fee: %v", err)
	}
	if err := bobChannel.ReceiveUpdateFee(newFee); err != nil {
		t.Fatalf("unable to bob update fee: %v", err)
	}

	// With the fee updates applied, we'll now initiate a state transition
	// to ensure the fee update is locked in.
	if err := ForceStateTransition(aliceChannel, bobChannel); err != nil {
		t.Fatalf("unable to create new commitment: %v", err)
	}

	// We'll now attempt to increase the fee rate 1,000,000x of the base
	// fee.  This should result in an error as Alice won't be able to pay
	// this new fee rate.
	newFee = SatPerKWeight(baseFeeRate * 1000000)
	if err := aliceChannel.UpdateFee(newFee); err == nil {
		t.Fatalf("alice should reject the fee rate")
	}

	// Finally, we'll attempt to adjust the fee down and use a fee which is
	// smaller than the initial base fee rate. The fee application and
	// state transition should proceed without issue.
	newFee = SatPerKWeight(baseFeeRate / 100)
	if err := aliceChannel.UpdateFee(newFee); err != nil {
		t.Fatalf("unable to alice update fee: %v", err)
	}
	if err := bobChannel.ReceiveUpdateFee(newFee); err != nil {
		t.Fatalf("unable to bob update fee: %v", err)
	}
	if err := ForceStateTransition(aliceChannel, bobChannel); err != nil {
		t.Fatalf("unable to create new commitment: %v", err)
	}
}

// TestUpdateFeeFail tests that the signature verification will fail if they
// fee updates are out of sync.
func TestUpdateFeeFail(t *testing.T) {
	t.Parallel()

	aliceChannel, bobChannel, cleanUp, err := CreateTestChannels()
	if err != nil {
		t.Fatalf("unable to create test channels: %v", err)
	}
	defer cleanUp()

	// Bob receives the update, that will apply to his commitment
	// transaction.
	bobChannel.ReceiveUpdateFee(111)

	// Alice sends signature for commitment that does not cover any fee
	// update.
	aliceSig, aliceHtlcSigs, err := aliceChannel.SignNextCommitment()
	if err != nil {
		t.Fatalf("alice unable to sign commitment: %v", err)
	}

	// Bob verifies this commit, meaning that he checks that it is
	// consistent everything he has received. This should fail, since he got
	// the fee update, but Alice never sent it.
	err = bobChannel.ReceiveNewCommitment(aliceSig, aliceHtlcSigs)
	if err == nil {
		t.Fatalf("expected bob to fail receiving alice's signature")
	}

}

// TestUpdateFeeConcurrentSig tests that the channel can properly handle a fee
// update that it receives concurrently with signing its next commitment.
func TestUpdateFeeConcurrentSig(t *testing.T) {
	t.Parallel()

	aliceChannel, bobChannel, cleanUp, err := CreateTestChannels()
	if err != nil {
		t.Fatalf("unable to create test channels: %v", err)
	}
	defer cleanUp()

	paymentPreimage := bytes.Repeat([]byte{1}, 32)
	paymentHash := sha256.Sum256(paymentPreimage)
	htlc := &lnwire.UpdateAddHTLC{
		PaymentHash: paymentHash,
		Amount:      btcutil.SatoshiPerBitcoin,
		Expiry:      uint32(5),
	}

	// First Alice adds the outgoing HTLC to her local channel's state
	// update log. Then Alice sends this wire message over to Bob who
	// adds this htlc to his remote state update log.
	if _, err := aliceChannel.AddHTLC(htlc, nil); err != nil {
		t.Fatalf("unable to add htlc: %v", err)
	}
	if _, err := bobChannel.ReceiveHTLC(htlc); err != nil {
		t.Fatalf("unable to recv htlc: %v", err)
	}

	// Simulate Alice sending update fee message to bob.
	fee := SatPerKWeight(111)
	if err := aliceChannel.UpdateFee(fee); err != nil {
		t.Fatalf("unable to send fee update")
	}

	// Alice signs a commitment, and sends this to bob.
	aliceSig, aliceHtlcSigs, err := aliceChannel.SignNextCommitment()
	if err != nil {
		t.Fatalf("alice unable to sign commitment: %v", err)
	}

	// At the same time, Bob signs a commitment.
	bobSig, bobHtlcSigs, err := bobChannel.SignNextCommitment()
	if err != nil {
		t.Fatalf("bob unable to sign alice's commitment: %v", err)
	}

	// ...that Alice receives.
	err = aliceChannel.ReceiveNewCommitment(bobSig, bobHtlcSigs)
	if err != nil {
		t.Fatalf("alice unable to process bob's new commitment: %v", err)
	}

	// Now let Bob receive the fee update + commitment that Alice sent.
	if err := bobChannel.ReceiveUpdateFee(fee); err != nil {
		t.Fatalf("unable to receive fee update")
	}

	// Bob receives this signature message, and verifies that it is
	// consistent with the state he had for Alice, including the received
	// HTLC and fee update.
	err = bobChannel.ReceiveNewCommitment(aliceSig, aliceHtlcSigs)
	if err != nil {
		t.Fatalf("bob unable to process alice's new commitment: %v", err)
	}

	if SatPerKWeight(bobChannel.channelState.LocalCommitment.FeePerKw) == fee {
		t.Fatalf("bob's feePerKw was unexpectedly locked in")
	}

	// Bob can revoke the prior commitment he had. This should lock in the
	// fee update for him.
	_, _, err = bobChannel.RevokeCurrentCommitment()
	if err != nil {
		t.Fatalf("unable to generate bob revocation: %v", err)
	}

	if SatPerKWeight(bobChannel.channelState.LocalCommitment.FeePerKw) != fee {
		t.Fatalf("bob's feePerKw was not locked in")
	}
}

// TestUpdateFeeSenderCommits verifies that the state machine progresses as
// expected if we send a fee update, and then the sender of the fee update
// sends a commitment signature.
func TestUpdateFeeSenderCommits(t *testing.T) {
	t.Parallel()

	// Create a test channel which will be used for the duration of this
	// unittest. The channel will be funded evenly with Alice having 5 BTC,
	// and Bob having 5 BTC.
	aliceChannel, bobChannel, cleanUp, err := CreateTestChannels()
	if err != nil {
		t.Fatalf("unable to create test channels: %v", err)
	}
	defer cleanUp()

	paymentPreimage := bytes.Repeat([]byte{1}, 32)
	paymentHash := sha256.Sum256(paymentPreimage)
	htlc := &lnwire.UpdateAddHTLC{
		PaymentHash: paymentHash,
		Amount:      btcutil.SatoshiPerBitcoin,
		Expiry:      uint32(5),
	}

	// First Alice adds the outgoing HTLC to her local channel's state
	// update log. Then Alice sends this wire message over to Bob who
	// adds this htlc to his remote state update log.
	if _, err := aliceChannel.AddHTLC(htlc, nil); err != nil {
		t.Fatalf("unable to add htlc: %v", err)
	}
	if _, err := bobChannel.ReceiveHTLC(htlc); err != nil {
		t.Fatalf("unable to recv htlc: %v", err)
	}

	// Simulate Alice sending update fee message to bob.
	fee := SatPerKWeight(111)
	aliceChannel.UpdateFee(fee)
	bobChannel.ReceiveUpdateFee(fee)

	// Alice signs a commitment, which will cover everything sent to Bob
	// (the HTLC and the fee update), and everything acked by Bob (nothing
	// so far).
	aliceSig, aliceHtlcSigs, err := aliceChannel.SignNextCommitment()
	if err != nil {
		t.Fatalf("alice unable to sign commitment: %v", err)
	}

	// Bob receives this signature message, and verifies that it is
	// consistent with the state he had for Alice, including the received
	// HTLC and fee update.
	err = bobChannel.ReceiveNewCommitment(aliceSig, aliceHtlcSigs)
	if err != nil {
		t.Fatalf("bob unable to process alice's new commitment: %v", err)
	}

	if SatPerKWeight(bobChannel.channelState.LocalCommitment.FeePerKw) == fee {
		t.Fatalf("bob's feePerKw was unexpectedly locked in")
	}

	// Bob can revoke the prior commitment he had. This should lock in the
	// fee update for him.
	bobRevocation, _, err := bobChannel.RevokeCurrentCommitment()
	if err != nil {
		t.Fatalf("unable to generate bob revocation: %v", err)
	}

	if SatPerKWeight(bobChannel.channelState.LocalCommitment.FeePerKw) != fee {
		t.Fatalf("bob's feePerKw was not locked in")
	}

	// Bob commits to all updates he has received from Alice. This includes
	// the HTLC he received, and the fee update.
	bobSig, bobHtlcSigs, err := bobChannel.SignNextCommitment()
	if err != nil {
		t.Fatalf("bob unable to sign alice's commitment: %v", err)
	}

	// Alice receives the revocation of the old one, and can now assume
	// that Bob's received everything up to the signature she sent,
	// including the HTLC and fee update.
	if _, _, _, err := aliceChannel.ReceiveRevocation(bobRevocation); err != nil {
		t.Fatalf("alice unable to process bob's revocation: %v", err)
	}

	// Alice receives new signature from Bob, and assumes this covers the
	// changes.
	err = aliceChannel.ReceiveNewCommitment(bobSig, bobHtlcSigs)
	if err != nil {
		t.Fatalf("alice unable to process bob's new commitment: %v", err)
	}

	if SatPerKWeight(aliceChannel.channelState.LocalCommitment.FeePerKw) == fee {
		t.Fatalf("alice's feePerKw was unexpectedly locked in")
	}

	// Alice can revoke the old commitment, which will lock in the fee
	// update.
	aliceRevocation, _, err := aliceChannel.RevokeCurrentCommitment()
	if err != nil {
		t.Fatalf("unable to revoke alice channel: %v", err)
	}

	if SatPerKWeight(aliceChannel.channelState.LocalCommitment.FeePerKw) != fee {
		t.Fatalf("alice's feePerKw was not locked in")
	}

	// Bob receives revocation from Alice.
	if _, _, _, err := bobChannel.ReceiveRevocation(aliceRevocation); err != nil {
		t.Fatalf("bob unable to process alice's revocation: %v", err)
	}

}

// TestUpdateFeeReceiverCommits tests that the state machine progresses as
// expected if we send a fee update, and then the receiver of the fee update
// sends a commitment signature.
func TestUpdateFeeReceiverCommits(t *testing.T) {
	t.Parallel()

	// Create a test channel which will be used for the duration of this
	// unittest. The channel will be funded evenly with Alice having 5 BTC,
	// and Bob having 5 BTC.
	aliceChannel, bobChannel, cleanUp, err := CreateTestChannels()
	if err != nil {
		t.Fatalf("unable to create test channels: %v", err)
	}
	defer cleanUp()

	paymentPreimage := bytes.Repeat([]byte{1}, 32)
	paymentHash := sha256.Sum256(paymentPreimage)
	htlc := &lnwire.UpdateAddHTLC{
		PaymentHash: paymentHash,
		Amount:      btcutil.SatoshiPerBitcoin,
		Expiry:      uint32(5),
	}

	// First Alice adds the outgoing HTLC to her local channel's state
	// update log. Then Alice sends this wire message over to Bob who
	// adds this htlc to his remote state update log.
	if _, err := aliceChannel.AddHTLC(htlc, nil); err != nil {
		t.Fatalf("unable to add htlc: %v", err)
	}
	if _, err := bobChannel.ReceiveHTLC(htlc); err != nil {
		t.Fatalf("unable to recv htlc: %v", err)
	}

	// Simulate Alice sending update fee message to bob
	fee := SatPerKWeight(111)
	aliceChannel.UpdateFee(fee)
	bobChannel.ReceiveUpdateFee(fee)

	// Bob commits to every change he has sent since last time (none). He
	// does not commit to the received HTLC and fee update, since Alice
	// cannot know if he has received them.
	bobSig, bobHtlcSigs, err := bobChannel.SignNextCommitment()
	if err != nil {
		t.Fatalf("alice unable to sign commitment: %v", err)
	}

	// Alice receives this signature message, and verifies that it is
	// consistent with the remote state, not including any of the updates.
	err = aliceChannel.ReceiveNewCommitment(bobSig, bobHtlcSigs)
	if err != nil {
		t.Fatalf("bob unable to process alice's new commitment: %v", err)
	}

	// Alice can revoke the prior commitment she had, this will ack
	// everything received before last commitment signature, but in this
	// case that is nothing.
	aliceRevocation, _, err := aliceChannel.RevokeCurrentCommitment()
	if err != nil {
		t.Fatalf("unable to generate bob revocation: %v", err)
	}

	// Bob receives the revocation of the old commitment
	if _, _, _, err := bobChannel.ReceiveRevocation(aliceRevocation); err != nil {
		t.Fatalf("alice unable to process bob's revocation: %v", err)
	}

	// Alice will sign next commitment. Since she sent the revocation, she
	// also ack'ed everything received, but in this case this is nothing.
	// Since she sent the two updates, this signature will cover those two.
	aliceSig, aliceHtlcSigs, err := aliceChannel.SignNextCommitment()
	if err != nil {
		t.Fatalf("bob unable to sign alice's commitment: %v", err)
	}

	// Bob gets the signature for the new commitment from Alice. He assumes
	// this covers everything received from alice, including the two updates.
	err = bobChannel.ReceiveNewCommitment(aliceSig, aliceHtlcSigs)
	if err != nil {
		t.Fatalf("alice unable to process bob's new commitment: %v", err)
	}

	if SatPerKWeight(bobChannel.channelState.LocalCommitment.FeePerKw) == fee {
		t.Fatalf("bob's feePerKw was unexpectedly locked in")
	}

	// Bob can revoke the old commitment. This will ack what he has
	// received, including the HTLC and fee update. This will lock in the
	// fee update for bob.
	bobRevocation, _, err := bobChannel.RevokeCurrentCommitment()
	if err != nil {
		t.Fatalf("unable to revoke alice channel: %v", err)
	}

	if SatPerKWeight(bobChannel.channelState.LocalCommitment.FeePerKw) != fee {
		t.Fatalf("bob's feePerKw was not locked in")
	}

	// Bob will send a new signature, which will cover what he just acked:
	// the HTLC and fee update.
	bobSig, bobHtlcSigs, err = bobChannel.SignNextCommitment()
	if err != nil {
		t.Fatalf("alice unable to sign commitment: %v", err)
	}

	// Alice receives revocation from Bob, and can now be sure that Bob
	// received the two updates, and they are considered locked in.
	if _, _, _, err := aliceChannel.ReceiveRevocation(bobRevocation); err != nil {
		t.Fatalf("bob unable to process alice's revocation: %v", err)
	}

	// Alice will receive the signature from Bob, which will cover what was
	// just acked by his revocation.
	err = aliceChannel.ReceiveNewCommitment(bobSig, bobHtlcSigs)
	if err != nil {
		t.Fatalf("alice unable to process bob's new commitment: %v", err)
	}

	if SatPerKWeight(aliceChannel.channelState.LocalCommitment.FeePerKw) == fee {
		t.Fatalf("alice's feePerKw was unexpectedly locked in")
	}

	// After Alice now revokes her old commitment, the fee update should
	// lock in.
	aliceRevocation, _, err = aliceChannel.RevokeCurrentCommitment()
	if err != nil {
		t.Fatalf("unable to generate bob revocation: %v", err)
	}

	if SatPerKWeight(aliceChannel.channelState.LocalCommitment.FeePerKw) != fee {
		t.Fatalf("Alice's feePerKw was not locked in")
	}

	// Bob receives revocation from Alice.
	if _, _, _, err := bobChannel.ReceiveRevocation(aliceRevocation); err != nil {
		t.Fatalf("bob unable to process alice's revocation: %v", err)
	}
}

// TestUpdateFeeReceiverSendsUpdate tests that receiving a fee update as channel
// initiator fails, and that trying to initiate fee update as non-initiation
// fails.
func TestUpdateFeeReceiverSendsUpdate(t *testing.T) {
	t.Parallel()

	// Create a test channel which will be used for the duration of this
	// unittest. The channel will be funded evenly with Alice having 5 BTC,
	// and Bob having 5 BTC.
	aliceChannel, bobChannel, cleanUp, err := CreateTestChannels()
	if err != nil {
		t.Fatalf("unable to create test channels: %v", err)
	}
	defer cleanUp()

	// Since Alice is the channel initiator, she should fail when receiving
	// fee update
	fee := SatPerKWeight(111)
	err = aliceChannel.ReceiveUpdateFee(fee)
	if err == nil {
		t.Fatalf("expected alice to fail receiving fee update")
	}

	// Similarly, initiating fee update should fail for Bob.
	err = bobChannel.UpdateFee(fee)
	if err == nil {
		t.Fatalf("expected bob to fail initiating fee update")
	}
}

// Test that if multiple update fee messages are sent consecutively, then the
// last one is the one that is being committed to.
func TestUpdateFeeMultipleUpdates(t *testing.T) {
	t.Parallel()

	// Create a test channel which will be used for the duration of this
	// unittest. The channel will be funded evenly with Alice having 5 BTC,
	// and Bob having 5 BTC.
	aliceChannel, bobChannel, cleanUp, err := CreateTestChannels()
	if err != nil {
		t.Fatalf("unable to create test channels: %v", err)
	}
	defer cleanUp()

	// Simulate Alice sending update fee message to bob.
	fee1 := SatPerKWeight(111)
	fee2 := SatPerKWeight(222)
	fee := SatPerKWeight(333)
	aliceChannel.UpdateFee(fee1)
	aliceChannel.UpdateFee(fee2)
	aliceChannel.UpdateFee(fee)

	// Alice signs a commitment, which will cover everything sent to Bob
	// (the HTLC and the fee update), and everything acked by Bob (nothing
	// so far).
	aliceSig, aliceHtlcSigs, err := aliceChannel.SignNextCommitment()
	if err != nil {
		t.Fatalf("alice unable to sign commitment: %v", err)
	}

	bobChannel.ReceiveUpdateFee(fee1)
	bobChannel.ReceiveUpdateFee(fee2)
	bobChannel.ReceiveUpdateFee(fee)

	// Bob receives this signature message, and verifies that it is
	// consistent with the state he had for Alice, including the received
	// HTLC and fee update.
	err = bobChannel.ReceiveNewCommitment(aliceSig, aliceHtlcSigs)
	if err != nil {
		t.Fatalf("bob unable to process alice's new commitment: %v", err)
	}

	if SatPerKWeight(bobChannel.channelState.LocalCommitment.FeePerKw) == fee {
		t.Fatalf("bob's feePerKw was unexpectedly locked in")
	}

	// Alice sending more fee updates now should not mess up the old fee
	// they both committed to.
	fee3 := SatPerKWeight(444)
	fee4 := SatPerKWeight(555)
	fee5 := SatPerKWeight(666)
	aliceChannel.UpdateFee(fee3)
	aliceChannel.UpdateFee(fee4)
	aliceChannel.UpdateFee(fee5)
	bobChannel.ReceiveUpdateFee(fee3)
	bobChannel.ReceiveUpdateFee(fee4)
	bobChannel.ReceiveUpdateFee(fee5)

	// Bob can revoke the prior commitment he had. This should lock in the
	// fee update for him.
	bobRevocation, _, err := bobChannel.RevokeCurrentCommitment()
	if err != nil {
		t.Fatalf("unable to generate bob revocation: %v", err)
	}

	if SatPerKWeight(bobChannel.channelState.LocalCommitment.FeePerKw) != fee {
		t.Fatalf("bob's feePerKw was not locked in")
	}

	// Bob commits to all updates he has received from Alice. This includes
	// the HTLC he received, and the fee update.
	bobSig, bobHtlcSigs, err := bobChannel.SignNextCommitment()
	if err != nil {
		t.Fatalf("bob unable to sign alice's commitment: %v", err)
	}

	// Alice receives the revocation of the old one, and can now assume that
	// Bob's received everything up to the signature she sent, including the
	// HTLC and fee update.
	if _, _, _, err := aliceChannel.ReceiveRevocation(bobRevocation); err != nil {
		t.Fatalf("alice unable to process bob's revocation: %v", err)
	}

	// Alice receives new signature from Bob, and assumes this covers the
	// changes.
	if err := aliceChannel.ReceiveNewCommitment(bobSig, bobHtlcSigs); err != nil {
		t.Fatalf("alice unable to process bob's new commitment: %v", err)
	}

	if SatPerKWeight(aliceChannel.channelState.LocalCommitment.FeePerKw) == fee {
		t.Fatalf("alice's feePerKw was unexpectedly locked in")
	}

	// Alice can revoke the old commitment, which will lock in the fee
	// update.
	aliceRevocation, _, err := aliceChannel.RevokeCurrentCommitment()
	if err != nil {
		t.Fatalf("unable to revoke alice channel: %v", err)
	}

	if SatPerKWeight(aliceChannel.channelState.LocalCommitment.FeePerKw) != fee {
		t.Fatalf("alice's feePerKw was not locked in")
	}

	// Bob receives revocation from Alice.
	if _, _, _, err := bobChannel.ReceiveRevocation(aliceRevocation); err != nil {
		t.Fatalf("bob unable to process alice's revocation: %v", err)
	}
}

// TestAddHTLCNegativeBalance tests that if enough HTLC's are added to the
// state machine to drive the balance to zero, then the next HTLC attempted to
// be added will result in an error being returned.
func TestAddHTLCNegativeBalance(t *testing.T) {
	t.Parallel()

	// We'll kick off the test by creating our channels which both are
	// loaded with 5 BTC each.
	aliceChannel, _, cleanUp, err := CreateTestChannels()
	if err != nil {
		t.Fatalf("unable to create test channels: %v", err)
	}
	defer cleanUp()

	// We set the channel reserve to 0, such that we can add HTLCs all the
	// way to a negative balance.
	aliceChannel.localChanCfg.ChanReserve = 0

	// First, we'll add 3 HTLCs of 1 BTC each to Alice's commitment.
	const numHTLCs = 3
	htlcAmt := lnwire.NewMSatFromSatoshis(btcutil.SatoshiPerBitcoin)
	for i := 0; i < numHTLCs; i++ {
		htlc, _ := createHTLC(i, htlcAmt)
		if _, err := aliceChannel.AddHTLC(htlc, nil); err != nil {
			t.Fatalf("unable to add htlc: %v", err)
		}
	}

	// Alice now has an available balance of 2 BTC. We'll add a new HTLC of
	// value 2 BTC, which should make Alice's balance negative (since she
	// has to pay a commitment fee).
	htlcAmt = lnwire.NewMSatFromSatoshis(2 * btcutil.SatoshiPerBitcoin)
	htlc, _ := createHTLC(numHTLCs+1, htlcAmt)
	_, err = aliceChannel.AddHTLC(htlc, nil)
	if err != ErrBelowChanReserve {
		t.Fatalf("expected balance below channel reserve, instead "+
			"got: %v", err)
	}
}

// assertNoChanSyncNeeded is a helper function that asserts that upon restart,
// two channels conclude that they're fully synchronized and don't need to
// retransmit any new messages.
func assertNoChanSyncNeeded(t *testing.T, aliceChannel *LightningChannel,
	bobChannel *LightningChannel) {

	_, _, line, _ := runtime.Caller(1)

	aliceChanSyncMsg, err := ChanSyncMsg(aliceChannel.channelState, false)
	if err != nil {
		t.Fatalf("line #%v: unable to produce chan sync msg: %v",
			line, err)
	}
	bobMsgsToSend, _, _, err := bobChannel.ProcessChanSyncMsg(aliceChanSyncMsg)
	if err != nil {
		t.Fatalf("line #%v: unable to process ChannelReestablish "+
			"msg: %v", line, err)
	}
	if len(bobMsgsToSend) != 0 {
		t.Fatalf("line #%v: bob shouldn't have to send any messages, "+
			"instead wants to send: %v", line, spew.Sdump(bobMsgsToSend))
	}

	bobChanSyncMsg, err := ChanSyncMsg(bobChannel.channelState, false)
	if err != nil {
		t.Fatalf("line #%v: unable to produce chan sync msg: %v",
			line, err)
	}
	aliceMsgsToSend, _, _, err := aliceChannel.ProcessChanSyncMsg(bobChanSyncMsg)
	if err != nil {
		t.Fatalf("line #%v: unable to process ChannelReestablish "+
			"msg: %v", line, err)
	}
	if len(bobMsgsToSend) != 0 {
		t.Fatalf("line #%v: alice shouldn't have to send any "+
			"messages, instead wants to send: %v", line,
			spew.Sdump(aliceMsgsToSend))
	}
}

// TestChanSyncFullySynced tests that after a successful commitment exchange,
// and a forced restart, both nodes conclude that they're fully synchronized
// and don't need to retransmit any messages.
func TestChanSyncFullySynced(t *testing.T) {
	t.Parallel()

	// Create a test channel which will be used for the duration of this
	// unittest. The channel will be funded evenly with Alice having 5 BTC,
	// and Bob having 5 BTC.
	aliceChannel, bobChannel, cleanUp, err := CreateTestChannels()
	if err != nil {
		t.Fatalf("unable to create test channels: %v", err)
	}
	defer cleanUp()

	// If we exchange channel sync messages from the get-go , then both
	// sides should conclude that no further synchronization is needed.
	assertNoChanSyncNeeded(t, aliceChannel, bobChannel)

	// Next, we'll create an HTLC for Alice to extend to Bob.
	var paymentPreimage [32]byte
	copy(paymentPreimage[:], bytes.Repeat([]byte{1}, 32))
	paymentHash := sha256.Sum256(paymentPreimage[:])
	htlcAmt := lnwire.NewMSatFromSatoshis(btcutil.SatoshiPerBitcoin)
	htlc := &lnwire.UpdateAddHTLC{
		PaymentHash: paymentHash,
		Amount:      htlcAmt,
		Expiry:      uint32(5),
	}
	aliceHtlcIndex, err := aliceChannel.AddHTLC(htlc, nil)
	if err != nil {
		t.Fatalf("unable to add htlc: %v", err)
	}
	bobHtlcIndex, err := bobChannel.ReceiveHTLC(htlc)
	if err != nil {
		t.Fatalf("unable to recv htlc: %v", err)
	}

	// Then we'll initiate a state transition to lock in this new HTLC.
	if err := ForceStateTransition(aliceChannel, bobChannel); err != nil {
		t.Fatalf("unable to complete alice's state transition: %v", err)
	}

	// At this point, if both sides generate a ChannelReestablish message,
	// they should both conclude that they're fully in sync.
	assertNoChanSyncNeeded(t, aliceChannel, bobChannel)

	// If bob settles the HTLC, and then initiates a state transition, they
	// should both still think that they're in sync.
	err = bobChannel.SettleHTLC(paymentPreimage, bobHtlcIndex, nil, nil, nil)
	if err != nil {
		t.Fatalf("unable to settle htlc: %v", err)
	}
	err = aliceChannel.ReceiveHTLCSettle(paymentPreimage, aliceHtlcIndex)
	if err != nil {
		t.Fatalf("unable to settle htlc: %v", err)
	}

	// Next, we'll complete Bob's state transition, and assert again that
	// they think they're fully synced.
	if err := ForceStateTransition(bobChannel, aliceChannel); err != nil {
		t.Fatalf("unable to complete bob's state transition: %v", err)
	}
	assertNoChanSyncNeeded(t, aliceChannel, bobChannel)

	// Finally, if we simulate a restart on both sides, then both should
	// still conclude that they don't need to synchronize their state.
	alicePub := aliceChannel.channelState.IdentityPub
	aliceChannels, err := aliceChannel.channelState.Db.FetchOpenChannels(
		alicePub,
	)
	if err != nil {
		t.Fatalf("unable to fetch channel: %v", err)
	}
	bobPub := bobChannel.channelState.IdentityPub
	bobChannels, err := bobChannel.channelState.Db.FetchOpenChannels(bobPub)
	if err != nil {
		t.Fatalf("unable to fetch channel: %v", err)
	}

	aliceChannelNew, err := NewLightningChannel(
		aliceChannel.Signer, nil, aliceChannels[0], aliceChannel.sigPool,
	)
	if err != nil {
		t.Fatalf("unable to create new channel: %v", err)
	}
	bobChannelNew, err := NewLightningChannel(
		bobChannel.Signer, nil, bobChannels[0], bobChannel.sigPool,
	)
	if err != nil {
		t.Fatalf("unable to create new channel: %v", err)
	}

	assertNoChanSyncNeeded(t, aliceChannelNew, bobChannelNew)
}

// restartChannel reads the passed channel from disk, and returns a newly
// initialized instance. This simulates one party restarting and losing their
// in memory state.
func restartChannel(channelOld *LightningChannel) (*LightningChannel, error) {
	nodePub := channelOld.channelState.IdentityPub
	nodeChannels, err := channelOld.channelState.Db.FetchOpenChannels(
		nodePub,
	)
	if err != nil {
		return nil, err
	}

	channelNew, err := NewLightningChannel(
		channelOld.Signer, channelOld.pCache, nodeChannels[0],
		channelOld.sigPool,
	)
	if err != nil {
		return nil, err
	}

	return channelNew, nil
}

// TestChanSyncOweCommitment tests that if Bob restarts (and then Alice) before
// he receives Alice's CommitSig message, then Alice concludes that she needs
// to re-send the CommitDiff. After the diff has been sent, both nodes should
// resynchronize and be able to complete the dangling commit.
func TestChanSyncOweCommitment(t *testing.T) {
	t.Parallel()

	// Create a test channel which will be used for the duration of this
	// unittest. The channel will be funded evenly with Alice having 5 BTC,
	// and Bob having 5 BTC.
	aliceChannel, bobChannel, cleanUp, err := CreateTestChannels()
	if err != nil {
		t.Fatalf("unable to create test channels: %v", err)
	}
	defer cleanUp()

	var fakeOnionBlob [lnwire.OnionPacketSize]byte
	copy(fakeOnionBlob[:], bytes.Repeat([]byte{0x05}, lnwire.OnionPacketSize))

	// We'll start off the scenario with Bob sending 3 HTLC's to Alice in a
	// single state update.
	htlcAmt := lnwire.NewMSatFromSatoshis(20000)
	const numBobHtlcs = 3
	var bobPreimage [32]byte
	copy(bobPreimage[:], bytes.Repeat([]byte{0xbb}, 32))
	for i := 0; i < 3; i++ {
		rHash := sha256.Sum256(bobPreimage[:])
		h := &lnwire.UpdateAddHTLC{
			PaymentHash: rHash,
			Amount:      htlcAmt,
			Expiry:      uint32(10),
			OnionBlob:   fakeOnionBlob,
		}

		htlcIndex, err := bobChannel.AddHTLC(h, nil)
		if err != nil {
			t.Fatalf("unable to add bob's htlc: %v", err)
		}

		h.ID = htlcIndex
		if _, err := aliceChannel.ReceiveHTLC(h); err != nil {
			t.Fatalf("unable to recv bob's htlc: %v", err)
		}
	}

	chanID := lnwire.NewChanIDFromOutPoint(
		&aliceChannel.channelState.FundingOutpoint,
	)

	// With the HTLC's applied to both update logs, we'll initiate a state
	// transition from Bob.
	if err := ForceStateTransition(bobChannel, aliceChannel); err != nil {
		t.Fatalf("unable to complete bob's state transition: %v", err)
	}

	// Next, Alice's settles all 3 HTLC's from Bob, and also adds a new
	// HTLC of her own.
	for i := 0; i < 3; i++ {
		err := aliceChannel.SettleHTLC(bobPreimage, uint64(i), nil, nil, nil)
		if err != nil {
			t.Fatalf("unable to settle htlc: %v", err)
		}
		err = bobChannel.ReceiveHTLCSettle(bobPreimage, uint64(i))
		if err != nil {
			t.Fatalf("unable to settle htlc: %v", err)
		}
	}
	var alicePreimage [32]byte
	copy(alicePreimage[:], bytes.Repeat([]byte{0xaa}, 32))
	rHash := sha256.Sum256(alicePreimage[:])
	aliceHtlc := &lnwire.UpdateAddHTLC{
		ChanID:      chanID,
		PaymentHash: rHash,
		Amount:      htlcAmt,
		Expiry:      uint32(10),
		OnionBlob:   fakeOnionBlob,
	}
	aliceHtlcIndex, err := aliceChannel.AddHTLC(aliceHtlc, nil)
	if err != nil {
		t.Fatalf("unable to add alice's htlc: %v", err)
	}
	bobHtlcIndex, err := bobChannel.ReceiveHTLC(aliceHtlc)
	if err != nil {
		t.Fatalf("unable to recv alice's htlc: %v", err)
	}

	// Now we'll begin the core of the test itself. Alice will extend a new
	// commitment to Bob, but the connection drops before Bob can process
	// it.
	aliceSig, aliceHtlcSigs, err := aliceChannel.SignNextCommitment()
	if err != nil {
		t.Fatalf("unable to sign commitment: %v", err)
	}

	// Bob doesn't get this message so upon reconnection, they need to
	// synchronize. Alice should conclude that she owes Bob a commitment,
	// while Bob should think he's properly synchronized.
	aliceSyncMsg, err := ChanSyncMsg(aliceChannel.channelState, false)
	if err != nil {
		t.Fatalf("unable to produce chan sync msg: %v", err)
	}
	bobSyncMsg, err := ChanSyncMsg(bobChannel.channelState, false)
	if err != nil {
		t.Fatalf("unable to produce chan sync msg: %v", err)
	}

	// This is a helper function that asserts Alice concludes that she
	// needs to retransmit the exact commitment that we failed to send
	// above.
	assertAliceCommitRetransmit := func() {
		aliceMsgsToSend, _, _, err := aliceChannel.ProcessChanSyncMsg(
			bobSyncMsg,
		)
		if err != nil {
			t.Fatalf("unable to process chan sync msg: %v", err)
		}
		if len(aliceMsgsToSend) != 5 {
			t.Fatalf("expected alice to send %v messages instead "+
				"will send %v: %v", 5, len(aliceMsgsToSend),
				spew.Sdump(aliceMsgsToSend))
		}

		// Each of the settle messages that Alice sent should match her
		// original intent.
		for i := 0; i < 3; i++ {
			settleMsg, ok := aliceMsgsToSend[i].(*lnwire.UpdateFulfillHTLC)
			if !ok {
				t.Fatalf("expected an HTLC settle message, "+
					"instead have %v", spew.Sdump(settleMsg))
			}
			if settleMsg.ID != uint64(i) {
				t.Fatalf("wrong ID in settle msg: expected %v, "+
					"got %v", i, settleMsg.ID)
			}
			if settleMsg.ChanID != chanID {
				t.Fatalf("incorrect chan id: expected %v, got %v",
					chanID, settleMsg.ChanID)
			}
			if settleMsg.PaymentPreimage != bobPreimage {
				t.Fatalf("wrong pre-image: expected %v, got %v",
					alicePreimage, settleMsg.PaymentPreimage)
			}
		}

		// The HTLC add message should be identical.
		if _, ok := aliceMsgsToSend[3].(*lnwire.UpdateAddHTLC); !ok {
			t.Fatalf("expected an HTLC add message, instead have %v",
				spew.Sdump(aliceMsgsToSend[3]))
		}
		if !reflect.DeepEqual(aliceHtlc, aliceMsgsToSend[3]) {
			t.Fatalf("htlc msg doesn't match exactly: "+
				"expected %v got %v", spew.Sdump(aliceHtlc),
				spew.Sdump(aliceMsgsToSend[3]))
		}

		// Next, we'll ensure that the CommitSig message exactly
		// matches what Alice originally intended to send.
		commitSigMsg, ok := aliceMsgsToSend[4].(*lnwire.CommitSig)
		if !ok {
			t.Fatalf("expected a CommitSig message, instead have %v",
				spew.Sdump(aliceMsgsToSend[4]))
		}
		if commitSigMsg.CommitSig != aliceSig {
			t.Fatalf("commit sig msgs don't match: expected %x got %x",
				aliceSig, commitSigMsg.CommitSig)
		}
		if len(commitSigMsg.HtlcSigs) != len(aliceHtlcSigs) {
			t.Fatalf("wrong number of htlc sigs: expected %v, got %v",
				len(aliceHtlcSigs), len(commitSigMsg.HtlcSigs))
		}
		for i, htlcSig := range commitSigMsg.HtlcSigs {
			if htlcSig != aliceHtlcSigs[i] {
				t.Fatalf("htlc sig msgs don't match: "+
					"expected %x got %x",
					aliceHtlcSigs[i],
					htlcSig)
			}
		}
	}

	// Alice should detect that she needs to re-send 5 messages: the 3
	// settles, her HTLC add, and finally her commit sig message.
	assertAliceCommitRetransmit()

	// From Bob's Pov he has nothing else to send, so he should conclude he
	// has no further action remaining.
	bobMsgsToSend, _, _, err := bobChannel.ProcessChanSyncMsg(aliceSyncMsg)
	if err != nil {
		t.Fatalf("unable to process chan sync msg: %v", err)
	}
	if len(bobMsgsToSend) != 0 {
		t.Fatalf("expected bob to send %v messages instead will "+
			"send %v: %v", 5, len(bobMsgsToSend),
			spew.Sdump(bobMsgsToSend))
	}

	// If we restart Alice, she should still conclude that she needs to
	// send the exact same set of messages.
	aliceChannel, err = restartChannel(aliceChannel)
	if err != nil {
		t.Fatalf("unable to restart alice: %v", err)
	}
	assertAliceCommitRetransmit()

	// TODO(roasbeef): restart bob as well???

	// At this point, we should be able to resume the prior state update
	// without any issues, resulting in Alice settling the 3 htlc's, and
	// adding one of her own.
	err = bobChannel.ReceiveNewCommitment(aliceSig, aliceHtlcSigs)
	if err != nil {
		t.Fatalf("bob unable to process alice's commitment: %v", err)
	}
	bobRevocation, _, err := bobChannel.RevokeCurrentCommitment()
	if err != nil {
		t.Fatalf("unable to revoke bob commitment: %v", err)
	}
	bobSig, bobHtlcSigs, err := bobChannel.SignNextCommitment()
	if err != nil {
		t.Fatalf("bob unable to sign commitment: %v", err)
	}
	_, _, _, err = aliceChannel.ReceiveRevocation(bobRevocation)
	if err != nil {
		t.Fatalf("alice unable to recv revocation: %v", err)
	}
	err = aliceChannel.ReceiveNewCommitment(bobSig, bobHtlcSigs)
	if err != nil {
		t.Fatalf("alice unable to rev bob's commitment: %v", err)
	}
	aliceRevocation, _, err := aliceChannel.RevokeCurrentCommitment()
	if err != nil {
		t.Fatalf("alice unable to revoke commitment: %v", err)
	}
	if _, _, _, err := bobChannel.ReceiveRevocation(aliceRevocation); err != nil {
		t.Fatalf("bob unable to recv revocation: %v", err)
	}

	// At this point, we'll now assert that their log states are what we
	// expect.
	//
	// Alice's local log counter should be 4 and her HTLC index 3. She
	// should detect Bob's remote log counter as being 3 and his HTLC index
	// 3 as well.
	if aliceChannel.localUpdateLog.logIndex != 4 {
		t.Fatalf("incorrect log index: expected %v, got %v", 4,
			aliceChannel.localUpdateLog.logIndex)
	}
	if aliceChannel.localUpdateLog.htlcCounter != 1 {
		t.Fatalf("incorrect htlc index: expected %v, got %v", 1,
			aliceChannel.localUpdateLog.htlcCounter)
	}
	if aliceChannel.remoteUpdateLog.logIndex != 3 {
		t.Fatalf("incorrect log index: expected %v, got %v", 3,
			aliceChannel.localUpdateLog.logIndex)
	}
	if aliceChannel.remoteUpdateLog.htlcCounter != 3 {
		t.Fatalf("incorrect htlc index: expected %v, got %v", 3,
			aliceChannel.localUpdateLog.htlcCounter)
	}

	// Bob should also have the same state, but mirrored.
	if bobChannel.localUpdateLog.logIndex != 3 {
		t.Fatalf("incorrect log index: expected %v, got %v", 3,
			bobChannel.localUpdateLog.logIndex)
	}
	if bobChannel.localUpdateLog.htlcCounter != 3 {
		t.Fatalf("incorrect htlc index: expected %v, got %v", 3,
			bobChannel.localUpdateLog.htlcCounter)
	}
	if bobChannel.remoteUpdateLog.logIndex != 4 {
		t.Fatalf("incorrect log index: expected %v, got %v", 4,
			bobChannel.localUpdateLog.logIndex)
	}
	if bobChannel.remoteUpdateLog.htlcCounter != 1 {
		t.Fatalf("incorrect htlc index: expected %v, got %v", 1,
			bobChannel.localUpdateLog.htlcCounter)
	}

	// We'll conclude the test by having Bob settle Alice's HTLC, then
	// initiate a state transition.
	err = bobChannel.SettleHTLC(alicePreimage, bobHtlcIndex, nil, nil, nil)
	if err != nil {
		t.Fatalf("unable to settle htlc: %v", err)
	}
	err = aliceChannel.ReceiveHTLCSettle(alicePreimage, aliceHtlcIndex)
	if err != nil {
		t.Fatalf("unable to settle htlc: %v", err)
	}
	if err := ForceStateTransition(bobChannel, aliceChannel); err != nil {
		t.Fatalf("unable to complete bob's state transition: %v", err)
	}

	// At this point, the final balances of both parties should properly
	// reflect the amount of HTLC's sent.
	bobMsatSent := numBobHtlcs * htlcAmt
	if aliceChannel.channelState.TotalMSatSent != htlcAmt {
		t.Fatalf("wrong value for msat sent: expected %v, got %v",
			htlcAmt, aliceChannel.channelState.TotalMSatSent)
	}
	if aliceChannel.channelState.TotalMSatReceived != bobMsatSent {
		t.Fatalf("wrong value for msat recv: expected %v, got %v",
			bobMsatSent, aliceChannel.channelState.TotalMSatReceived)
	}
	if bobChannel.channelState.TotalMSatSent != bobMsatSent {
		t.Fatalf("wrong value for msat sent: expected %v, got %v",
			bobMsatSent, bobChannel.channelState.TotalMSatSent)
	}
	if bobChannel.channelState.TotalMSatReceived != htlcAmt {
		t.Fatalf("wrong value for msat recv: expected %v, got %v",
			htlcAmt, bobChannel.channelState.TotalMSatReceived)
	}
}

// TestChanSyncOweRevocation tests that if Bob restarts (and then Alice) before
// he receiver's Alice's RevokeAndAck message, then Alice concludes that she
// needs to re-send the RevokeAndAck. After the revocation has been sent, both
// nodes should be able to successfully complete another state transition.
func TestChanSyncOweRevocation(t *testing.T) {
	t.Parallel()

	// Create a test channel which will be used for the duration of this
	// unittest. The channel will be funded evenly with Alice having 5 BTC,
	// and Bob having 5 BTC.
	aliceChannel, bobChannel, cleanUp, err := CreateTestChannels()
	if err != nil {
		t.Fatalf("unable to create test channels: %v", err)
	}
	defer cleanUp()

	chanID := lnwire.NewChanIDFromOutPoint(
		&aliceChannel.channelState.FundingOutpoint,
	)

	// We'll start the test with Bob extending a single HTLC to Alice, and
	// then initiating a state transition.
	htlcAmt := lnwire.NewMSatFromSatoshis(20000)
	var bobPreimage [32]byte
	copy(bobPreimage[:], bytes.Repeat([]byte{0xaa}, 32))
	rHash := sha256.Sum256(bobPreimage[:])
	bobHtlc := &lnwire.UpdateAddHTLC{
		ChanID:      chanID,
		PaymentHash: rHash,
		Amount:      htlcAmt,
		Expiry:      uint32(10),
	}
	bobHtlcIndex, err := bobChannel.AddHTLC(bobHtlc, nil)
	if err != nil {
		t.Fatalf("unable to add bob's htlc: %v", err)
	}
	aliceHtlcIndex, err := aliceChannel.ReceiveHTLC(bobHtlc)
	if err != nil {
		t.Fatalf("unable to recv bob's htlc: %v", err)
	}
	if err := ForceStateTransition(bobChannel, aliceChannel); err != nil {
		t.Fatalf("unable to complete bob's state transition: %v", err)
	}

	// Next, Alice will settle that single HTLC, the _begin_ the start of a
	// state transition.
	err = aliceChannel.SettleHTLC(bobPreimage, aliceHtlcIndex, nil, nil, nil)
	if err != nil {
		t.Fatalf("unable to settle htlc: %v", err)
	}
	err = bobChannel.ReceiveHTLCSettle(bobPreimage, bobHtlcIndex)
	if err != nil {
		t.Fatalf("unable to settle htlc: %v", err)
	}

	// We'll model the state transition right up until Alice needs to send
	// her revocation message to complete the state transition.
	//
	// Alice signs the next state, then Bob receives and sends his
	// revocation message.
	aliceSig, aliceHtlcSigs, err := aliceChannel.SignNextCommitment()
	if err != nil {
		t.Fatalf("unable to sign commitment: %v", err)
	}
	err = bobChannel.ReceiveNewCommitment(aliceSig, aliceHtlcSigs)
	if err != nil {
		t.Fatalf("bob unable to process alice's commitment: %v", err)
	}

	bobRevocation, _, err := bobChannel.RevokeCurrentCommitment()
	if err != nil {
		t.Fatalf("unable to revoke bob commitment: %v", err)
	}
	bobSig, bobHtlcSigs, err := bobChannel.SignNextCommitment()
	if err != nil {
		t.Fatalf("bob unable to sign commitment: %v", err)
	}

	_, _, _, err = aliceChannel.ReceiveRevocation(bobRevocation)
	if err != nil {
		t.Fatalf("alice unable to recv revocation: %v", err)
	}
	err = aliceChannel.ReceiveNewCommitment(bobSig, bobHtlcSigs)
	if err != nil {
		t.Fatalf("alice unable to rev bob's commitment: %v", err)
	}

	// At this point, we'll simulate the connection breaking down by Bob's
	// lack of knowledge of the revocation message that Alice just sent.
	aliceRevocation, _, err := aliceChannel.RevokeCurrentCommitment()
	if err != nil {
		t.Fatalf("alice unable to revoke commitment: %v", err)
	}

	// If we fetch the channel sync messages at this state, then Alice
	// should report that she owes Bob a revocation message, while Bob
	// thinks they're fully in sync.
	aliceSyncMsg, err := ChanSyncMsg(aliceChannel.channelState, false)
	if err != nil {
		t.Fatalf("unable to produce chan sync msg: %v", err)
	}
	bobSyncMsg, err := ChanSyncMsg(bobChannel.channelState, false)
	if err != nil {
		t.Fatalf("unable to produce chan sync msg: %v", err)
	}

	assertAliceOwesRevoke := func() {
		aliceMsgsToSend, _, _, err := aliceChannel.ProcessChanSyncMsg(bobSyncMsg)
		if err != nil {
			t.Fatalf("unable to process chan sync msg: %v", err)
		}
		if len(aliceMsgsToSend) != 1 {
			t.Fatalf("expected single message retransmission from Alice, "+
				"instead got %v", spew.Sdump(aliceMsgsToSend))
		}
		aliceReRevoke, ok := aliceMsgsToSend[0].(*lnwire.RevokeAndAck)
		if !ok {
			t.Fatalf("expected to retransmit revocation msg, instead "+
				"have: %v", spew.Sdump(aliceMsgsToSend[0]))
		}

		// Alice should re-send the revocation message for her prior
		// state.
		expectedRevocation, err := aliceChannel.generateRevocation(
			aliceChannel.currentHeight - 1,
		)
		if err != nil {
			t.Fatalf("unable to regenerate revocation: %v", err)
		}
		if !reflect.DeepEqual(expectedRevocation, aliceReRevoke) {
			t.Fatalf("wrong re-revocation: expected %v, got %v",
				expectedRevocation, aliceReRevoke)
		}
	}

	// From Bob's PoV he shouldn't think that he owes Alice any messages.
	bobMsgsToSend, _, _, err := bobChannel.ProcessChanSyncMsg(aliceSyncMsg)
	if err != nil {
		t.Fatalf("unable to process chan sync msg: %v", err)
	}
	if len(bobMsgsToSend) != 0 {
		t.Fatalf("expected bob to not retransmit, instead has: %v",
			spew.Sdump(bobMsgsToSend))
	}

	// Alice should detect that she owes Bob a revocation message, and only
	// that single message.
	assertAliceOwesRevoke()

	// If we restart Alice, then she should still decide that she owes a
	// revocation message to Bob.
	aliceChannel, err = restartChannel(aliceChannel)
	if err != nil {
		t.Fatalf("unable to restart alice: %v", err)
	}
	assertAliceOwesRevoke()

	// TODO(roasbeef): restart bob too???

	// We'll continue by then allowing bob to process Alice's revocation message.
	if _, _, _, err := bobChannel.ReceiveRevocation(aliceRevocation); err != nil {
		t.Fatalf("bob unable to recv revocation: %v", err)
	}

	// Finally, Alice will add an HTLC over her own such that we assert the
	// channel can continue to receive updates.
	var alicePreimage [32]byte
	copy(bobPreimage[:], bytes.Repeat([]byte{0xaa}, 32))
	rHash = sha256.Sum256(alicePreimage[:])
	aliceHtlc := &lnwire.UpdateAddHTLC{
		ChanID:      chanID,
		PaymentHash: rHash,
		Amount:      htlcAmt,
		Expiry:      uint32(10),
	}
	if _, err := aliceChannel.AddHTLC(aliceHtlc, nil); err != nil {
		t.Fatalf("unable to add alice's htlc: %v", err)
	}
	if _, err := bobChannel.ReceiveHTLC(aliceHtlc); err != nil {
		t.Fatalf("unable to recv alice's htlc: %v", err)
	}
	if err := ForceStateTransition(aliceChannel, bobChannel); err != nil {
		t.Fatalf("unable to complete alice's state transition: %v", err)
	}

	// At this point, both sides should detect that they're fully synced.
	assertNoChanSyncNeeded(t, aliceChannel, bobChannel)
}

// TestChanSyncOweRevocationAndCommit tests that if Alice initiates a state
// transition with Bob and Bob sends both a RevokeAndAck and CommitSig message
// but Alice doesn't receive them before the connection dies, then he'll
// retransmit them both.
func TestChanSyncOweRevocationAndCommit(t *testing.T) {
	t.Parallel()

	// Create a test channel which will be used for the duration of this
	// unittest. The channel will be funded evenly with Alice having 5 BTC,
	// and Bob having 5 BTC.
	aliceChannel, bobChannel, cleanUp, err := CreateTestChannels()
	if err != nil {
		t.Fatalf("unable to create test channels: %v", err)
	}
	defer cleanUp()

	htlcAmt := lnwire.NewMSatFromSatoshis(20000)

	// We'll kick off the test by having Bob send Alice an HTLC, then lock
	// it in with a state transition.
	var bobPreimage [32]byte
	copy(bobPreimage[:], bytes.Repeat([]byte{0xaa}, 32))
	rHash := sha256.Sum256(bobPreimage[:])
	bobHtlc := &lnwire.UpdateAddHTLC{
		PaymentHash: rHash,
		Amount:      htlcAmt,
		Expiry:      uint32(10),
	}
	bobHtlcIndex, err := bobChannel.AddHTLC(bobHtlc, nil)
	if err != nil {
		t.Fatalf("unable to add bob's htlc: %v", err)
	}
	aliceHtlcIndex, err := aliceChannel.ReceiveHTLC(bobHtlc)
	if err != nil {
		t.Fatalf("unable to recv bob's htlc: %v", err)
	}
	if err := ForceStateTransition(bobChannel, aliceChannel); err != nil {
		t.Fatalf("unable to complete bob's state transition: %v", err)
	}

	// Next, Alice will settle that incoming HTLC, then we'll start the
	// core of the test itself.
	err = aliceChannel.SettleHTLC(bobPreimage, aliceHtlcIndex, nil, nil, nil)
	if err != nil {
		t.Fatalf("unable to settle htlc: %v", err)
	}
	err = bobChannel.ReceiveHTLCSettle(bobPreimage, bobHtlcIndex)
	if err != nil {
		t.Fatalf("unable to settle htlc: %v", err)
	}

	// Progressing the exchange: Alice will send her signature, Bob will
	// receive, send a revocation and also a signature for Alice's state.
	aliceSig, aliceHtlcSigs, err := aliceChannel.SignNextCommitment()
	if err != nil {
		t.Fatalf("unable to sign commitment: %v", err)
	}
	err = bobChannel.ReceiveNewCommitment(aliceSig, aliceHtlcSigs)
	if err != nil {
		t.Fatalf("bob unable to process alice's commitment: %v", err)
	}

	// Bob generates the revoke and sig message, but the messages don't
	// reach Alice before the connection dies.
	bobRevocation, _, err := bobChannel.RevokeCurrentCommitment()
	if err != nil {
		t.Fatalf("unable to revoke bob commitment: %v", err)
	}
	bobSig, bobHtlcSigs, err := bobChannel.SignNextCommitment()
	if err != nil {
		t.Fatalf("bob unable to sign commitment: %v", err)
	}

	// If we now attempt to resync, then Alice should conclude that she
	// doesn't need any further updates, while Bob concludes that he needs
	// to re-send both his revocation and commit sig message.
	aliceSyncMsg, err := ChanSyncMsg(aliceChannel.channelState, false)
	if err != nil {
		t.Fatalf("unable to produce chan sync msg: %v", err)
	}
	bobSyncMsg, err := ChanSyncMsg(bobChannel.channelState, false)
	if err != nil {
		t.Fatalf("unable to produce chan sync msg: %v", err)
	}

	aliceMsgsToSend, _, _, err := aliceChannel.ProcessChanSyncMsg(bobSyncMsg)
	if err != nil {
		t.Fatalf("unable to process chan sync msg: %v", err)
	}
	if len(aliceMsgsToSend) != 0 {
		t.Fatalf("expected alice to not retransmit, instead she's "+
			"sending: %v", spew.Sdump(aliceMsgsToSend))
	}

	assertBobSendsRevokeAndCommit := func() {
		bobMsgsToSend, _, _, err := bobChannel.ProcessChanSyncMsg(aliceSyncMsg)
		if err != nil {
			t.Fatalf("unable to process chan sync msg: %v", err)
		}
		if len(bobMsgsToSend) != 2 {
			t.Fatalf("expected bob to send %v messages, instead "+
				"sends: %v", 2, spew.Sdump(bobMsgsToSend))
		}
		bobReRevoke, ok := bobMsgsToSend[0].(*lnwire.RevokeAndAck)
		if !ok {
			t.Fatalf("expected bob to re-send revoke, instead sending: %v",
				spew.Sdump(bobMsgsToSend[0]))
		}
		if !reflect.DeepEqual(bobReRevoke, bobRevocation) {
			t.Fatalf("revocation msgs don't match: expected %v, got %v",
				bobRevocation, bobReRevoke)
		}

		bobReCommitSigMsg, ok := bobMsgsToSend[1].(*lnwire.CommitSig)
		if !ok {
			t.Fatalf("expected bob to re-send commit sig, instead sending: %v",
				spew.Sdump(bobMsgsToSend[1]))
		}
		if bobReCommitSigMsg.CommitSig != bobSig {
			t.Fatalf("commit sig msgs don't match: expected %x got %x",
				bobSig, bobReCommitSigMsg.CommitSig)
		}
		if len(bobReCommitSigMsg.HtlcSigs) != len(bobHtlcSigs) {
			t.Fatalf("wrong number of htlc sigs: expected %v, got %v",
				len(bobHtlcSigs), len(bobReCommitSigMsg.HtlcSigs))
		}
		for i, htlcSig := range bobReCommitSigMsg.HtlcSigs {
			if htlcSig != aliceHtlcSigs[i] {
				t.Fatalf("htlc sig msgs don't match: "+
					"expected %x got %x",
					bobHtlcSigs[i], htlcSig)
			}
		}
	}

	// We expect Bob to send exactly two messages: first his revocation
	// message to Alice, and second his original commit sig message.
	assertBobSendsRevokeAndCommit()

	// At this point we simulate the connection failing with a restart from
	// Bob. He should still re-send the exact same set of messages.
	bobChannel, err = restartChannel(bobChannel)
	if err != nil {
		t.Fatalf("unable to restart channel: %v", err)
	}
	assertBobSendsRevokeAndCommit()

	// We'll now finish the state transition by having Alice process both
	// messages, and send her final revocation.
	_, _, _, err = aliceChannel.ReceiveRevocation(bobRevocation)
	if err != nil {
		t.Fatalf("alice unable to recv revocation: %v", err)
	}
	err = aliceChannel.ReceiveNewCommitment(bobSig, bobHtlcSigs)
	if err != nil {
		t.Fatalf("alice unable to rev bob's commitment: %v", err)
	}
	aliceRevocation, _, err := aliceChannel.RevokeCurrentCommitment()
	if err != nil {
		t.Fatalf("alice unable to revoke commitment: %v", err)
	}
	if _, _, _, err := bobChannel.ReceiveRevocation(aliceRevocation); err != nil {
		t.Fatalf("bob unable to recv revocation: %v", err)
	}
}

// TestChanSyncOweRevocationAndCommitForceTransition tests that if Alice
// initiates a state transition with Bob, but Alice fails to receive his
// RevokeAndAck and the connection dies before Bob sends his CommitSig message,
// then Bob will re-send her RevokeAndAck message. Bob will also send and
// _identical_ CommitSig as he detects his commitment chain is ahead of
// Alice's.
func TestChanSyncOweRevocationAndCommitForceTransition(t *testing.T) {
	t.Parallel()

	// Create a test channel which will be used for the duration of this
	// unittest. The channel will be funded evenly with Alice having 5 BTC,
	// and Bob having 5 BTC.
	aliceChannel, bobChannel, cleanUp, err := CreateTestChannels()
	if err != nil {
		t.Fatalf("unable to create test channels: %v", err)
	}
	defer cleanUp()

	htlcAmt := lnwire.NewMSatFromSatoshis(20000)

	// We'll kick off the test by having Bob send Alice an HTLC, then lock
	// it in with a state transition.
	var bobPreimage [32]byte
	copy(bobPreimage[:], bytes.Repeat([]byte{0xaa}, 32))
	rHash := sha256.Sum256(bobPreimage[:])
	var bobHtlc [2]*lnwire.UpdateAddHTLC
	bobHtlc[0] = &lnwire.UpdateAddHTLC{
		PaymentHash: rHash,
		Amount:      htlcAmt,
		Expiry:      uint32(10),
	}
	bobHtlcIndex, err := bobChannel.AddHTLC(bobHtlc[0], nil)
	if err != nil {
		t.Fatalf("unable to add bob's htlc: %v", err)
	}
	aliceHtlcIndex, err := aliceChannel.ReceiveHTLC(bobHtlc[0])
	if err != nil {
		t.Fatalf("unable to recv bob's htlc: %v", err)
	}
	if err := ForceStateTransition(bobChannel, aliceChannel); err != nil {
		t.Fatalf("unable to complete bob's state transition: %v", err)
	}

	// To ensure the channel sync logic handles the case where the two
	// commit chains are at different heights, we'll add another HTLC from
	// Bob to Alice, but let Alice skip the commitment for this state
	// update.
	rHash = sha256.Sum256(bytes.Repeat([]byte{0xbb}, 32))
	bobHtlc[1] = &lnwire.UpdateAddHTLC{
		PaymentHash: rHash,
		Amount:      htlcAmt,
		Expiry:      uint32(10),
		ID:          1,
	}
	_, err = bobChannel.AddHTLC(bobHtlc[1], nil)
	if err != nil {
		t.Fatalf("unable to add bob's htlc: %v", err)
	}
	_, err = aliceChannel.ReceiveHTLC(bobHtlc[1])
	if err != nil {
		t.Fatalf("unable to recv bob's htlc: %v", err)
	}

	// Bob signs the new state update, and sends the signature to Alice.
	bobSig, bobHtlcSigs, err := bobChannel.SignNextCommitment()
	if err != nil {
		t.Fatalf("bob unable to sign commitment: %v", err)
	}

	err = aliceChannel.ReceiveNewCommitment(bobSig, bobHtlcSigs)
	if err != nil {
		t.Fatalf("alice unable to rev bob's commitment: %v", err)
	}

	// Alice revokes her current state, but doesn't immediately send a
	// signature for Bob's updated state. Instead she will issue a new
	// update before sending a new CommitSig. This will lead to Alice's
	// local commit chain getting height > remote commit chain.
	aliceRevocation, _, err := aliceChannel.RevokeCurrentCommitment()
	if err != nil {
		t.Fatalf("alice unable to revoke commitment: %v", err)
	}
	if _, _, _, err := bobChannel.ReceiveRevocation(aliceRevocation); err != nil {
		t.Fatalf("bob unable to recv revocation: %v", err)
	}

	// Next, Alice will settle that incoming HTLC, then we'll start the
	// core of the test itself.
	err = aliceChannel.SettleHTLC(bobPreimage, aliceHtlcIndex, nil, nil, nil)
	if err != nil {
		t.Fatalf("unable to settle htlc: %v", err)
	}
	err = bobChannel.ReceiveHTLCSettle(bobPreimage, bobHtlcIndex)
	if err != nil {
		t.Fatalf("unable to settle htlc: %v", err)
	}

	// Progressing the exchange: Alice will send her signature, with Bob
	// processing the new state locally.
	aliceSig, aliceHtlcSigs, err := aliceChannel.SignNextCommitment()
	if err != nil {
		t.Fatalf("unable to sign commitment: %v", err)
	}
	err = bobChannel.ReceiveNewCommitment(aliceSig, aliceHtlcSigs)
	if err != nil {
		t.Fatalf("bob unable to process alice's commitment: %v", err)
	}

	// Bob then sends his revocation message, but before Alice can process
	// it (and before he scan send his CommitSig message), then connection
	// dies.
	bobRevocation, _, err := bobChannel.RevokeCurrentCommitment()
	if err != nil {
		t.Fatalf("unable to revoke bob commitment: %v", err)
	}

	// Now if we attempt to synchronize states at this point, Alice should
	// detect that she owes nothing, while Bob should re-send both his
	// RevokeAndAck as well as his commitment message.
	aliceSyncMsg, err := ChanSyncMsg(aliceChannel.channelState, false)
	if err != nil {
		t.Fatalf("unable to produce chan sync msg: %v", err)
	}
	bobSyncMsg, err := ChanSyncMsg(bobChannel.channelState, false)
	if err != nil {
		t.Fatalf("unable to produce chan sync msg: %v", err)
	}

	aliceMsgsToSend, _, _, err := aliceChannel.ProcessChanSyncMsg(bobSyncMsg)
	if err != nil {
		t.Fatalf("unable to process chan sync msg: %v", err)
	}
	if len(aliceMsgsToSend) != 0 {
		t.Fatalf("expected alice to not retransmit, instead she's "+
			"sending: %v", spew.Sdump(aliceMsgsToSend))
	}

	// If we process Alice's sync message from Bob's PoV, then he should
	// send his RevokeAndAck message again. Additionally, the CommitSig
	// message that he sends should be sufficient to finalize the state
	// transition.
	bobMsgsToSend, _, _, err := bobChannel.ProcessChanSyncMsg(aliceSyncMsg)
	if err != nil {
		t.Fatalf("unable to process chan sync msg: %v", err)
	}
	if len(bobMsgsToSend) != 2 {
		t.Fatalf("expected bob to send %v messages, instead "+
			"sends: %v", 2, spew.Sdump(bobMsgsToSend))
	}
	bobReRevoke, ok := bobMsgsToSend[0].(*lnwire.RevokeAndAck)
	if !ok {
		t.Fatalf("expected bob to re-send revoke, instead sending: %v",
			spew.Sdump(bobMsgsToSend[0]))
	}
	if !reflect.DeepEqual(bobReRevoke, bobRevocation) {
		t.Fatalf("revocation msgs don't match: expected %v, got %v",
			bobRevocation, bobReRevoke)
	}

	// The second message should be his CommitSig message that he never
	// sent, but will send in order to force both states to synchronize.
	bobReCommitSigMsg, ok := bobMsgsToSend[1].(*lnwire.CommitSig)
	if !ok {
		t.Fatalf("expected bob to re-send commit sig, instead sending: %v",
			spew.Sdump(bobMsgsToSend[1]))
	}

	// At this point we simulate the connection failing with a restart from
	// Bob. He should still re-send the exact same set of messages.
	bobChannel, err = restartChannel(bobChannel)
	if err != nil {
		t.Fatalf("unable to restart channel: %v", err)
	}
	if len(bobMsgsToSend) != 2 {
		t.Fatalf("expected bob to send %v messages, instead "+
			"sends: %v", 2, spew.Sdump(bobMsgsToSend))
	}
	bobReRevoke, ok = bobMsgsToSend[0].(*lnwire.RevokeAndAck)
	if !ok {
		t.Fatalf("expected bob to re-send revoke, instead sending: %v",
			spew.Sdump(bobMsgsToSend[0]))
	}
	bobSigMsg, ok := bobMsgsToSend[1].(*lnwire.CommitSig)
	if !ok {
		t.Fatalf("expected bob to re-send commit sig, instead sending: %v",
			spew.Sdump(bobMsgsToSend[1]))
	}
	if !reflect.DeepEqual(bobReRevoke, bobRevocation) {
		t.Fatalf("revocation msgs don't match: expected %v, got %v",
			bobRevocation, bobReRevoke)
	}
	if bobReCommitSigMsg.CommitSig != bobSigMsg.CommitSig {
		t.Fatalf("commit sig msgs don't match: expected %x got %x",
			bobSigMsg.CommitSig,
			bobReCommitSigMsg.CommitSig)
	}
	if len(bobReCommitSigMsg.HtlcSigs) != len(bobSigMsg.HtlcSigs) {
		t.Fatalf("wrong number of htlc sigs: expected %v, got %v",
			len(bobSigMsg.HtlcSigs), len(bobReCommitSigMsg.HtlcSigs))
	}
	for i, htlcSig := range bobReCommitSigMsg.HtlcSigs {
		if htlcSig != bobSigMsg.HtlcSigs[i] {
			t.Fatalf("htlc sig msgs don't match: "+
				"expected %x got %x",
				bobSigMsg.HtlcSigs[i], htlcSig)
		}
	}

	// Now, we'll continue the exchange, sending Bob's revocation and
	// signature message to Alice, ending with Alice sending her revocation
	// message to Bob.
	_, _, _, err = aliceChannel.ReceiveRevocation(bobRevocation)
	if err != nil {
		t.Fatalf("alice unable to recv revocation: %v", err)
	}
	err = aliceChannel.ReceiveNewCommitment(
		bobSigMsg.CommitSig, bobSigMsg.HtlcSigs,
	)
	if err != nil {
		t.Fatalf("alice unable to rev bob's commitment: %v", err)
	}
	aliceRevocation, _, err = aliceChannel.RevokeCurrentCommitment()
	if err != nil {
		t.Fatalf("alice unable to revoke commitment: %v", err)
	}
	if _, _, _, err := bobChannel.ReceiveRevocation(aliceRevocation); err != nil {
		t.Fatalf("bob unable to recv revocation: %v", err)
	}
}

// TestChanSyncFailure tests the various scenarios during channel sync where we
// should be able to detect that the channels cannot be synced because of
// invalid state.
func TestChanSyncFailure(t *testing.T) {
	t.Parallel()

	// Create a test channel which will be used for the duration of this
	// unittest. The channel will be funded evenly with Alice having 5 BTC,
	// and Bob having 5 BTC.
	aliceChannel, bobChannel, cleanUp, err := CreateTestChannels()
	if err != nil {
		t.Fatalf("unable to create test channels: %v", err)
	}
	defer cleanUp()

	htlcAmt := lnwire.NewMSatFromSatoshis(20000)
	index := byte(0)

	// advanceState is a helper method to fully advance the channel state
	// by one.
	advanceState := func() {
		t.Helper()

		// We'll kick off the test by having Bob send Alice an HTLC,
		// then lock it in with a state transition.
		var bobPreimage [32]byte
		copy(bobPreimage[:], bytes.Repeat([]byte{0xaa - index}, 32))
		rHash := sha256.Sum256(bobPreimage[:])
		bobHtlc := &lnwire.UpdateAddHTLC{
			PaymentHash: rHash,
			Amount:      htlcAmt,
			Expiry:      uint32(10),
			ID:          uint64(index),
		}
		index++

		_, err := bobChannel.AddHTLC(bobHtlc, nil)
		if err != nil {
			t.Fatalf("unable to add bob's htlc: %v", err)
		}
		_, err = aliceChannel.ReceiveHTLC(bobHtlc)
		if err != nil {
			t.Fatalf("unable to recv bob's htlc: %v", err)
		}
		err = ForceStateTransition(bobChannel, aliceChannel)
		if err != nil {
			t.Fatalf("unable to complete bob's state "+
				"transition: %v", err)
		}
	}

	// halfAdvance is a helper method that sends a new commitment signature
	// from Alice to Bob, but doesn't make Bob revoke his current state.
	halfAdvance := func() {
		t.Helper()

		// We'll kick off the test by having Bob send Alice an HTLC,
		// then lock it in with a state transition.
		var bobPreimage [32]byte
		copy(bobPreimage[:], bytes.Repeat([]byte{0xaa - index}, 32))
		rHash := sha256.Sum256(bobPreimage[:])
		bobHtlc := &lnwire.UpdateAddHTLC{
			PaymentHash: rHash,
			Amount:      htlcAmt,
			Expiry:      uint32(10),
			ID:          uint64(index),
		}
		index++

		_, err := bobChannel.AddHTLC(bobHtlc, nil)
		if err != nil {
			t.Fatalf("unable to add bob's htlc: %v", err)
		}
		_, err = aliceChannel.ReceiveHTLC(bobHtlc)
		if err != nil {
			t.Fatalf("unable to recv bob's htlc: %v", err)
		}

		aliceSig, aliceHtlcSigs, err := aliceChannel.SignNextCommitment()
		if err != nil {
			t.Fatalf("unable to sign next commit: %v", err)
		}
		err = bobChannel.ReceiveNewCommitment(aliceSig, aliceHtlcSigs)
		if err != nil {
			t.Fatalf("unable to receive commit sig: %v", err)
		}
	}

	// assertLocalDataLoss checks that aliceOld and bobChannel detects that
	// Alice has lost state during sync.
	assertLocalDataLoss := func(aliceOld *LightningChannel) {
		t.Helper()

		aliceSyncMsg, err := ChanSyncMsg(aliceOld.channelState, false)
		if err != nil {
			t.Fatalf("unable to produce chan sync msg: %v", err)
		}
		bobSyncMsg, err := ChanSyncMsg(bobChannel.channelState, false)
		if err != nil {
			t.Fatalf("unable to produce chan sync msg: %v", err)
		}

		// Alice should detect from Bob's message that she lost state.
		_, _, _, err = aliceOld.ProcessChanSyncMsg(bobSyncMsg)
		if err != ErrCommitSyncLocalDataLoss {
			t.Fatalf("wrong error, expected "+
				"ErrCommitSyncLocalDataLoss instead got: %v",
				err)
		}

		// Bob should detect that Alice probably lost state.
		_, _, _, err = bobChannel.ProcessChanSyncMsg(aliceSyncMsg)
		if err != ErrCommitSyncRemoteDataLoss {
			t.Fatalf("wrong error, expected "+
				"ErrCommitSyncRemoteDataLoss instead got: %v",
				err)
		}
	}

	// clearBorkedState is a method that allows us to clear the borked
	// state that will arise after the first chan message sync. We need to
	// do this in order to be able to continue to update the commitment
	// state for our test scenarios.
	clearBorkedState := func() {
		err = aliceChannel.channelState.ClearChanStatus(
			channeldb.ChanStatusLocalDataLoss | channeldb.ChanStatusBorked,
		)
		if err != nil {
			t.Fatalf("unable to update channel state: %v", err)
		}
		err = bobChannel.channelState.ClearChanStatus(
			channeldb.ChanStatusLocalDataLoss | channeldb.ChanStatusBorked,
		)
		if err != nil {
			t.Fatalf("unable to update channel state: %v", err)
		}
	}

	// Start by advancing the state.
	advanceState()

	// They should be in sync.
	assertNoChanSyncNeeded(t, aliceChannel, bobChannel)

	// Make a copy of Alice's state from the database at this point.
	aliceOld, err := restartChannel(aliceChannel)
	if err != nil {
		t.Fatalf("unable to restart channel: %v", err)
	}

	// Advance the states.
	advanceState()

	// Trying to sync up the old version of Alice's channel should detect
	// that we are out of sync.
	assertLocalDataLoss(aliceOld)

	// Make sure the up-to-date channels still are in sync.
	assertNoChanSyncNeeded(t, aliceChannel, bobChannel)

	// Clear the borked state before we attempt to advance.
	clearBorkedState()

	// Advance the state again, and do the same check.
	advanceState()
	assertNoChanSyncNeeded(t, aliceChannel, bobChannel)
	assertLocalDataLoss(aliceOld)

	// If we remove the recovery options from Bob's message, Alice cannot
	// tell if she lost state, since Bob might be lying. She still should
	// be able to detect that chains cannot be synced.
	bobSyncMsg, err := ChanSyncMsg(bobChannel.channelState, false)
	if err != nil {
		t.Fatalf("unable to produce chan sync msg: %v", err)
	}
	bobSyncMsg.LocalUnrevokedCommitPoint = nil
	_, _, _, err = aliceOld.ProcessChanSyncMsg(bobSyncMsg)
	if err != ErrCannotSyncCommitChains {
		t.Fatalf("wrong error, expected ErrCannotSyncCommitChains "+
			"instead got: %v", err)
	}

	// If Bob lies about the NextLocalCommitHeight, making it greater than
	// what Alice expect, she cannot tell for sure whether she lost state,
	// but should detect the desync.
	bobSyncMsg, err = ChanSyncMsg(bobChannel.channelState, false)
	if err != nil {
		t.Fatalf("unable to produce chan sync msg: %v", err)
	}
	bobSyncMsg.NextLocalCommitHeight++
	_, _, _, err = aliceChannel.ProcessChanSyncMsg(bobSyncMsg)
	if err != ErrCannotSyncCommitChains {
		t.Fatalf("wrong error, expected ErrCannotSyncCommitChains "+
			"instead got: %v", err)
	}

	// If Bob's NextLocalCommitHeight is lower than what Alice expects, Bob
	// probably lost state.
	bobSyncMsg, err = ChanSyncMsg(bobChannel.channelState, false)
	if err != nil {
		t.Fatalf("unable to produce chan sync msg: %v", err)
	}
	bobSyncMsg.NextLocalCommitHeight--
	_, _, _, err = aliceChannel.ProcessChanSyncMsg(bobSyncMsg)
	if err != ErrCommitSyncRemoteDataLoss {
		t.Fatalf("wrong error, expected ErrCommitSyncRemoteDataLoss "+
			"instead got: %v", err)
	}

	// If Alice and Bob's states are in sync, but Bob is sending the wrong
	// LocalUnrevokedCommitPoint, Alice should detect this.
	bobSyncMsg, err = ChanSyncMsg(bobChannel.channelState, false)
	if err != nil {
		t.Fatalf("unable to produce chan sync msg: %v", err)
	}
	p := bobSyncMsg.LocalUnrevokedCommitPoint.SerializeCompressed()
	p[4] ^= 0x01
	modCommitPoint, err := btcec.ParsePubKey(p, btcec.S256())
	if err != nil {
		t.Fatalf("unable to parse pubkey: %v", err)
	}

	bobSyncMsg.LocalUnrevokedCommitPoint = modCommitPoint
	_, _, _, err = aliceChannel.ProcessChanSyncMsg(bobSyncMsg)
	if err != ErrInvalidLocalUnrevokedCommitPoint {
		t.Fatalf("wrong error, expected "+
			"ErrInvalidLocalUnrevokedCommitPoint instead got: %v",
			err)
	}

	// Make sure the up-to-date channels still are good.
	assertNoChanSyncNeeded(t, aliceChannel, bobChannel)

	// Clear the borked state before we attempt to advance.
	clearBorkedState()

	// Finally check that Alice is also able to detect a wrong commit point
	// when there's a pending remote commit.
	halfAdvance()

	bobSyncMsg, err = ChanSyncMsg(bobChannel.channelState, false)
	if err != nil {
		t.Fatalf("unable to produce chan sync msg: %v", err)
	}
	bobSyncMsg.LocalUnrevokedCommitPoint = modCommitPoint
	_, _, _, err = aliceChannel.ProcessChanSyncMsg(bobSyncMsg)
	if err != ErrInvalidLocalUnrevokedCommitPoint {
		t.Fatalf("wrong error, expected "+
			"ErrInvalidLocalUnrevokedCommitPoint instead got: %v",
			err)
	}
}

// TestFeeUpdateRejectInsaneFee tests that if the initiator tries to attach a
// fee that would put them below their current reserve, then it's rejected by
// the state machine.
func TestFeeUpdateRejectInsaneFee(t *testing.T) {
	t.Parallel()

	// Create a test channel which will be used for the duration of this
	// unittest. The channel will be funded evenly with Alice having 5 BTC,
	// and Bob having 5 BTC.
	aliceChannel, _, cleanUp, err := CreateTestChannels()
	if err != nil {
		t.Fatalf("unable to create test channels: %v", err)
	}
	defer cleanUp()

	// Next, we'll try to add a fee rate to Alice which is 1,000,000x her
	// starting fee rate.
	startingFeeRate := SatPerKWeight(aliceChannel.channelState.LocalCommitment.FeePerKw)
	newFeeRate := startingFeeRate * 1000000

	// Both Alice and Bob should reject this new fee rate as it is far too
	// large.
	if err := aliceChannel.UpdateFee(newFeeRate); err == nil {
		t.Fatalf("alice should have rejected fee update")
	}
}

// TestChannelRetransmissionFeeUpdate tests that the initiator will include any
// pending fee updates if it needs to retransmit signatures.
func TestChannelRetransmissionFeeUpdate(t *testing.T) {
	t.Parallel()

	// Create a test channel which will be used for the duration of this
	// unittest. The channel will be funded evenly with Alice having 5 BTC,
	// and Bob having 5 BTC.
	aliceChannel, bobChannel, cleanUp, err := CreateTestChannels()
	if err != nil {
		t.Fatalf("unable to create test channels: %v", err)
	}
	defer cleanUp()

	// First, we'll fetch the current fee rate present within the
	// commitment transactions.
	startingFeeRate := SatPerKWeight(aliceChannel.channelState.LocalCommitment.FeePerKw)

	// Next, we'll start a commitment update, with Alice sending a new
	// update to double the fee rate of the commitment.
	newFeeRate := startingFeeRate * 2
	if err := aliceChannel.UpdateFee(newFeeRate); err != nil {
		t.Fatalf("unable to update fee for Alice's channel: %v", err)
	}
	if err := bobChannel.ReceiveUpdateFee(newFeeRate); err != nil {
		t.Fatalf("unable to update fee for Bob's channel: %v", err)
	}

	// Now, Alice will send a new commitment to Bob, but we'll simulate a
	// connection failure, so Bob doesn't get her signature.
	aliceSig, aliceHtlcSigs, err := aliceChannel.SignNextCommitment()
	if err != nil {
		t.Fatalf("unable to sign commitment: %v", err)
	}

	// Restart both channels to simulate a connection restart.
	aliceChannel, err = restartChannel(aliceChannel)
	if err != nil {
		t.Fatalf("unable to restart alice: %v", err)
	}
	bobChannel, err = restartChannel(bobChannel)
	if err != nil {
		t.Fatalf("unable to restart channel: %v", err)
	}

	// Bob doesn't get this message so upon reconnection, they need to
	// synchronize. Alice should conclude that she owes Bob a commitment,
	// while Bob should think he's properly synchronized.
	aliceSyncMsg, err := ChanSyncMsg(aliceChannel.channelState, false)
	if err != nil {
		t.Fatalf("unable to produce chan sync msg: %v", err)
	}
	bobSyncMsg, err := ChanSyncMsg(bobChannel.channelState, false)
	if err != nil {
		t.Fatalf("unable to produce chan sync msg: %v", err)
	}

	// Bob should detect that he doesn't need to send anything to Alice.
	bobMsgsToSend, _, _, err := bobChannel.ProcessChanSyncMsg(aliceSyncMsg)
	if err != nil {
		t.Fatalf("unable to process chan sync msg: %v", err)
	}
	if len(bobMsgsToSend) != 0 {
		t.Fatalf("expected bob to send %v messages instead "+
			"will send %v: %v", 0, len(bobMsgsToSend),
			spew.Sdump(bobMsgsToSend))
	}

	// When Alice processes Bob's chan sync message, she should realize
	// that she needs to first send a new UpdateFee message, and also a
	// CommitSig.
	aliceMsgsToSend, _, _, err := aliceChannel.ProcessChanSyncMsg(
		bobSyncMsg,
	)
	if err != nil {
		t.Fatalf("unable to process chan sync msg: %v", err)
	}
	if len(aliceMsgsToSend) != 2 {
		t.Fatalf("expected alice to send %v messages instead "+
			"will send %v: %v", 2, len(aliceMsgsToSend),
			spew.Sdump(aliceMsgsToSend))
	}

	// The first message should be an UpdateFee message.
	retransFeeMsg, ok := aliceMsgsToSend[0].(*lnwire.UpdateFee)
	if !ok {
		t.Fatalf("expected UpdateFee message, instead have: %v",
			spew.Sdump(aliceMsgsToSend[0]))
	}

	// The fee should match exactly the new fee update we applied above.
	if retransFeeMsg.FeePerKw != uint32(newFeeRate) {
		t.Fatalf("fee update doesn't match: expected %v, got %v",
			uint32(newFeeRate), retransFeeMsg)
	}

	// The second, should be a CommitSig message, and be identical to the
	// sig message she sent prior.
	commitSigMsg, ok := aliceMsgsToSend[1].(*lnwire.CommitSig)
	if !ok {
		t.Fatalf("expected a CommitSig message, instead have %v",
			spew.Sdump(aliceMsgsToSend[1]))
	}
	if commitSigMsg.CommitSig != aliceSig {
		t.Fatalf("commit sig msgs don't match: expected %x got %x",
			aliceSig, commitSigMsg.CommitSig)
	}
	if len(commitSigMsg.HtlcSigs) != len(aliceHtlcSigs) {
		t.Fatalf("wrong number of htlc sigs: expected %v, got %v",
			len(aliceHtlcSigs), len(commitSigMsg.HtlcSigs))
	}
	for i, htlcSig := range commitSigMsg.HtlcSigs {
		if htlcSig != aliceHtlcSigs[i] {
			t.Fatalf("htlc sig msgs don't match: "+
				"expected %x got %x",
				aliceHtlcSigs[i], htlcSig)
		}
	}

	// Now, we if re-apply the updates to Bob, we should be able to resume
	// the commitment update as normal.
	if err := bobChannel.ReceiveUpdateFee(newFeeRate); err != nil {
		t.Fatalf("unable to update fee for Bob's channel: %v", err)
	}

	err = bobChannel.ReceiveNewCommitment(aliceSig, aliceHtlcSigs)
	if err != nil {
		t.Fatalf("bob unable to process alice's commitment: %v", err)
	}
	bobRevocation, _, err := bobChannel.RevokeCurrentCommitment()
	if err != nil {
		t.Fatalf("unable to revoke bob commitment: %v", err)
	}
	bobSig, bobHtlcSigs, err := bobChannel.SignNextCommitment()
	if err != nil {
		t.Fatalf("bob unable to sign commitment: %v", err)
	}
	_, _, _, err = aliceChannel.ReceiveRevocation(bobRevocation)
	if err != nil {
		t.Fatalf("alice unable to recv revocation: %v", err)
	}
	err = aliceChannel.ReceiveNewCommitment(bobSig, bobHtlcSigs)
	if err != nil {
		t.Fatalf("alice unable to rev bob's commitment: %v", err)
	}
	aliceRevocation, _, err := aliceChannel.RevokeCurrentCommitment()
	if err != nil {
		t.Fatalf("alice unable to revoke commitment: %v", err)
	}
	if _, _, _, err := bobChannel.ReceiveRevocation(aliceRevocation); err != nil {
		t.Fatalf("bob unable to recv revocation: %v", err)
	}

	// Both parties should now have the latest fee rate locked-in.
	if SatPerKWeight(aliceChannel.channelState.LocalCommitment.FeePerKw) != newFeeRate {
		t.Fatalf("alice's feePerKw was not locked in")
	}
	if SatPerKWeight(bobChannel.channelState.LocalCommitment.FeePerKw) != newFeeRate {
		t.Fatalf("bob's feePerKw was not locked in")
	}

	// Finally, we'll add with adding a new HTLC, then forcing a state
	// transition. This should also proceed as normal.
	var bobPreimage [32]byte
	copy(bobPreimage[:], bytes.Repeat([]byte{0xaa}, 32))
	rHash := sha256.Sum256(bobPreimage[:])
	bobHtlc := &lnwire.UpdateAddHTLC{
		PaymentHash: rHash,
		Amount:      lnwire.NewMSatFromSatoshis(20000),
		Expiry:      uint32(10),
	}
	if _, err := bobChannel.AddHTLC(bobHtlc, nil); err != nil {
		t.Fatalf("unable to add bob's htlc: %v", err)
	}
	if _, err := aliceChannel.ReceiveHTLC(bobHtlc); err != nil {
		t.Fatalf("unable to recv bob's htlc: %v", err)
	}
	if err := ForceStateTransition(bobChannel, aliceChannel); err != nil {
		t.Fatalf("unable to complete bob's state transition: %v", err)
	}
}

// TestFeeUpdateOldDiskFormat tests that we properly recover FeeUpdates written
// to disk using the old format, where the logIndex was not written.
func TestFeeUpdateOldDiskFormat(t *testing.T) {
	t.Parallel()

	// Create a test channel which will be used for the duration of this
	// unittest. The channel will be funded evenly with Alice having 5 BTC,
	// and Bob having 5 BTC.
	aliceChannel, bobChannel, cleanUp, err := CreateTestChannels()
	if err != nil {
		t.Fatalf("unable to create test channels: %v", err)
	}
	defer cleanUp()

	// helper that counts the number of updates, and number of fee updates
	// in the given log.
	countLog := func(log *updateLog) (int, int) {
		var numUpdates, numFee int
		for e := log.Front(); e != nil; e = e.Next() {
			htlc := e.Value.(*PaymentDescriptor)
			if htlc.EntryType == FeeUpdate {
				numFee++
			}
			numUpdates++
		}
		return numUpdates, numFee
	}

	// helper that asserts that Alice's local log and Bob's remote log
	// contains the expected number of fee updates and adds.
	assertLogItems := func(expFee, expAdd int) {
		t.Helper()

		expUpd := expFee + expAdd
		upd, fees := countLog(aliceChannel.localUpdateLog)
		if upd != expUpd {
			t.Fatalf("expected %d updates, found %d in Alice's "+
				"log", expUpd, upd)
		}
		if fees != expFee {
			t.Fatalf("expected %d fee updates, found %d in "+
				"Alice's log", expFee, fees)
		}
		upd, fees = countLog(bobChannel.remoteUpdateLog)
		if upd != expUpd {
			t.Fatalf("expected %d updates, found %d in Bob's log",
				expUpd, upd)
		}
		if fees != expFee {
			t.Fatalf("expected %d fee updates, found %d in Bob's "+
				"log", expFee, fees)
		}
	}

	// First, we'll fetch the current fee rate present within the
	// commitment transactions.
	startingFeeRate := SatPerKWeight(
		aliceChannel.channelState.LocalCommitment.FeePerKw,
	)
	newFeeRate := startingFeeRate

	// We will send a few HTLCs and a fee update.
	htlcAmt := lnwire.NewMSatFromSatoshis(0.1 * btcutil.SatoshiPerBitcoin)
	const numHTLCs = 30
	var htlcs []*lnwire.UpdateAddHTLC
	for i := 0; i < numHTLCs; i++ {
		htlc, _ := createHTLC(i, htlcAmt)
		if _, err := aliceChannel.AddHTLC(htlc, nil); err != nil {
			t.Fatalf("unable to add htlc: %v", err)
		}
		if _, err := bobChannel.ReceiveHTLC(htlc); err != nil {
			t.Fatalf("unable to recv htlc: %v", err)
		}
		htlcs = append(htlcs, htlc)

		if i%5 != 0 {
			continue
		}

		// After every 5th HTLC, we'll also include a fee update.
		newFeeRate += startingFeeRate
		if err := aliceChannel.UpdateFee(newFeeRate); err != nil {
			t.Fatalf("unable to update fee for Alice's channel: %v",
				err)
		}
		if err := bobChannel.ReceiveUpdateFee(newFeeRate); err != nil {
			t.Fatalf("unable to update fee for Bob's channel: %v",
				err)
		}
	}
	// Check that the expected number of items is found in the logs.
	expFee := numHTLCs / 5
	assertLogItems(expFee, numHTLCs)

	// Now, Alice will send a new commitment to Bob, but we'll simulate a
	// connection failure, so Bob doesn't get the signature.
	aliceSig, aliceHtlcSigs, err := aliceChannel.SignNextCommitment()
	if err != nil {
		t.Fatalf("unable to sign commitment: %v", err)
	}

	// Before restarting Alice, to mimic the old format, we fetch the
	// pending remote commit from disk, set the UpdateFee message's
	// logIndex to 0, and re-write it.
	pendingRemoteCommitDiff, err := aliceChannel.channelState.RemoteCommitChainTip()
	if err != nil {
		t.Fatal(err)
	}
	for i, u := range pendingRemoteCommitDiff.LogUpdates {
		switch u.UpdateMsg.(type) {
		case *lnwire.UpdateFee:
			pendingRemoteCommitDiff.LogUpdates[i].LogIndex = 0
		}
	}
	err = aliceChannel.channelState.AppendRemoteCommitChain(
		pendingRemoteCommitDiff,
	)
	if err != nil {
		t.Fatal(err)
	}

	// Restart both channels to simulate a connection restart. This will
	// trigger a update logs restoration.
	aliceChannel, err = restartChannel(aliceChannel)
	if err != nil {
		t.Fatalf("unable to restart alice: %v", err)
	}
	bobChannel, err = restartChannel(bobChannel)
	if err != nil {
		t.Fatalf("unable to restart channel: %v", err)
	}

	// After a reconnection, Alice will resend the pending updates, that
	// was not ACKed by Bob, so we re-send the HTLCs and fee updates.
	newFeeRate = startingFeeRate
	for i := 0; i < numHTLCs; i++ {
		htlc := htlcs[i]
		if _, err := bobChannel.ReceiveHTLC(htlc); err != nil {
			t.Fatalf("unable to recv htlc: %v", err)
		}

		if i%5 != 0 {
			continue
		}

		newFeeRate += startingFeeRate
		if err := bobChannel.ReceiveUpdateFee(newFeeRate); err != nil {
			t.Fatalf("unable to update fee for Bob's channel: %v",
				err)
		}
	}
	assertLogItems(expFee, numHTLCs)

	// We send Alice's commitment signatures, and finish the state
	// transition.
	err = bobChannel.ReceiveNewCommitment(aliceSig, aliceHtlcSigs)
	if err != nil {
		t.Fatalf("bob unable to process alice's commitment: %v", err)
	}
	bobRevocation, _, err := bobChannel.RevokeCurrentCommitment()
	if err != nil {
		t.Fatalf("unable to revoke bob commitment: %v", err)
	}
	bobSig, bobHtlcSigs, err := bobChannel.SignNextCommitment()
	if err != nil {
		t.Fatalf("bob unable to sign commitment: %v", err)
	}
	_, _, _, err = aliceChannel.ReceiveRevocation(bobRevocation)
	if err != nil {
		t.Fatalf("alice unable to recv revocation: %v", err)
	}
	err = aliceChannel.ReceiveNewCommitment(bobSig, bobHtlcSigs)
	if err != nil {
		t.Fatalf("alice unable to rev bob's commitment: %v", err)
	}
	aliceRevocation, _, err := aliceChannel.RevokeCurrentCommitment()
	if err != nil {
		t.Fatalf("alice unable to revoke commitment: %v", err)
	}
	_, _, _, err = bobChannel.ReceiveRevocation(aliceRevocation)
	if err != nil {
		t.Fatalf("bob unable to recv revocation: %v", err)
	}

	// Both parties should now have the latest fee rate locked-in.
	if SatPerKWeight(aliceChannel.channelState.LocalCommitment.FeePerKw) != newFeeRate {
		t.Fatalf("alice's feePerKw was not locked in")
	}
	if SatPerKWeight(bobChannel.channelState.LocalCommitment.FeePerKw) != newFeeRate {
		t.Fatalf("bob's feePerKw was not locked in")
	}

	// Finally, to trigger a compactLogs execution, we'll add a new HTLC,
	// then force a state transition.
	htlc, _ := createHTLC(numHTLCs, htlcAmt)
	if _, err := aliceChannel.AddHTLC(htlc, nil); err != nil {
		t.Fatalf("unable to add htlc: %v", err)
	}
	if _, err := bobChannel.ReceiveHTLC(htlc); err != nil {
		t.Fatalf("unable to recv htlc: %v", err)
	}
	if err := ForceStateTransition(aliceChannel, bobChannel); err != nil {
		t.Fatalf("unable to complete bob's state transition: %v", err)
	}

	// Finally, check the logs to make sure all fee updates have been
	// removed...
	assertLogItems(0, numHTLCs+1)

	// ...and the final fee rate locked in.
	if SatPerKWeight(aliceChannel.channelState.LocalCommitment.FeePerKw) != newFeeRate {
		t.Fatalf("alice's feePerKw was not locked in")
	}
	if SatPerKWeight(bobChannel.channelState.LocalCommitment.FeePerKw) != newFeeRate {
		t.Fatalf("bob's feePerKw was not locked in")
	}
}

// TestFeeUpdateOldDiskFormat tests that we properly recover FeeUpdates written
// to disk using the old format, where the logIndex was not written.
func TestFeeUpdateOldDiskFormat(t *testing.T) {
	t.Parallel()

	// Create a test channel which will be used for the duration of this
	// unittest. The channel will be funded evenly with Alice having 5 BTC,
	// and Bob having 5 BTC.
	aliceChannel, bobChannel, cleanUp, err := CreateTestChannels()
	if err != nil {
		t.Fatalf("unable to create test channels: %v", err)
	}
	defer cleanUp()

	// helper that counts the number of updates, and number of fee updates
	// in the given log.
	countLog := func(log *updateLog) (int, int) {
		var numUpdates, numFee int
		for e := log.Front(); e != nil; e = e.Next() {
			htlc := e.Value.(*PaymentDescriptor)
			if htlc.EntryType == FeeUpdate {
				numFee++
			}
			numUpdates++
		}
		return numUpdates, numFee
	}

	// helper that asserts that Alice's local log and Bob's remote log
	// contains the expected number of fee updates and adds.
	assertLogItems := func(expFee, expAdd int) {
		t.Helper()

		expUpd := expFee + expAdd
		upd, fees := countLog(aliceChannel.localUpdateLog)
		if upd != expUpd {
			t.Fatalf("expected %d updates, found %d in Alice's "+
				"log", expUpd, upd)
		}
		if fees != expFee {
			t.Fatalf("expected %d fee updates, found %d in "+
				"Alice's log", expFee, fees)
		}
		upd, fees = countLog(bobChannel.remoteUpdateLog)
		if upd != expUpd {
			t.Fatalf("expected %d updates, found %d in Bob's log",
				expUpd, upd)
		}
		if fees != expFee {
			t.Fatalf("expected %d fee updates, found %d in Bob's "+
				"log", expFee, fees)
		}
	}

	// First, we'll fetch the current fee rate present within the
	// commitment transactions.
	startingFeeRate := SatPerKWeight(
		aliceChannel.channelState.LocalCommitment.FeePerKw,
	)
	newFeeRate := startingFeeRate

	// We will send a few HTLCs and a fee update.
	htlcAmt := lnwire.NewMSatFromSatoshis(0.1 * btcutil.SatoshiPerBitcoin)
	const numHTLCs = 30
	var htlcs []*lnwire.UpdateAddHTLC
	for i := 0; i < numHTLCs; i++ {
		htlc, _ := createHTLC(i, htlcAmt)
		if _, err := aliceChannel.AddHTLC(htlc, nil); err != nil {
			t.Fatalf("unable to add htlc: %v", err)
		}
		if _, err := bobChannel.ReceiveHTLC(htlc); err != nil {
			t.Fatalf("unable to recv htlc: %v", err)
		}
		htlcs = append(htlcs, htlc)

		if i%5 != 0 {
			continue
		}

		// After every 5th HTLC, we'll also include a fee update.
		newFeeRate += startingFeeRate
		if err := aliceChannel.UpdateFee(newFeeRate); err != nil {
			t.Fatalf("unable to update fee for Alice's channel: %v",
				err)
		}
		if err := bobChannel.ReceiveUpdateFee(newFeeRate); err != nil {
			t.Fatalf("unable to update fee for Bob's channel: %v",
				err)
		}
	}
	// Check that the expected number of items is found in the logs.
	expFee := numHTLCs / 5
	assertLogItems(expFee, numHTLCs)

	// Now, Alice will send a new commitment to Bob, but we'll simulate a
	// connection failure, so Bob doesn't get the signature.
	aliceSig, aliceHtlcSigs, err := aliceChannel.SignNextCommitment()
	if err != nil {
		t.Fatalf("unable to sign commitment: %v", err)
	}

	// Before restarting Alice, to mimic the old format, we fetch the
	// pending remote commit from disk, set the UpdateFee message's
	// logIndex to 0, and re-write it.
	pendingRemoteCommitDiff, err := aliceChannel.channelState.RemoteCommitChainTip()
	if err != nil {
		t.Fatal(err)
	}
	for i, u := range pendingRemoteCommitDiff.LogUpdates {
		switch u.UpdateMsg.(type) {
		case *lnwire.UpdateFee:
			pendingRemoteCommitDiff.LogUpdates[i].LogIndex = 0
		}
	}
	err = aliceChannel.channelState.AppendRemoteCommitChain(
		pendingRemoteCommitDiff,
	)
	if err != nil {
		t.Fatal(err)
	}

	// Restart both channels to simulate a connection restart. This will
	// trigger a update logs restoration.
	aliceChannel, err = restartChannel(aliceChannel)
	if err != nil {
		t.Fatalf("unable to restart alice: %v", err)
	}
	bobChannel, err = restartChannel(bobChannel)
	if err != nil {
		t.Fatalf("unable to restart channel: %v", err)
	}

	// After a reconnection, Alice will resend the pending updates, that
	// was not ACKed by Bob, so we re-send the HTLCs and fee updates.
	newFeeRate = startingFeeRate
	for i := 0; i < numHTLCs; i++ {
		htlc := htlcs[i]
		if _, err := bobChannel.ReceiveHTLC(htlc); err != nil {
			t.Fatalf("unable to recv htlc: %v", err)
		}

		if i%5 != 0 {
			continue
		}

		newFeeRate += startingFeeRate
		if err := bobChannel.ReceiveUpdateFee(newFeeRate); err != nil {
			t.Fatalf("unable to update fee for Bob's channel: %v",
				err)
		}
	}
	assertLogItems(expFee, numHTLCs)

	// We send Alice's commitment signatures, and finish the state
	// transition.
	err = bobChannel.ReceiveNewCommitment(aliceSig, aliceHtlcSigs)
	if err != nil {
		t.Fatalf("bob unable to process alice's commitment: %v", err)
	}
	bobRevocation, _, err := bobChannel.RevokeCurrentCommitment()
	if err != nil {
		t.Fatalf("unable to revoke bob commitment: %v", err)
	}
	bobSig, bobHtlcSigs, err := bobChannel.SignNextCommitment()
	if err != nil {
		t.Fatalf("bob unable to sign commitment: %v", err)
	}
	_, _, _, err = aliceChannel.ReceiveRevocation(bobRevocation)
	if err != nil {
		t.Fatalf("alice unable to recv revocation: %v", err)
	}
	err = aliceChannel.ReceiveNewCommitment(bobSig, bobHtlcSigs)
	if err != nil {
		t.Fatalf("alice unable to rev bob's commitment: %v", err)
	}
	aliceRevocation, _, err := aliceChannel.RevokeCurrentCommitment()
	if err != nil {
		t.Fatalf("alice unable to revoke commitment: %v", err)
	}
	_, _, _, err = bobChannel.ReceiveRevocation(aliceRevocation)
	if err != nil {
		t.Fatalf("bob unable to recv revocation: %v", err)
	}

	// Both parties should now have the latest fee rate locked-in.
	if SatPerKWeight(aliceChannel.channelState.LocalCommitment.FeePerKw) != newFeeRate {
		t.Fatalf("alice's feePerKw was not locked in")
	}
	if SatPerKWeight(bobChannel.channelState.LocalCommitment.FeePerKw) != newFeeRate {
		t.Fatalf("bob's feePerKw was not locked in")
	}

	// Finally, to trigger a compactLogs execution, we'll add a new HTLC,
	// then force a state transition.
	htlc, _ := createHTLC(numHTLCs, htlcAmt)
	if _, err := aliceChannel.AddHTLC(htlc, nil); err != nil {
		t.Fatalf("unable to add htlc: %v", err)
	}
	if _, err := bobChannel.ReceiveHTLC(htlc); err != nil {
		t.Fatalf("unable to recv htlc: %v", err)
	}
	if err := forceStateTransition(aliceChannel, bobChannel); err != nil {
		t.Fatalf("unable to complete bob's state transition: %v", err)
	}

	// Finally, check the logs to make sure all fee updates have been
	// removed...
	assertLogItems(0, numHTLCs+1)

	// ...and the final fee rate locked in.
	if SatPerKWeight(aliceChannel.channelState.LocalCommitment.FeePerKw) != newFeeRate {
		t.Fatalf("alice's feePerKw was not locked in")
	}
	if SatPerKWeight(bobChannel.channelState.LocalCommitment.FeePerKw) != newFeeRate {
		t.Fatalf("bob's feePerKw was not locked in")
	}
}

// TestChanSyncUnableToSync tests that if Alice or Bob receive an invalid
// ChannelReestablish messages,then they reject the message and declare the
// channel un-continuable by returning ErrCannotSyncCommitChains.
func TestChanSyncUnableToSync(t *testing.T) {
	t.Parallel()

	// Create a test channel which will be used for the duration of this
	// unittest. The channel will be funded evenly with Alice having 5 BTC,
	// and Bob having 5 BTC.
	aliceChannel, bobChannel, cleanUp, err := CreateTestChannels()
	if err != nil {
		t.Fatalf("unable to create test channels: %v", err)
	}
	defer cleanUp()

	// If we immediately send both sides a "bogus" ChanSync message, then
	// they both should conclude that they're unable to synchronize the
	// state.
	badChanSync := &lnwire.ChannelReestablish{
		ChanID: lnwire.NewChanIDFromOutPoint(
			&aliceChannel.channelState.FundingOutpoint,
		),
		NextLocalCommitHeight:  1000,
		RemoteCommitTailHeight: 9000,
	}
	_, _, _, err = bobChannel.ProcessChanSyncMsg(badChanSync)
	if err != ErrCannotSyncCommitChains {
		t.Fatalf("expected error instead have: %v", err)
	}
	_, _, _, err = aliceChannel.ProcessChanSyncMsg(badChanSync)
	if err != ErrCannotSyncCommitChains {
		t.Fatalf("expected error instead have: %v", err)
	}
}

// TestChanSyncInvalidLastSecret ensures that if Alice and Bob have completed
// state transitions in an existing channel, and then send a ChannelReestablish
// message after a restart, the following holds: if Alice has lost data, so she
// sends an invalid commit secret then both parties recognize this as possible
// data loss.
func TestChanSyncInvalidLastSecret(t *testing.T) {
	t.Parallel()

	// Create a test channel which will be used for the duration of this
	// unittest. The channel will be funded evenly with Alice having 5 BTC,
	// and Bob having 5 BTC.
	aliceChannel, bobChannel, cleanUp, err := CreateTestChannels()
	if err != nil {
		t.Fatalf("unable to create test channels: %v", err)
	}
	defer cleanUp()

	// We'll create a new instances of Alice before doing any state updates
	// such that we have the initial in memory state at the start of the
	// channel.
	aliceOld, err := restartChannel(aliceChannel)
	if err != nil {
		t.Fatalf("unable to restart alice")
	}

	// First, we'll add an HTLC, and then initiate a state transition
	// between the two parties such that we actually have a prior
	// revocation to send.
	var paymentPreimage [32]byte
	copy(paymentPreimage[:], bytes.Repeat([]byte{1}, 32))
	paymentHash := sha256.Sum256(paymentPreimage[:])
	htlcAmt := lnwire.NewMSatFromSatoshis(btcutil.SatoshiPerBitcoin)
	htlc := &lnwire.UpdateAddHTLC{
		PaymentHash: paymentHash,
		Amount:      htlcAmt,
		Expiry:      uint32(5),
	}
	if _, err := aliceChannel.AddHTLC(htlc, nil); err != nil {
		t.Fatalf("unable to add htlc: %v", err)
	}
	if _, err := bobChannel.ReceiveHTLC(htlc); err != nil {
		t.Fatalf("unable to recv htlc: %v", err)
	}

	// Then we'll initiate a state transition to lock in this new HTLC.
	if err := ForceStateTransition(aliceChannel, bobChannel); err != nil {
		t.Fatalf("unable to complete alice's state transition: %v", err)
	}

	// Next, we'll restart both parties in order to simulate a connection
	// re-establishment.
	aliceChannel, err = restartChannel(aliceChannel)
	if err != nil {
		t.Fatalf("unable to restart alice: %v", err)
	}
	bobChannel, err = restartChannel(bobChannel)
	if err != nil {
		t.Fatalf("unable to restart bob: %v", err)
	}

	// Next, we'll produce the ChanSync messages for both parties.
	aliceChanSync, err := ChanSyncMsg(aliceChannel.channelState, false)
	if err != nil {
		t.Fatalf("unable to generate chan sync msg: %v", err)
	}
	bobChanSync, err := ChanSyncMsg(bobChannel.channelState, false)
	if err != nil {
		t.Fatalf("unable to generate chan sync msg: %v", err)
	}

	// We'll modify Alice's sync message to have an invalid commitment
	// secret.
	aliceChanSync.LastRemoteCommitSecret[4] ^= 0x01

	// Alice's former self should conclude that she possibly lost data as
	// Bob is sending a valid commit secret for the latest state.
	_, _, _, err = aliceOld.ProcessChanSyncMsg(bobChanSync)
	if err != ErrCommitSyncLocalDataLoss {
		t.Fatalf("wrong error, expected ErrCommitSyncLocalDataLoss "+
			"instead got: %v", err)
	}

	// Bob should conclude that he should force close the channel, as Alice
	// cannot continue operation.
	_, _, _, err = bobChannel.ProcessChanSyncMsg(aliceChanSync)
	if err != ErrInvalidLastCommitSecret {
		t.Fatalf("wrong error, expected ErrInvalidLastCommitSecret, "+
			"instead got: %v", err)
	}
}

// TestChanAvailableBandwidth tests the accuracy of the AvailableBalance()
// method. The value returned from this message should reflect the value
// returned within the commitment state of a channel after the transition is
// initiated.
func TestChanAvailableBandwidth(t *testing.T) {
	t.Parallel()

	// Create a test channel which will be used for the duration of this
	// unittest. The channel will be funded evenly with Alice having 5 BTC,
	// and Bob having 5 BTC.
	aliceChannel, bobChannel, cleanUp, err := CreateTestChannels()
	if err != nil {
		t.Fatalf("unable to create test channels: %v", err)
	}
	defer cleanUp()

	assertBandwidthEstimateCorrect := func(aliceInitiate bool) {
		// With the HTLC's added, we'll now query the AvailableBalance
		// method for the current available channel bandwidth from
		// Alice's PoV.
		aliceAvailableBalance := aliceChannel.AvailableBalance()

		// With this balance obtained, we'll now trigger a state update
		// to actually determine what the current up to date balance
		// is.
		if aliceInitiate {
			err := ForceStateTransition(aliceChannel, bobChannel)
			if err != nil {
				t.Fatalf("unable to complete alice's state "+
					"transition: %v", err)
			}
		} else {
			err := ForceStateTransition(bobChannel, aliceChannel)
			if err != nil {
				t.Fatalf("unable to complete alice's state "+
					"transition: %v", err)
			}
		}

		// Now, we'll obtain the current available bandwidth in Alice's
		// latest commitment and compare that to the prior estimate.
		aliceBalance := aliceChannel.channelState.LocalCommitment.LocalBalance
		if aliceBalance != aliceAvailableBalance {
			_, _, line, _ := runtime.Caller(1)
			t.Fatalf("line: %v, incorrect balance: expected %v, "+
				"got %v", line, aliceBalance,
				aliceAvailableBalance)
		}
	}

	// First, we'll add 3 outgoing HTLC's from Alice to Bob.
	const numHtlcs = 3
	var htlcAmt lnwire.MilliSatoshi = 100000
	alicePreimages := make([][32]byte, numHtlcs)
	for i := 0; i < numHtlcs; i++ {
		htlc, preImage := createHTLC(i, htlcAmt)
		if _, err := aliceChannel.AddHTLC(htlc, nil); err != nil {
			t.Fatalf("unable to add htlc: %v", err)
		}
		if _, err := bobChannel.ReceiveHTLC(htlc); err != nil {
			t.Fatalf("unable to recv htlc: %v", err)
		}

		alicePreimages[i] = preImage
	}

	assertBandwidthEstimateCorrect(true)

	// We'll repeat the same exercise, but with non-dust HTLCs. So we'll
	// crank up the value of the HTLC's we're adding to the commitment
	// transaction.
	htlcAmt = lnwire.NewMSatFromSatoshis(30000)
	for i := 0; i < numHtlcs; i++ {
		htlc, preImage := createHTLC(numHtlcs+i, htlcAmt)
		if _, err := aliceChannel.AddHTLC(htlc, nil); err != nil {
			t.Fatalf("unable to add htlc: %v", err)
		}
		if _, err := bobChannel.ReceiveHTLC(htlc); err != nil {
			t.Fatalf("unable to recv htlc: %v", err)
		}

		alicePreimages = append(alicePreimages, preImage)
	}

	assertBandwidthEstimateCorrect(true)

	// Next, we'll have Bob 5 of Alice's HTLC's, and cancel one of them (in
	// the update log).
	for i := 0; i < (numHtlcs*2)-1; i++ {
		preImage := alicePreimages[i]
		err := bobChannel.SettleHTLC(preImage, uint64(i), nil, nil, nil)
		if err != nil {
			t.Fatalf("unable to settle htlc: %v", err)
		}
		err = aliceChannel.ReceiveHTLCSettle(preImage, uint64(i))
		if err != nil {
			t.Fatalf("unable to settle htlc: %v", err)
		}
	}

	htlcIndex := uint64((numHtlcs * 2) - 1)
	err = bobChannel.FailHTLC(htlcIndex, []byte("f"), nil, nil, nil)
	if err != nil {
		t.Fatalf("unable to cancel HTLC: %v", err)
	}
	err = aliceChannel.ReceiveFailHTLC(htlcIndex, []byte("bad"))
	if err != nil {
		t.Fatalf("unable to recv htlc cancel: %v", err)
	}

	// We must do a state transition before the balance is available
	// for Alice.
	if err := ForceStateTransition(aliceChannel, bobChannel); err != nil {
		t.Fatalf("unable to complete alice's state "+
			"transition: %v", err)
	}

	// With the HTLC's settled in the log, we'll now assert that if we
	// initiate a state transition, then our guess was correct.
	assertBandwidthEstimateCorrect(false)

	// TODO(roasbeef): additional tests from diff starting conditions
}

// TestSignCommitmentFailNotLockedIn tests that a channel will not attempt to
// create a new state if it doesn't yet know of the next revocation point for
// the remote party.
func TestSignCommitmentFailNotLockedIn(t *testing.T) {
	t.Parallel()

	// Create a test channel which will be used for the duration of this
	// unittest. The channel will be funded evenly with Alice having 5 BTC,
	// and Bob having 5 BTC.
	aliceChannel, _, cleanUp, err := CreateTestChannels()
	if err != nil {
		t.Fatalf("unable to create test channels: %v", err)
	}
	defer cleanUp()

	// Next, we'll modify Alice's internal state to omit knowledge of Bob's
	// next revocation point.
	aliceChannel.channelState.RemoteNextRevocation = nil

	// If we now try to initiate a state update, then it should fail as
	// Alice is unable to actually create a new state.
	_, _, err = aliceChannel.SignNextCommitment()
	if err != ErrNoWindow {
		t.Fatalf("expected ErrNoWindow, instead have: %v", err)
	}
}

// TestLockedInHtlcForwardingSkipAfterRestart ensures that after a restart, a
// state machine doesn't attempt to re-forward any HTLC's that were already
// locked in, but in a prior state.
func TestLockedInHtlcForwardingSkipAfterRestart(t *testing.T) {
	t.Parallel()

	// First, we'll make a channel between Alice and Bob.
	aliceChannel, bobChannel, cleanUp, err := CreateTestChannels()
	if err != nil {
		t.Fatalf("unable to create test channels: %v", err)
	}
	defer cleanUp()

	// We'll now add two HTLC's from Alice to Bob, then Alice will initiate
	// a state transition.
	var htlcAmt lnwire.MilliSatoshi = 100000
	htlc, _ := createHTLC(0, htlcAmt)
	if _, err := aliceChannel.AddHTLC(htlc, nil); err != nil {
		t.Fatalf("unable to add htlc: %v", err)
	}
	if _, err := bobChannel.ReceiveHTLC(htlc); err != nil {
		t.Fatalf("unable to recv htlc: %v", err)
	}
	htlc2, _ := createHTLC(1, htlcAmt)
	if _, err := aliceChannel.AddHTLC(htlc2, nil); err != nil {
		t.Fatalf("unable to add htlc2: %v", err)
	}
	if _, err := bobChannel.ReceiveHTLC(htlc2); err != nil {
		t.Fatalf("unable to recv htlc2: %v", err)
	}

	// We'll now manually initiate a state transition between Alice and
	// bob.
	aliceSig, aliceHtlcSigs, err := aliceChannel.SignNextCommitment()
	if err != nil {
		t.Fatal(err)
	}
	err = bobChannel.ReceiveNewCommitment(aliceSig, aliceHtlcSigs)
	if err != nil {
		t.Fatal(err)
	}
	bobRevocation, _, err := bobChannel.RevokeCurrentCommitment()
	if err != nil {
		t.Fatal(err)
	}

	// Alice should detect that she doesn't need to forward any HTLC's.
	fwdPkg, _, _, err := aliceChannel.ReceiveRevocation(bobRevocation)
	if err != nil {
		t.Fatal(err)
	}
	if len(fwdPkg.Adds) != 0 {
		t.Fatalf("alice shouldn't forward any HTLC's, instead wants to "+
			"forward %v htlcs", len(fwdPkg.Adds))
	}
	if len(fwdPkg.SettleFails) != 0 {
		t.Fatalf("alice shouldn't forward any HTLC's, instead wants to "+
			"forward %v htlcs", len(fwdPkg.SettleFails))
	}

	// Now, have Bob initiate a transition to lock in the Adds sent by
	// Alice.
	bobSig, bobHtlcSigs, err := bobChannel.SignNextCommitment()
	if err != nil {
		t.Fatal(err)
	}

	err = aliceChannel.ReceiveNewCommitment(bobSig, bobHtlcSigs)
	if err != nil {
		t.Fatal(err)
	}
	aliceRevocation, _, err := aliceChannel.RevokeCurrentCommitment()
	if err != nil {
		t.Fatal(err)
	}

	// Bob should now detect that he now has 2 incoming HTLC's that he can
	// forward along.
	fwdPkg, _, _, err = bobChannel.ReceiveRevocation(aliceRevocation)
	if err != nil {
		t.Fatal(err)
	}
	if len(fwdPkg.Adds) != 2 {
		t.Fatalf("bob should forward 2 hltcs, instead has %v",
			len(fwdPkg.Adds))
	}
	if len(fwdPkg.SettleFails) != 0 {
		t.Fatalf("bob should forward 0 hltcs, instead has %v",
			len(fwdPkg.SettleFails))
	}

	// We'll now restart both Alice and Bob. This emulates a reconnection
	// between the two peers.
	aliceChannel, err = restartChannel(aliceChannel)
	if err != nil {
		t.Fatalf("unable to restart alice: %v", err)
	}
	bobChannel, err = restartChannel(bobChannel)
	if err != nil {
		t.Fatalf("unable to restart bob: %v", err)
	}

	// With both nodes restarted, Bob will now attempt to cancel one of
	// Alice's HTLC's.
	err = bobChannel.FailHTLC(htlc.ID, []byte("failreason"), nil, nil, nil)
	if err != nil {
		t.Fatalf("unable to cancel HTLC: %v", err)
	}
	err = aliceChannel.ReceiveFailHTLC(htlc.ID, []byte("bad"))
	if err != nil {
		t.Fatalf("unable to recv htlc cancel: %v", err)
	}

	// We'll now initiate another state transition, but this time Bob will
	// lead.
	bobSig, bobHtlcSigs, err = bobChannel.SignNextCommitment()
	if err != nil {
		t.Fatal(err)
	}
	err = aliceChannel.ReceiveNewCommitment(bobSig, bobHtlcSigs)
	if err != nil {
		t.Fatal(err)
	}
	aliceRevocation, _, err = aliceChannel.RevokeCurrentCommitment()
	if err != nil {
		t.Fatal(err)
	}

	// At this point, Bob receives the revocation from Alice, which is now
	// his signal to examine all the HTLC's that have been locked in to
	// process.
	fwdPkg, _, _, err = bobChannel.ReceiveRevocation(aliceRevocation)
	if err != nil {
		t.Fatal(err)
	}

	// Bob should detect that he doesn't need to forward *any* HTLC's, as
	// he was the one that initiated extending the commitment chain of
	// Alice.
	if len(fwdPkg.Adds) != 0 {
		t.Fatalf("alice shouldn't forward any HTLC's, instead wants to "+
			"forward %v htlcs", len(fwdPkg.Adds))
	}
	if len(fwdPkg.SettleFails) != 0 {
		t.Fatalf("alice shouldn't forward any HTLC's, instead wants to "+
			"forward %v htlcs", len(fwdPkg.SettleFails))
	}

	// Now, begin another state transition led by Alice, and fail the second
	// HTLC part-way through the dance.
	aliceSig, aliceHtlcSigs, err = aliceChannel.SignNextCommitment()
	if err != nil {
		t.Fatal(err)
	}
	err = bobChannel.ReceiveNewCommitment(aliceSig, aliceHtlcSigs)
	if err != nil {
		t.Fatal(err)
	}

	// Failing the HTLC here will cause the update to be included in Alice's
	// remote log, but it should not be committed by this transition.
	err = bobChannel.FailHTLC(htlc2.ID, []byte("failreason"), nil, nil, nil)
	if err != nil {
		t.Fatalf("unable to cancel HTLC: %v", err)
	}
	err = aliceChannel.ReceiveFailHTLC(htlc2.ID, []byte("bad"))
	if err != nil {
		t.Fatalf("unable to recv htlc cancel: %v", err)
	}

	bobRevocation, _, err = bobChannel.RevokeCurrentCommitment()
	if err != nil {
		t.Fatal(err)
	}

	// Alice should detect that she doesn't need to forward any Adds's, but
	// that the Fail has been locked in an can be forwarded.
	_, adds, settleFails, err := aliceChannel.ReceiveRevocation(bobRevocation)
	if err != nil {
		t.Fatal(err)
	}
	if len(adds) != 0 {
		t.Fatalf("alice shouldn't forward any HTLC's, instead wants to "+
			"forward %v htlcs", len(adds))
	}
	if len(settleFails) != 1 {
		t.Fatalf("alice should only forward %d HTLC's, instead wants to "+
			"forward %v htlcs", 1, len(settleFails))
	}
	if settleFails[0].ParentIndex != htlc.ID {
		t.Fatalf("alice should forward fail for htlcid=%d, instead "+
			"forwarding id=%d", htlc.ID,
			settleFails[0].ParentIndex)
	}

	// We'll now restart both Alice and Bob. This emulates a reconnection
	// between the two peers.
	aliceChannel, err = restartChannel(aliceChannel)
	if err != nil {
		t.Fatalf("unable to restart alice: %v", err)
	}
	bobChannel, err = restartChannel(bobChannel)
	if err != nil {
		t.Fatalf("unable to restart bob: %v", err)
	}

	// Readd the Fail to both Alice and Bob's channels, as the non-committed
	// update will not have survived the restart.
	err = bobChannel.FailHTLC(htlc2.ID, []byte("failreason"), nil, nil, nil)
	if err != nil {
		t.Fatalf("unable to cancel HTLC: %v", err)
	}
	err = aliceChannel.ReceiveFailHTLC(htlc2.ID, []byte("bad"))
	if err != nil {
		t.Fatalf("unable to recv htlc cancel: %v", err)
	}

	// Have Alice initiate a state transition, which does not include the
	// HTLCs just readded to the channel state.
	aliceSig, aliceHtlcSigs, err = aliceChannel.SignNextCommitment()
	if err != nil {
		t.Fatal(err)
	}
	err = bobChannel.ReceiveNewCommitment(aliceSig, aliceHtlcSigs)
	if err != nil {
		t.Fatal(err)
	}
	bobRevocation, _, err = bobChannel.RevokeCurrentCommitment()
	if err != nil {
		t.Fatal(err)
	}

	// Alice should detect that she doesn't need to forward any HTLC's, as
	// the updates haven't been committed by Bob yet.
	fwdPkg, _, _, err = aliceChannel.ReceiveRevocation(bobRevocation)
	if err != nil {
		t.Fatal(err)
	}
	if len(fwdPkg.Adds) != 0 {
		t.Fatalf("alice shouldn't forward any HTLC's, instead wants to "+
			"forward %v htlcs", len(fwdPkg.Adds))
	}
	if len(fwdPkg.SettleFails) != 0 {
		t.Fatalf("alice shouldn't forward any HTLC's, instead wants to "+
			"forward %v htlcs", len(fwdPkg.SettleFails))
	}

	// Now initiate a final update from Bob to lock in the final Fail.
	bobSig, bobHtlcSigs, err = bobChannel.SignNextCommitment()
	if err != nil {
		t.Fatal(err)
	}

	err = aliceChannel.ReceiveNewCommitment(bobSig, bobHtlcSigs)
	if err != nil {
		t.Fatal(err)
	}

	aliceRevocation, _, err = aliceChannel.RevokeCurrentCommitment()
	if err != nil {
		t.Fatal(err)
	}

	// Bob should detect that he has nothing to forward, as he hasn't
	// received any HTLCs.
	fwdPkg, _, _, err = bobChannel.ReceiveRevocation(aliceRevocation)
	if err != nil {
		t.Fatal(err)
	}
	if len(fwdPkg.Adds) != 0 {
		t.Fatalf("bob should forward 4 hltcs, instead has %v",
			len(fwdPkg.Adds))
	}
	if len(fwdPkg.SettleFails) != 0 {
		t.Fatalf("bob should forward 0 hltcs, instead has %v",
			len(fwdPkg.SettleFails))
	}

	// Finally, have Bob initiate a state transition that locks in the Fail
	// added after the restart.
	aliceSig, aliceHtlcSigs, err = aliceChannel.SignNextCommitment()
	if err != nil {
		t.Fatal(err)
	}
	err = bobChannel.ReceiveNewCommitment(aliceSig, aliceHtlcSigs)
	if err != nil {
		t.Fatal(err)
	}
	bobRevocation, _, err = bobChannel.RevokeCurrentCommitment()
	if err != nil {
		t.Fatal(err)
	}

	// When Alice receives the revocation, she should detect that she
	// can now forward the freshly locked-in Fail.
	_, adds, settleFails, err = aliceChannel.ReceiveRevocation(bobRevocation)
	if err != nil {
		t.Fatal(err)
	}
	if len(adds) != 0 {
		t.Fatalf("alice shouldn't forward any HTLC's, instead wants to "+
			"forward %v htlcs", len(adds))
	}
	if len(settleFails) != 1 {
		t.Fatalf("alice should only forward one HTLC, instead wants to "+
			"forward %v htlcs", len(settleFails))
	}
	if settleFails[0].ParentIndex != htlc2.ID {
		t.Fatalf("alice should forward fail for htlcid=%d, instead "+
			"forwarding id=%d", htlc2.ID,
			settleFails[0].ParentIndex)
	}
}

// TestInvalidCommitSigError tests that if the remote party sends us an invalid
// commitment signature, then we'll reject it and return a special error that
// contains information to allow the remote party to debug their issues.
func TestInvalidCommitSigError(t *testing.T) {
	t.Parallel()

	// First, we'll make a channel between Alice and Bob.
	aliceChannel, bobChannel, cleanUp, err := CreateTestChannels()
	if err != nil {
		t.Fatalf("unable to create test channels: %v", err)
	}
	defer cleanUp()

	// With the channel established, we'll now send a single HTLC from
	// Alice to Bob.
	var htlcAmt lnwire.MilliSatoshi = 100000
	htlc, _ := createHTLC(0, htlcAmt)
	if _, err := aliceChannel.AddHTLC(htlc, nil); err != nil {
		t.Fatalf("unable to add htlc: %v", err)
	}
	if _, err := bobChannel.ReceiveHTLC(htlc); err != nil {
		t.Fatalf("unable to recv htlc: %v", err)
	}

	// Alice will now attempt to initiate a state transition.
	aliceSig, aliceHtlcSigs, err := aliceChannel.SignNextCommitment()
	if err != nil {
		t.Fatalf("unable to sign new commit: %v", err)
	}

	// Before the signature gets to Bob, we'll mutate it, such that the
	// signature is now actually invalid.
	aliceSig[0] ^= 88

	// Bob should reject this new state, and return the proper error.
	err = bobChannel.ReceiveNewCommitment(aliceSig, aliceHtlcSigs)
	if err == nil {
		t.Fatalf("bob accepted invalid state but shouldn't have")
	}
	if _, ok := err.(*InvalidCommitSigError); !ok {
		t.Fatalf("bob sent incorrect error, expected %T, got %T",
			&InvalidCommitSigError{}, err)
	}
}

// TestChannelUnilateralCloseHtlcResolution tests that in the case of a
// unilateral channel closure, then the party that didn't broadcast the
// commitment is able to properly sweep all relevant outputs.
func TestChannelUnilateralCloseHtlcResolution(t *testing.T) {
	t.Parallel()

	// Create a test channel which will be used for the duration of this
	// unittest. The channel will be funded evenly with Alice having 5 BTC,
	// and Bob having 5 BTC.
	aliceChannel, bobChannel, cleanUp, err := CreateTestChannels()
	if err != nil {
		t.Fatalf("unable to create test channels: %v", err)
	}
	defer cleanUp()

	// We'll start off the test by adding an HTLC in both directions, then
	// initiating enough state transitions to lock both of them in.
	htlcAmount := lnwire.NewMSatFromSatoshis(20000)
	htlcAlice, _ := createHTLC(0, htlcAmount)
	if _, err := aliceChannel.AddHTLC(htlcAlice, nil); err != nil {
		t.Fatalf("alice unable to add htlc: %v", err)
	}
	if _, err := bobChannel.ReceiveHTLC(htlcAlice); err != nil {
		t.Fatalf("bob unable to recv add htlc: %v", err)
	}
	htlcBob, preimageBob := createHTLC(0, htlcAmount)
	if _, err := bobChannel.AddHTLC(htlcBob, nil); err != nil {
		t.Fatalf("bob unable to add htlc: %v", err)
	}
	if _, err := aliceChannel.ReceiveHTLC(htlcBob); err != nil {
		t.Fatalf("alice unable to recv add htlc: %v", err)
	}
	if err := ForceStateTransition(aliceChannel, bobChannel); err != nil {
		t.Fatalf("Can't update the channel state: %v", err)
	}
	if err := ForceStateTransition(bobChannel, aliceChannel); err != nil {
		t.Fatalf("Can't update the channel state: %v", err)
	}

	// With both HTLC's locked in, we'll now simulate Bob force closing the
	// transaction on Alice.
	bobForceClose, err := bobChannel.ForceClose()
	if err != nil {
		t.Fatalf("unable to close: %v", err)
	}

	// Now that Bob has force closed, we'll modify Alice's pre image cache
	// such that she now gains the ability to also settle the incoming HTLC
	// from Bob.
	aliceChannel.pCache.AddPreimages(lntypes.Preimage(preimageBob))

	// We'll then use Bob's transaction to trigger a spend notification for
	// Alice.
	closeTx := bobForceClose.CloseTx
	commitTxHash := closeTx.TxHash()
	spendDetail := &chainntnfs.SpendDetail{
		SpendingTx:    closeTx,
		SpenderTxHash: &commitTxHash,
	}
	aliceCloseSummary, err := NewUnilateralCloseSummary(
		aliceChannel.channelState, aliceChannel.Signer,
		aliceChannel.pCache, spendDetail,
		aliceChannel.channelState.RemoteCommitment,
		aliceChannel.channelState.RemoteCurrentRevocation,
	)
	if err != nil {
		t.Fatalf("unable to create alice close summary: %v", err)
	}

	// She should detect that she can sweep both the outgoing HTLC as well
	// as the incoming one from Bob.
	if len(aliceCloseSummary.HtlcResolutions.OutgoingHTLCs) != 1 {
		t.Fatalf("alice out htlc resolutions not populated: expected %v "+
			"htlcs, got %v htlcs",
			1, len(aliceCloseSummary.HtlcResolutions.OutgoingHTLCs))
	}
	if len(aliceCloseSummary.HtlcResolutions.IncomingHTLCs) != 1 {
		t.Fatalf("alice in htlc resolutions not populated: expected %v "+
			"htlcs, got %v htlcs",
			1, len(aliceCloseSummary.HtlcResolutions.IncomingHTLCs))
	}

	outHtlcResolution := aliceCloseSummary.HtlcResolutions.OutgoingHTLCs[0]
	inHtlcResolution := aliceCloseSummary.HtlcResolutions.IncomingHTLCs[0]

	// First, we'll ensure that Alice can directly spend the outgoing HTLC
	// given a transaction with the proper lock time set.
	receiverHtlcScript := closeTx.TxOut[outHtlcResolution.ClaimOutpoint.Index].PkScript
	sweepTx := wire.NewMsgTx(2)
	sweepTx.AddTxIn(&wire.TxIn{
		PreviousOutPoint: outHtlcResolution.ClaimOutpoint,
	})
	sweepTx.AddTxOut(&wire.TxOut{
		PkScript: receiverHtlcScript,
		Value:    outHtlcResolution.SweepSignDesc.Output.Value,
	})
	outHtlcResolution.SweepSignDesc.InputIndex = 0
	outHtlcResolution.SweepSignDesc.SigHashes = txscript.NewTxSigHashes(
		sweepTx,
	)
	sweepTx.LockTime = outHtlcResolution.Expiry

	// With the transaction constructed, we'll generate a witness that
	// should be valid for it, and verify using an instance of Script.
	sweepTx.TxIn[0].Witness, err = input.ReceiverHtlcSpendTimeout(
		aliceChannel.Signer, &outHtlcResolution.SweepSignDesc,
		sweepTx, int32(outHtlcResolution.Expiry),
	)
	if err != nil {
		t.Fatalf("unable to witness: %v", err)
	}
	vm, err := txscript.NewEngine(
		outHtlcResolution.SweepSignDesc.Output.PkScript,
		sweepTx, 0, txscript.StandardVerifyFlags, nil,
		nil, outHtlcResolution.SweepSignDesc.Output.Value,
	)
	if err != nil {
		t.Fatalf("unable to create engine: %v", err)
	}
	if err := vm.Execute(); err != nil {
		t.Fatalf("htlc timeout spend is invalid: %v", err)
	}

	// Next, we'll ensure that we're able to sweep the incoming HTLC with a
	// similar sweep transaction, this time using the payment pre-image.
	senderHtlcScript := closeTx.TxOut[inHtlcResolution.ClaimOutpoint.Index].PkScript
	sweepTx = wire.NewMsgTx(2)
	sweepTx.AddTxIn(&wire.TxIn{
		PreviousOutPoint: inHtlcResolution.ClaimOutpoint,
	})
	sweepTx.AddTxOut(&wire.TxOut{
		PkScript: senderHtlcScript,
		Value:    inHtlcResolution.SweepSignDesc.Output.Value,
	})
	inHtlcResolution.SweepSignDesc.InputIndex = 0
	inHtlcResolution.SweepSignDesc.SigHashes = txscript.NewTxSigHashes(
		sweepTx,
	)
	sweepTx.TxIn[0].Witness, err = input.SenderHtlcSpendRedeem(
		aliceChannel.Signer, &inHtlcResolution.SweepSignDesc,
		sweepTx, preimageBob[:],
	)
	if err != nil {
		t.Fatalf("unable to generate witness for success "+
			"output: %v", err)
	}

	// Finally, we'll verify the constructed witness to ensure that Alice
	// can properly sweep the output.
	vm, err = txscript.NewEngine(
		inHtlcResolution.SweepSignDesc.Output.PkScript,
		sweepTx, 0, txscript.StandardVerifyFlags, nil,
		nil, inHtlcResolution.SweepSignDesc.Output.Value,
	)
	if err != nil {
		t.Fatalf("unable to create engine: %v", err)
	}
	if err := vm.Execute(); err != nil {
		t.Fatalf("htlc timeout spend is invalid: %v", err)
	}
}

// TestChannelUnilateralClosePendingCommit tests that if the remote party
// broadcasts their pending commit (hasn't yet revoked the lower one), then
// we'll create a proper unilateral channel clsoure that can sweep the created
// outputs.
func TestChannelUnilateralClosePendingCommit(t *testing.T) {
	t.Parallel()

	// Create a test channel which will be used for the duration of this
	// unittest. The channel will be funded evenly with Alice having 5 BTC,
	// and Bob having 5 BTC.
	aliceChannel, bobChannel, cleanUp, err := CreateTestChannels()
	if err != nil {
		t.Fatalf("unable to create test channels: %v", err)
	}
	defer cleanUp()

	// First, we'll add an HTLC from Alice to Bob, just to be be able to
	// create a new state transition.
	htlcAmount := lnwire.NewMSatFromSatoshis(20000)
	htlcAlice, _ := createHTLC(0, htlcAmount)
	if _, err := aliceChannel.AddHTLC(htlcAlice, nil); err != nil {
		t.Fatalf("alice unable to add htlc: %v", err)
	}
	if _, err := bobChannel.ReceiveHTLC(htlcAlice); err != nil {
		t.Fatalf("bob unable to recv add htlc: %v", err)
	}

	// With the HTLC added, we'll now manually initiate a state transition
	// from Alice to Bob.
	_, _, err = aliceChannel.SignNextCommitment()
	if err != nil {
		t.Fatal(err)
	}

	// At this point, Alice's commitment chain should have a new pending
	// commit for Bob. We'll extract it so we can simulate Bob broadcasting
	// the commitment due to an issue.
	bobCommit := aliceChannel.remoteCommitChain.tip().txn
	bobTxHash := bobCommit.TxHash()
	spendDetail := &chainntnfs.SpendDetail{
		SpenderTxHash: &bobTxHash,
		SpendingTx:    bobCommit,
	}

	// At this point, if we attempt to create a unilateral close summary
	// using this commitment, but with the wrong state, we should find that
	// our output wasn't picked up.
	aliceWrongCloseSummary, err := NewUnilateralCloseSummary(
		aliceChannel.channelState, aliceChannel.Signer,
		aliceChannel.pCache, spendDetail,
		aliceChannel.channelState.RemoteCommitment,
		aliceChannel.channelState.RemoteCurrentRevocation,
	)
	if err != nil {
		t.Fatalf("unable to create alice close summary: %v", err)
	}

	if aliceWrongCloseSummary.CommitResolution != nil {
		t.Fatalf("alice shouldn't have found self output")
	}

	// If we create the close summary again, but this time use Alice's
	// pending commit to Bob, then the unilateral close summary should be
	// properly populated.
	aliceRemoteChainTip, err := aliceChannel.channelState.RemoteCommitChainTip()
	if err != nil {
		t.Fatalf("unable to fetch remote chain tip: %v", err)
	}
	aliceCloseSummary, err := NewUnilateralCloseSummary(
		aliceChannel.channelState, aliceChannel.Signer,
		aliceChannel.pCache, spendDetail,
		aliceRemoteChainTip.Commitment,
		aliceChannel.channelState.RemoteNextRevocation,
	)
	if err != nil {
		t.Fatalf("unable to create alice close summary: %v", err)
	}

	// With this proper version, Alice's commit resolution should have been
	// properly located.
	if aliceCloseSummary.CommitResolution == nil {
		t.Fatalf("unable to find alice's commit resolution")
	}

	// The proper short channel ID should also be set in Alice's close
	// channel summary.
	if aliceCloseSummary.ChannelCloseSummary.ShortChanID !=
		aliceChannel.ShortChanID() {

		t.Fatalf("wrong short chan ID, expected %v got %v",
			aliceChannel.ShortChanID(),
			aliceCloseSummary.ChannelCloseSummary.ShortChanID)
	}

	aliceSignDesc := aliceCloseSummary.CommitResolution.SelfOutputSignDesc

	// Finally, we'll ensure that we're able to properly sweep our output
	// from using the materials within the unilateral close summary.
	sweepTx := wire.NewMsgTx(2)
	sweepTx.AddTxIn(&wire.TxIn{
		PreviousOutPoint: aliceCloseSummary.CommitResolution.SelfOutPoint,
	})
	sweepTx.AddTxOut(&wire.TxOut{
		PkScript: testHdSeed[:],
		Value:    aliceSignDesc.Output.Value,
	})
	aliceSignDesc.SigHashes = txscript.NewTxSigHashes(sweepTx)
	sweepTx.TxIn[0].Witness, err = input.CommitSpendNoDelay(
		aliceChannel.Signer, &aliceSignDesc, sweepTx,
	)
	if err != nil {
		t.Fatalf("unable to generate sweep witness: %v", err)
	}

	// If we validate the signature on the new sweep transaction, it should
	// be fully valid.
	vm, err := txscript.NewEngine(
		aliceSignDesc.Output.PkScript,
		sweepTx, 0, txscript.StandardVerifyFlags, nil,
		nil, aliceSignDesc.Output.Value,
	)
	if err != nil {
		t.Fatalf("unable to create engine: %v", err)
	}
	if err := vm.Execute(); err != nil {
		t.Fatalf("htlc timeout spend is invalid: %v", err)
	}
}

// TestDesyncHTLCs checks that we cannot add HTLCs that would make the
// balance negative, when the remote and local update logs are desynced.
func TestDesyncHTLCs(t *testing.T) {
	t.Parallel()

	// We'll kick off the test by creating our channels which both are
	// loaded with 5 BTC each.
	aliceChannel, bobChannel, cleanUp, err := CreateTestChannels()
	if err != nil {
		t.Fatalf("unable to create test channels: %v", err)
	}
	defer cleanUp()

	// First add one HTLC of value 4.1 BTC.
	htlcAmt := lnwire.NewMSatFromSatoshis(4.1 * btcutil.SatoshiPerBitcoin)
	htlc, _ := createHTLC(0, htlcAmt)
	aliceIndex, err := aliceChannel.AddHTLC(htlc, nil)
	if err != nil {
		t.Fatalf("unable to add htlc: %v", err)
	}
	bobIndex, err := bobChannel.ReceiveHTLC(htlc)
	if err != nil {
		t.Fatalf("unable to recv htlc: %v", err)
	}

	// Lock this HTLC in.
	if err := ForceStateTransition(aliceChannel, bobChannel); err != nil {
		t.Fatalf("unable to complete state update: %v", err)
	}

	// Now let Bob fail this HTLC.
	err = bobChannel.FailHTLC(bobIndex, []byte("failreason"), nil, nil, nil)
	if err != nil {
		t.Fatalf("unable to cancel HTLC: %v", err)
	}
	if err := aliceChannel.ReceiveFailHTLC(aliceIndex, []byte("bad")); err != nil {
		t.Fatalf("unable to recv htlc cancel: %v", err)
	}

	// Alice now has gotten all her original balance (5 BTC) back, however,
	// adding a new HTLC at this point SHOULD fail, since if she adds the
	// HTLC and signs the next state, Bob cannot assume she received the
	// FailHTLC, and must assume she doesn't have the necessary balance
	// available.
	//
	// We try adding an HTLC of value 1 BTC, which should fail because the
	// balance is unavailable.
	htlcAmt = lnwire.NewMSatFromSatoshis(1 * btcutil.SatoshiPerBitcoin)
	htlc, _ = createHTLC(1, htlcAmt)
	if _, err = aliceChannel.AddHTLC(htlc, nil); err != ErrBelowChanReserve {
		t.Fatalf("expected ErrInsufficientBalance, instead received: %v",
			err)
	}

	// Now do a state transition, which will ACK the FailHTLC, making Alice
	// able to add the new HTLC.
	if err := ForceStateTransition(aliceChannel, bobChannel); err != nil {
		t.Fatalf("unable to complete state update: %v", err)
	}
	if _, err = aliceChannel.AddHTLC(htlc, nil); err != nil {
		t.Fatalf("unable to add htlc: %v", err)
	}
}

// TODO(roasbeef): testing.Quick test case for retrans!!!

// TestMaxAcceptedHTLCs tests that the correct error message (ErrMaxHTLCNumber)
// is thrown when a node tries to accept more than MaxAcceptedHTLCs in a
// channel.
func TestMaxAcceptedHTLCs(t *testing.T) {
	t.Parallel()

	// We'll kick off the test by creating our channels which both are
	// loaded with 5 BTC each.
	aliceChannel, bobChannel, cleanUp, err := CreateTestChannels()
	if err != nil {
		t.Fatalf("unable to create test channels: %v", err)
	}
	defer cleanUp()

	// One over the maximum number of HTLCs that either can accept.
	const numHTLCs = 20
	const numHTLCsReceived = 12

	// Set the remote's required MaxAcceptedHtlcs. This means that alice
	// can only offer the remote up to numHTLCs HTLCs.
	aliceChannel.localChanCfg.MaxAcceptedHtlcs = numHTLCs
	bobChannel.remoteChanCfg.MaxAcceptedHtlcs = numHTLCs

	// Similarly, set the remote config's MaxAcceptedHtlcs. This means
	// that the remote will be aware that Alice will only accept up to
	// numHTLCsRecevied at a time.
	aliceChannel.remoteChanCfg.MaxAcceptedHtlcs = numHTLCsReceived
	bobChannel.localChanCfg.MaxAcceptedHtlcs = numHTLCsReceived

	// Each HTLC amount is 0.1 BTC.
	htlcAmt := lnwire.NewMSatFromSatoshis(0.1 * btcutil.SatoshiPerBitcoin)

	// Send the maximum allowed number of HTLCs.
	for i := 0; i < numHTLCs; i++ {
		htlc, _ := createHTLC(i, htlcAmt)
		if _, err := aliceChannel.AddHTLC(htlc, nil); err != nil {
			t.Fatalf("unable to add htlc: %v", err)
		}
		if _, err := bobChannel.ReceiveHTLC(htlc); err != nil {
			t.Fatalf("unable to recv htlc: %v", err)
		}
	}

	// The next HTLC should fail with ErrMaxHTLCNumber.
	htlc, _ := createHTLC(numHTLCs, htlcAmt)
	_, err = aliceChannel.AddHTLC(htlc, nil)
	if err != ErrMaxHTLCNumber {
		t.Fatalf("expected ErrMaxHTLCNumber, instead received: %v", err)
	}

	// After receiving the next HTLC, next state transition should fail
	// with ErrMaxHTLCNumber.
	if _, err := bobChannel.ReceiveHTLC(htlc); err != nil {
		t.Fatalf("unable to recv htlc: %v", err)
	}
	err = ForceStateTransition(aliceChannel, bobChannel)
	if err != ErrMaxHTLCNumber {
		t.Fatalf("expected ErrMaxHTLCNumber, instead received: %v", err)
	}
}

// TestMaxPendingAmount tests that the maximum overall pending HTLC value is met
// given several HTLCs that, combined, exceed this value. An ErrMaxPendingAmount
// error should be returned.
func TestMaxPendingAmount(t *testing.T) {
	t.Parallel()

	// We'll kick off the test by creating our channels which both are
	// loaded with 5 BTC each.
	aliceChannel, bobChannel, cleanUp, err := CreateTestChannels()
	if err != nil {
		t.Fatalf("unable to create test channels: %v", err)
	}
	defer cleanUp()

	// We set the remote required MaxPendingAmount to 3 BTC. We will
	// attempt to overflow this value and see if it gives us the
	// ErrMaxPendingAmount error.
	maxPending := lnwire.NewMSatFromSatoshis(btcutil.SatoshiPerBitcoin * 3)

	// We set the max pending amount of Alice's config. This mean that she
	// cannot offer Bob HTLCs with a total value above this limit at a given
	// time.
	aliceChannel.localChanCfg.MaxPendingAmount = maxPending
	bobChannel.remoteChanCfg.MaxPendingAmount = maxPending

	// First, we'll add 2 HTLCs of 1.5 BTC each to Alice's commitment.
	// This won't trigger Alice's ErrMaxPendingAmount error.
	const numHTLCs = 2
	htlcAmt := lnwire.NewMSatFromSatoshis(1.5 * btcutil.SatoshiPerBitcoin)
	for i := 0; i < numHTLCs; i++ {
		htlc, _ := createHTLC(i, htlcAmt)
		if _, err := aliceChannel.AddHTLC(htlc, nil); err != nil {
			t.Fatalf("unable to add htlc: %v", err)
		}
		if _, err := bobChannel.ReceiveHTLC(htlc); err != nil {
			t.Fatalf("unable to recv htlc: %v", err)
		}
	}

	// We finally add one more HTLC of 0.1 BTC to Alice's commitment. This
	// SHOULD trigger Alice's ErrMaxPendingAmount error.
	htlcAmt = lnwire.NewMSatFromSatoshis(0.1 * btcutil.SatoshiPerBitcoin)
	htlc, _ := createHTLC(numHTLCs, htlcAmt)
	_, err = aliceChannel.AddHTLC(htlc, nil)
	if err != ErrMaxPendingAmount {
		t.Fatalf("expected ErrMaxPendingAmount, instead received: %v", err)
	}

	// And also Bob shouldn't be accepting this HTLC in the next state
	// transition.
	if _, err := bobChannel.ReceiveHTLC(htlc); err != nil {
		t.Fatalf("unable to recv htlc: %v", err)
	}
	err = ForceStateTransition(aliceChannel, bobChannel)
	if err != ErrMaxPendingAmount {
		t.Fatalf("expected ErrMaxPendingAmount, instead received: %v", err)
	}
}

func assertChannelBalances(t *testing.T, alice, bob *LightningChannel,
	aliceBalance, bobBalance btcutil.Amount) {

	_, _, line, _ := runtime.Caller(1)

	aliceSelfBalance := alice.channelState.LocalCommitment.LocalBalance.ToSatoshis()
	aliceBobBalance := alice.channelState.LocalCommitment.RemoteBalance.ToSatoshis()
	if aliceSelfBalance != aliceBalance {
		t.Fatalf("line #%v: wrong alice self balance: expected %v, got %v",
			line, aliceBalance, aliceSelfBalance)
	}
	if aliceBobBalance != bobBalance {
		t.Fatalf("line #%v: wrong alice bob's balance: expected %v, got %v",
			line, bobBalance, aliceBobBalance)
	}

	bobSelfBalance := bob.channelState.LocalCommitment.LocalBalance.ToSatoshis()
	bobAliceBalance := bob.channelState.LocalCommitment.RemoteBalance.ToSatoshis()
	if bobSelfBalance != bobBalance {
		t.Fatalf("line #%v: wrong bob self balance: expected %v, got %v",
			line, bobBalance, bobSelfBalance)
	}
	if bobAliceBalance != aliceBalance {
		t.Fatalf("line #%v: wrong alice bob's balance: expected %v, got %v",
			line, aliceBalance, bobAliceBalance)
	}
}

// TestChanReserve tests that the ErrBelowChanReserve error is thrown when an
// HTLC is added that causes a node's balance to dip below its channel reserve
// limit.
func TestChanReserve(t *testing.T) {
	t.Parallel()

	setupChannels := func() (*LightningChannel, *LightningChannel, func()) {
		// We'll kick off the test by creating our channels which both
		// are loaded with 5 BTC each.
		aliceChannel, bobChannel, cleanUp, err := CreateTestChannels()
		if err != nil {
			t.Fatalf("unable to create test channels: %v", err)
		}

		// We set the remote required ChanReserve to 0.5 BTC. We will
		// attempt to cause Alice's balance to dip below this amount
		// and test whether it triggers the ErrBelowChanReserve error.
		aliceMinReserve := btcutil.Amount(0.5 *
			btcutil.SatoshiPerBitcoin)

		// Alice will need to keep her reserve above aliceMinReserve,
		// so set this limit to here local config.
		aliceChannel.localChanCfg.ChanReserve = aliceMinReserve

		// During channel opening Bob will also get to know Alice's
		// minimum reserve, and this will be found in his remote
		// config.
		bobChannel.remoteChanCfg.ChanReserve = aliceMinReserve

		// We set Bob's channel reserve to a value that is larger than
		// his current balance in the channel. This will ensure that
		// after a channel is first opened, Bob can still receive HTLCs
		// even though his balance is less than his channel reserve.
		bobMinReserve := btcutil.Amount(6 * btcutil.SatoshiPerBitcoin)
		bobChannel.localChanCfg.ChanReserve = bobMinReserve
		aliceChannel.remoteChanCfg.ChanReserve = bobMinReserve

		return aliceChannel, bobChannel, cleanUp
	}
	aliceChannel, bobChannel, cleanUp := setupChannels()
	defer cleanUp()

	aliceIndex := 0
	bobIndex := 0

	// Add an HTLC that will increase Bob's balance. This should succeed,
	// since Alice stays above her channel reserve, and Bob increases his
	// balance (while still being below his channel reserve).
	//
	// Resulting balances:
	//	Alice:	4.5
	//	Bob:	5.0
	htlcAmt := lnwire.NewMSatFromSatoshis(0.5 * btcutil.SatoshiPerBitcoin)
	htlc, _ := createHTLC(aliceIndex, htlcAmt)
	aliceIndex++
	if _, err := aliceChannel.AddHTLC(htlc, nil); err != nil {
		t.Fatalf("unable to add htlc: %v", err)
	}
	if _, err := bobChannel.ReceiveHTLC(htlc); err != nil {
		t.Fatalf("unable to recv htlc: %v", err)
	}

	// Force a state transition, making sure this HTLC is considered valid
	// even though the channel reserves are not met.
	if err := ForceStateTransition(aliceChannel, bobChannel); err != nil {
		t.Fatalf("unable to complete state update: %v", err)
	}

	commitFee := aliceChannel.channelState.LocalCommitment.CommitFee
	assertChannelBalances(
		t, aliceChannel, bobChannel,
		btcutil.SatoshiPerBitcoin*4.5-commitFee, btcutil.SatoshiPerBitcoin*5,
	)

	// Now let Bob try to add an HTLC. This should fail, since it will
	// decrease his balance, which is already below the channel reserve.
	//
	// Resulting balances:
	//	Alice:	4.5
	//	Bob:	5.0
	htlc, _ = createHTLC(bobIndex, htlcAmt)
	bobIndex++
	_, err := bobChannel.AddHTLC(htlc, nil)
	if err != ErrBelowChanReserve {
		t.Fatalf("expected ErrBelowChanReserve, instead received: %v", err)
	}

	// Alice will reject this htlc when a state transition is attempted.
	if _, err := aliceChannel.ReceiveHTLC(htlc); err != nil {
		t.Fatalf("unable to recv htlc: %v", err)
	}
	err = ForceStateTransition(aliceChannel, bobChannel)
	if err != ErrBelowChanReserve {
		t.Fatalf("expected ErrBelowChanReserve, instead received: %v", err)
	}

	// We must setup the channels again, since a violation of the channel
	// constraints leads to channel shutdown.
	aliceChannel, bobChannel, cleanUp = setupChannels()
	defer cleanUp()

	aliceIndex = 0
	bobIndex = 0

	// Now we'll add HTLC of 3.5 BTC to Alice's commitment, this should put
	// Alice's balance at 1.5 BTC.
	//
	// Resulting balances:
	//	Alice:	1.5
	//	Bob:	9.5
	htlcAmt = lnwire.NewMSatFromSatoshis(3.5 * btcutil.SatoshiPerBitcoin)

	// The first HTLC should successfully be sent.
	htlc, _ = createHTLC(aliceIndex, htlcAmt)
	aliceIndex++
	if _, err := aliceChannel.AddHTLC(htlc, nil); err != nil {
		t.Fatalf("unable to add htlc: %v", err)
	}
	if _, err := bobChannel.ReceiveHTLC(htlc); err != nil {
		t.Fatalf("unable to recv htlc: %v", err)
	}

	// Add a second HTLC of 1 BTC. This should fail because it will take
	// Alice's balance all the way down to her channel reserve, but since
	// she is the initiator the additional transaction fee makes her
	// balance dip below.
	htlcAmt = lnwire.NewMSatFromSatoshis(1 * btcutil.SatoshiPerBitcoin)
	htlc, _ = createHTLC(aliceIndex, htlcAmt)
	aliceIndex++
	_, err = aliceChannel.AddHTLC(htlc, nil)
	if err != ErrBelowChanReserve {
		t.Fatalf("expected ErrBelowChanReserve, instead received: %v", err)
	}

	// Likewise, Bob will reject a state transition after this htlc is
	// received, of the same reason.
	if _, err := bobChannel.ReceiveHTLC(htlc); err != nil {
		t.Fatalf("unable to recv htlc: %v", err)
	}
	err = ForceStateTransition(aliceChannel, bobChannel)
	if err != ErrBelowChanReserve {
		t.Fatalf("expected ErrBelowChanReserve, instead received: %v", err)
	}

	// We must setup the channels again, since a violation of the channel
	// constraints leads to channel shutdown.
	aliceChannel, bobChannel, cleanUp = setupChannels()
	defer cleanUp()

	aliceIndex = 0
	bobIndex = 0

	// Add a HTLC of 2 BTC to Alice, and the settle it.
	// Resulting balances:
	//	Alice:	3.0
	//	Bob:	7.0
	htlcAmt = lnwire.NewMSatFromSatoshis(2 * btcutil.SatoshiPerBitcoin)
	htlc, preimage := createHTLC(aliceIndex, htlcAmt)
	aliceIndex++
	aliceHtlcIndex, err := aliceChannel.AddHTLC(htlc, nil)
	if err != nil {
		t.Fatalf("unable to add htlc: %v", err)
	}
	bobHtlcIndex, err := bobChannel.ReceiveHTLC(htlc)
	if err != nil {
		t.Fatalf("unable to recv htlc: %v", err)
	}
	if err := ForceStateTransition(aliceChannel, bobChannel); err != nil {
		t.Fatalf("unable to complete state update: %v", err)
	}

	commitFee = aliceChannel.channelState.LocalCommitment.CommitFee
	assertChannelBalances(
		t, aliceChannel, bobChannel,
		btcutil.SatoshiPerBitcoin*3-commitFee, btcutil.SatoshiPerBitcoin*5,
	)

	if err := bobChannel.SettleHTLC(preimage, bobHtlcIndex, nil, nil, nil); err != nil {
		t.Fatalf("bob unable to settle inbound htlc: %v", err)
	}
	if err := aliceChannel.ReceiveHTLCSettle(preimage, aliceHtlcIndex); err != nil {
		t.Fatalf("alice unable to accept settle of outbound htlc: %v", err)
	}
	if err := ForceStateTransition(bobChannel, aliceChannel); err != nil {
		t.Fatalf("unable to complete state update: %v", err)
	}

	commitFee = aliceChannel.channelState.LocalCommitment.CommitFee
	assertChannelBalances(
		t, aliceChannel, bobChannel,
		btcutil.SatoshiPerBitcoin*3-commitFee, btcutil.SatoshiPerBitcoin*7,
	)

	// And now let Bob add an HTLC of 1 BTC. This will take Bob's balance
	// all the way down to his channel reserve, but since he is not paying
	// the fee this is okay.
	htlcAmt = lnwire.NewMSatFromSatoshis(1 * btcutil.SatoshiPerBitcoin)
	htlc, _ = createHTLC(bobIndex, htlcAmt)
	bobIndex++
	if _, err := bobChannel.AddHTLC(htlc, nil); err != nil {
		t.Fatalf("unable to add htlc: %v", err)
	}
	if _, err := aliceChannel.ReceiveHTLC(htlc); err != nil {
		t.Fatalf("unable to recv htlc: %v", err)
	}

	// Do a last state transition, which should succeed.
	if err := ForceStateTransition(bobChannel, aliceChannel); err != nil {
		t.Fatalf("unable to complete state update: %v", err)
	}

	commitFee = aliceChannel.channelState.LocalCommitment.CommitFee
	assertChannelBalances(
		t, aliceChannel, bobChannel,
		btcutil.SatoshiPerBitcoin*3-commitFee, btcutil.SatoshiPerBitcoin*6,
	)
}

// TestMinHTLC tests that the ErrBelowMinHTLC error is thrown if an HTLC is added
// that is below the minimm allowed value for HTLCs.
func TestMinHTLC(t *testing.T) {
	t.Parallel()

	// We'll kick off the test by creating our channels which both are
	// loaded with 5 BTC each.
	aliceChannel, bobChannel, cleanUp, err := CreateTestChannels()
	if err != nil {
		t.Fatalf("unable to create test channels: %v", err)
	}
	defer cleanUp()

	// We set Alice's MinHTLC to 0.1 BTC. We will attempt to send an
	// HTLC BELOW this value to trigger the ErrBelowMinHTLC error.
	minValue := lnwire.NewMSatFromSatoshis(0.1 * btcutil.SatoshiPerBitcoin)

	// Setting the min value in Alice's local config means that the
	// remote will not accept any HTLCs of value less than specified.
	aliceChannel.localChanCfg.MinHTLC = minValue
	bobChannel.remoteChanCfg.MinHTLC = minValue

	// First, we will add an HTLC of 0.5 BTC. This will not trigger
	// ErrBelowMinHTLC.
	htlcAmt := lnwire.NewMSatFromSatoshis(0.5 * btcutil.SatoshiPerBitcoin)
	htlc, _ := createHTLC(0, htlcAmt)
	if _, err := aliceChannel.AddHTLC(htlc, nil); err != nil {
		t.Fatalf("unable to add htlc: %v", err)
	}
	if _, err := bobChannel.ReceiveHTLC(htlc); err != nil {
		t.Fatalf("unable to recv htlc: %v", err)
	}

	// We add an HTLC below the min value, this should result in
	// an ErrBelowMinHTLC error.
	amt := minValue - 100
	htlc, _ = createHTLC(1, amt)
	_, err = aliceChannel.AddHTLC(htlc, nil)
	if err != ErrBelowMinHTLC {
		t.Fatalf("expected ErrBelowMinHTLC, instead received: %v", err)
	}

	// Bob will receive this HTLC, but reject the next state update, since
	// the htlc is too small.
	_, err = bobChannel.ReceiveHTLC(htlc)
	if err != nil {
		t.Fatalf("error receiving htlc: %v", err)
	}
	err = ForceStateTransition(aliceChannel, bobChannel)
	if err != ErrBelowMinHTLC {
		t.Fatalf("expected ErrBelowMinHTLC, instead received: %v", err)
	}
}

// TestNewBreachRetributionSkipsDustHtlcs ensures that in the case of a
// contract breach, all dust HTLCs are ignored and not reflected in the
// produced BreachRetribution struct. We ignore these HTLCs as they aren't
// actually manifested on the commitment transaction, as a result we can't
// actually revoked them.
func TestNewBreachRetributionSkipsDustHtlcs(t *testing.T) {
	t.Parallel()

	// We'll kick off the test by creating our channels which both are
	// loaded with 5 BTC each.
	aliceChannel, bobChannel, cleanUp, err := CreateTestChannels()
	if err != nil {
		t.Fatalf("unable to create test channels: %v", err)
	}
	defer cleanUp()

	var fakeOnionBlob [lnwire.OnionPacketSize]byte
	copy(fakeOnionBlob[:], bytes.Repeat([]byte{0x05}, lnwire.OnionPacketSize))

	// We'll modify the dust settings on both channels to be a predictable
	// value for the prurpose of the test.
	dustValue := btcutil.Amount(200)
	aliceChannel.channelState.LocalChanCfg.DustLimit = dustValue
	aliceChannel.channelState.RemoteChanCfg.DustLimit = dustValue
	bobChannel.channelState.LocalChanCfg.DustLimit = dustValue
	bobChannel.channelState.RemoteChanCfg.DustLimit = dustValue

	// We'll now create a series of dust HTLC's, and send then from Alice
	// to Bob, finally locking both of them in.
	var bobPreimage [32]byte
	copy(bobPreimage[:], bytes.Repeat([]byte{0xbb}, 32))
	for i := 0; i < 3; i++ {
		rHash := sha256.Sum256(bobPreimage[:])
		h := &lnwire.UpdateAddHTLC{
			PaymentHash: rHash,
			Amount:      lnwire.NewMSatFromSatoshis(dustValue),
			Expiry:      uint32(10),
			OnionBlob:   fakeOnionBlob,
		}

		htlcIndex, err := aliceChannel.AddHTLC(h, nil)
		if err != nil {
			t.Fatalf("unable to add bob's htlc: %v", err)
		}

		h.ID = htlcIndex
		if _, err := bobChannel.ReceiveHTLC(h); err != nil {
			t.Fatalf("unable to recv bob's htlc: %v", err)
		}
	}

	// With the HTLC's applied to both update logs, we'll initiate a state
	// transition from Alice.
	if err := ForceStateTransition(bobChannel, aliceChannel); err != nil {
		t.Fatalf("unable to complete bob's state transition: %v", err)
	}

	// At this point, we'll capture the current state number, as well as
	// the current commitment.
	revokedStateNum := aliceChannel.channelState.LocalCommitment.CommitHeight

	// We'll now have Bob settle those HTLC's to Alice and then advance
	// forward to a new state.
	for i := 0; i < 3; i++ {
		err := bobChannel.SettleHTLC(bobPreimage, uint64(i), nil, nil, nil)
		if err != nil {
			t.Fatalf("unable to settle htlc: %v", err)
		}
		err = aliceChannel.ReceiveHTLCSettle(bobPreimage, uint64(i))
		if err != nil {
			t.Fatalf("unable to settle htlc: %v", err)
		}
	}
	if err := ForceStateTransition(bobChannel, aliceChannel); err != nil {
		t.Fatalf("unable to complete bob's state transition: %v", err)
	}

	// At this point, we'll now simulate a contract breach by Bob using the
	// NewBreachRetribution method.
	breachRet, err := NewBreachRetribution(
		aliceChannel.channelState, revokedStateNum, 100,
	)
	if err != nil {
		t.Fatalf("unable to create breach retribution: %v", err)
	}

	// The retribution shouldn't have any HTLCs set as they were all below
	// dust for both parties.
	if len(breachRet.HtlcRetributions) != 0 {
		t.Fatalf("zero HTLC retributions should have been created, "+
			"instead %v were", len(breachRet.HtlcRetributions))
	}
}

// compareHtlcs compares two PaymentDescriptors.
func compareHtlcs(htlc1, htlc2 *PaymentDescriptor) error {
	if htlc1.LogIndex != htlc2.LogIndex {
		return fmt.Errorf("htlc log index did not match")
	}
	if htlc1.HtlcIndex != htlc2.HtlcIndex {
		return fmt.Errorf("htlc index did not match")
	}
	if htlc1.ParentIndex != htlc2.ParentIndex {
		return fmt.Errorf("htlc parent index did not match")
	}

	if htlc1.RHash != htlc2.RHash {
		return fmt.Errorf("htlc rhash did not match")
	}
	return nil
}

// compareIndexes is a helper method to compare two index maps.
func compareIndexes(a, b map[uint64]*list.Element) error {
	for k1, e1 := range a {
		e2, ok := b[k1]
		if !ok {
			return fmt.Errorf("element with key %d "+
				"not found in b", k1)
		}
		htlc1, htlc2 := e1.Value.(*PaymentDescriptor), e2.Value.(*PaymentDescriptor)
		if err := compareHtlcs(htlc1, htlc2); err != nil {
			return err
		}
	}

	for k1, e1 := range b {
		e2, ok := a[k1]
		if !ok {
			return fmt.Errorf("element with key %d not "+
				"found in a", k1)
		}
		htlc1, htlc2 := e1.Value.(*PaymentDescriptor), e2.Value.(*PaymentDescriptor)
		if err := compareHtlcs(htlc1, htlc2); err != nil {
			return err
		}
	}

	return nil
}

// compareLogs is a helper method to compare two updateLogs.
func compareLogs(a, b *updateLog) error {
	if a.logIndex != b.logIndex {
		return fmt.Errorf("log indexes don't match: %d vs %d",
			a.logIndex, b.logIndex)
	}

	if a.htlcCounter != b.htlcCounter {
		return fmt.Errorf("htlc counters don't match: %d vs %d",
			a.htlcCounter, b.htlcCounter)
	}

	if err := compareIndexes(a.updateIndex, b.updateIndex); err != nil {
		return fmt.Errorf("update indexes don't match: %v", err)
	}
	if err := compareIndexes(a.htlcIndex, b.htlcIndex); err != nil {
		return fmt.Errorf("htlc indexes don't match: %v", err)
	}

	if a.Len() != b.Len() {
		return fmt.Errorf("list lengths not equal: %d vs %d",
			a.Len(), b.Len())
	}

	e1, e2 := a.Front(), b.Front()
	for ; e1 != nil; e1, e2 = e1.Next(), e2.Next() {
		htlc1, htlc2 := e1.Value.(*PaymentDescriptor), e2.Value.(*PaymentDescriptor)
		if err := compareHtlcs(htlc1, htlc2); err != nil {
			return err
		}
	}

	return nil
}

// TestChannelRestoreUpdateLogs makes sure we are able to properly restore the
// update logs in the case where a different number of HTLCs are locked in on
// the local, remote and pending remote commitment.
func TestChannelRestoreUpdateLogs(t *testing.T) {
	t.Parallel()

	aliceChannel, bobChannel, cleanUp, err := CreateTestChannels()
	if err != nil {
		t.Fatalf("unable to create test channels: %v", err)
	}
	defer cleanUp()

	// First, we'll add an HTLC from Alice to Bob, which we will lock in on
	// Bob's commit, but not on Alice's.
	htlcAmount := lnwire.NewMSatFromSatoshis(20000)
	htlcAlice, _ := createHTLC(0, htlcAmount)
	if _, err := aliceChannel.AddHTLC(htlcAlice, nil); err != nil {
		t.Fatalf("alice unable to add htlc: %v", err)
	}
	if _, err := bobChannel.ReceiveHTLC(htlcAlice); err != nil {
		t.Fatalf("bob unable to recv add htlc: %v", err)
	}

	// Let Alice sign a new state, which will include the HTLC just sent.
	aliceSig, aliceHtlcSigs, err := aliceChannel.SignNextCommitment()
	if err != nil {
		t.Fatalf("unable to sign commitment: %v", err)
	}

	// Bob receives this commitment signature, and revokes his old state.
	err = bobChannel.ReceiveNewCommitment(aliceSig, aliceHtlcSigs)
	if err != nil {
		t.Fatalf("unable to receive commitment: %v", err)
	}
	bobRevocation, _, err := bobChannel.RevokeCurrentCommitment()
	if err != nil {
		t.Fatalf("unable to revoke commitment: %v", err)
	}

	// When Alice now receives this revocation, she will advance her remote
	// commitment chain to the commitment which includes the HTLC just
	// sent. However her local commitment chain still won't include the
	// state with the HTLC, since she hasn't received a new commitment
	// signature from Bob yet.
	_, _, _, err = aliceChannel.ReceiveRevocation(bobRevocation)
	if err != nil {
		t.Fatalf("unable to recive revocation: %v", err)
	}

	// Now make Alice send and sign an additional HTLC. We don't let Bob
	// receive it. We do this since we want to check that update logs are
	// restored properly below, and we'll only restore updates that have
	// been ACKed.
	htlcAlice, _ = createHTLC(1, htlcAmount)
	if _, err := aliceChannel.AddHTLC(htlcAlice, nil); err != nil {
		t.Fatalf("alice unable to add htlc: %v", err)
	}

	// Send the signature covering the HTLC. This is okay, since the local
	// and remote commit chains are updated in an async fashion. Since the
	// remote chain was updated with the latest state (since Bob sent the
	// revocation earlier) we can keep advancing the remote commit chain.
	aliceSig, aliceHtlcSigs, err = aliceChannel.SignNextCommitment()
	if err != nil {
		t.Fatalf("unable to sign commitment: %v", err)
	}

	// After Alice has signed this commitment, her local commitment will
	// contain no HTLCs, her remote commitment will contain an HTLC with
	// index 0, and the pending remote commitment (a signed remote
	// commitment which is not AKCed yet) will contain an additional HTLC
	// with index 1.

	// We now re-create the channels, mimicking a restart. This should sync
	// the update logs up to the correct state set up above.
	newAliceChannel, err := NewLightningChannel(
		aliceChannel.Signer, nil, aliceChannel.channelState,
		aliceChannel.sigPool,
	)
	if err != nil {
		t.Fatalf("unable to create new channel: %v", err)
	}

	newBobChannel, err := NewLightningChannel(
		bobChannel.Signer, nil, bobChannel.channelState,
		bobChannel.sigPool,
	)
	if err != nil {
		t.Fatalf("unable to create new channel: %v", err)
	}

	// compare all the logs between the old and new channels, to make sure
	// they all got restored properly.
	err = compareLogs(aliceChannel.localUpdateLog,
		newAliceChannel.localUpdateLog)
	if err != nil {
		t.Fatalf("alice local log not restored: %v", err)
	}

	err = compareLogs(aliceChannel.remoteUpdateLog,
		newAliceChannel.remoteUpdateLog)
	if err != nil {
		t.Fatalf("alice remote log not restored: %v", err)
	}

	err = compareLogs(bobChannel.localUpdateLog,
		newBobChannel.localUpdateLog)
	if err != nil {
		t.Fatalf("bob local log not restored: %v", err)
	}

	err = compareLogs(bobChannel.remoteUpdateLog,
		newBobChannel.remoteUpdateLog)
	if err != nil {
		t.Fatalf("bob remote log not restored: %v", err)
	}
}

// fetchNumUpdates counts the number of updateType in the log.
func fetchNumUpdates(t updateType, log *updateLog) int {
	num := 0
	for e := log.Front(); e != nil; e = e.Next() {
		htlc := e.Value.(*PaymentDescriptor)
		if htlc.EntryType == t {
			num++
		}
	}
	return num
}

// assertInLog checks that the given log contains the expected number of Adds
// and Fails.
func assertInLog(t *testing.T, log *updateLog, numAdds, numFails int) {
	adds := fetchNumUpdates(Add, log)
	if adds != numAdds {
		t.Fatalf("expected %d adds, found %d", numAdds, adds)
	}
	fails := fetchNumUpdates(Fail, log)
	if fails != numFails {
		t.Fatalf("expected %d fails, found %d", numFails, fails)
	}
}

// assertInLogs asserts that the expected number of Adds and Fails occurs in
// the local and remote update log of the given channel.
func assertInLogs(t *testing.T, channel *LightningChannel, numAddsLocal,
	numFailsLocal, numAddsRemote, numFailsRemote int) {
	assertInLog(t, channel.localUpdateLog, numAddsLocal, numFailsLocal)
	assertInLog(t, channel.remoteUpdateLog, numAddsRemote, numFailsRemote)
}

// restoreAndAssert creates a new LightningChannel from the given channel's
// state, and asserts that the new channel has had its logs restored to the
// expected state.
func restoreAndAssert(t *testing.T, channel *LightningChannel, numAddsLocal,
	numFailsLocal, numAddsRemote, numFailsRemote int) {

	newChannel, err := NewLightningChannel(
		channel.Signer, nil, channel.channelState,
		channel.sigPool,
	)
	if err != nil {
		t.Fatalf("unable to create new channel: %v", err)
	}

	assertInLog(t, newChannel.localUpdateLog, numAddsLocal, numFailsLocal)
	assertInLog(t, newChannel.remoteUpdateLog, numAddsRemote, numFailsRemote)
}

// TesstChannelRestoreUpdateLogsFailedHTLC runs through a scenario where an
// HTLC is added and failed, and asserts along the way that we would restore
// the update logs of the channel to the expected state at any point.
func TestChannelRestoreUpdateLogsFailedHTLC(t *testing.T) {
	t.Parallel()

	aliceChannel, bobChannel, cleanUp, err := CreateTestChannels()
	if err != nil {
		t.Fatalf("unable to create test channels: %v", err)
	}
	defer cleanUp()

	// First, we'll add an HTLC from Alice to Bob, and lock it in for both.
	htlcAmount := lnwire.NewMSatFromSatoshis(20000)
	htlcAlice, _ := createHTLC(0, htlcAmount)
	if _, err := aliceChannel.AddHTLC(htlcAlice, nil); err != nil {
		t.Fatalf("alice unable to add htlc: %v", err)
	}
	// The htlc Alice sent should be in her local update log.
	assertInLogs(t, aliceChannel, 1, 0, 0, 0)

	// A restore at this point should NOT restore this update, as it is not
	// locked in anywhere yet.
	restoreAndAssert(t, aliceChannel, 0, 0, 0, 0)

	if _, err := bobChannel.ReceiveHTLC(htlcAlice); err != nil {
		t.Fatalf("bob unable to recv add htlc: %v", err)
	}

	// Lock in the Add on both sides.
	if err := ForceStateTransition(aliceChannel, bobChannel); err != nil {
		t.Fatalf("unable to complete state update: %v", err)
	}

	// Since it is locked in, Alice should have the Add in the local log,
	// and it should be restored during restoration.
	assertInLogs(t, aliceChannel, 1, 0, 0, 0)
	restoreAndAssert(t, aliceChannel, 1, 0, 0, 0)

	// Now we make Bob fail this HTLC.
	err = bobChannel.FailHTLC(0, []byte("failreason"), nil, nil, nil)
	if err != nil {
		t.Fatalf("unable to cancel HTLC: %v", err)
	}

	err = aliceChannel.ReceiveFailHTLC(0, []byte("failreason"))
	if err != nil {
		t.Fatalf("unable to recv htlc cancel: %v", err)
	}

	// This Fail update should have been added to Alice's remote update log.
	assertInLogs(t, aliceChannel, 1, 0, 0, 1)

	// Restoring should restore the HTLC added to Alice's local log, but
	// NOT the Fail sent by Bob, since it is not locked in.
	restoreAndAssert(t, aliceChannel, 1, 0, 0, 0)

	// Bob sends a signature.
	bobSig, bobHtlcSigs, err := bobChannel.SignNextCommitment()
	if err != nil {
		t.Fatalf("unable to sign commitment: %v", err)
	}
	err = aliceChannel.ReceiveNewCommitment(bobSig, bobHtlcSigs)
	if err != nil {
		t.Fatalf("unable to receive commitment: %v", err)
	}

	// When Alice receives Bob's new commitment, the logs will stay the
	// same until she revokes her old state. The Fail will still not be
	// restored during a restoration.
	assertInLogs(t, aliceChannel, 1, 0, 0, 1)
	restoreAndAssert(t, aliceChannel, 1, 0, 0, 0)

	aliceRevocation, _, err := aliceChannel.RevokeCurrentCommitment()
	if err != nil {
		t.Fatalf("unable to revoke commitment: %v", err)
	}
	_, _, _, err = bobChannel.ReceiveRevocation(aliceRevocation)
	if err != nil {
		t.Fatalf("bob unable to process alice's revocation: %v", err)
	}

	// At this point Alice has advanced her local commitment chain to a
	// commitment with no HTLCs left. The current state on her remote
	// commitment chain, however, still has the HTLC active, as she hasn't
	// sent a new signature yet.
	assertInLogs(t, aliceChannel, 1, 0, 0, 1)
	restoreAndAssert(t, aliceChannel, 1, 0, 0, 0)

	// Now send a signature from Alice. This will give Bob a new commitment
	// where the HTLC is removed.
	aliceSig, aliceHtlcSigs, err := aliceChannel.SignNextCommitment()
	if err != nil {
		t.Fatalf("unable to sign commitment: %v", err)
	}
	err = bobChannel.ReceiveNewCommitment(aliceSig, aliceHtlcSigs)
	if err != nil {
		t.Fatalf("unable to receive commitment: %v", err)
	}

	// When sending a new commitment, Alice will add a pending commit to
	// here remote chain. In this case it doesn't contain any new updates,
	// so it won't affect the restoration.
	assertInLogs(t, aliceChannel, 1, 0, 0, 1)
	restoreAndAssert(t, aliceChannel, 1, 0, 0, 0)

	// When Alice receives Bob's revocation, the Fail is irrevocably locked
	// in on both sides. She should compact the logs, removing the HTLC and
	// the corresponding Fail from the local update log.
	bobRevocation, _, err := bobChannel.RevokeCurrentCommitment()
	if err != nil {
		t.Fatalf("unable to revoke commitment: %v", err)
	}
	_, _, _, err = aliceChannel.ReceiveRevocation(bobRevocation)
	if err != nil {
		t.Fatalf("unable to receive revocation: %v", err)
	}

	assertInLogs(t, aliceChannel, 0, 0, 0, 0)
	restoreAndAssert(t, aliceChannel, 0, 0, 0, 0)
}

// TestDuplicateFailRejection tests that if either party attempts to fail an
// HTLC twice, then we'll reject the second fail attempt.
func TestDuplicateFailRejection(t *testing.T) {
	t.Parallel()

	aliceChannel, bobChannel, cleanUp, err := CreateTestChannels()
	if err != nil {
		t.Fatalf("unable to create test channels: %v", err)
	}
	defer cleanUp()

	// First, we'll add an HTLC from Alice to Bob, and lock it in for both
	// parties.
	htlcAmount := lnwire.NewMSatFromSatoshis(20000)
	htlcAlice, _ := createHTLC(0, htlcAmount)
	if _, err := aliceChannel.AddHTLC(htlcAlice, nil); err != nil {
		t.Fatalf("alice unable to add htlc: %v", err)
	}
	_, err = bobChannel.ReceiveHTLC(htlcAlice)
	if err != nil {
		t.Fatalf("unable to recv htlc: %v", err)
	}

	if err := ForceStateTransition(aliceChannel, bobChannel); err != nil {
		t.Fatalf("unable to complete state update: %v", err)
	}

	// With the HTLC locked in, we'll now have Bob fail the HTLC back to
	// Alice.
	err = bobChannel.FailHTLC(0, []byte("failreason"), nil, nil, nil)
	if err != nil {
		t.Fatalf("unable to cancel HTLC: %v", err)
	}
	if err := aliceChannel.ReceiveFailHTLC(0, []byte("bad")); err != nil {
		t.Fatalf("unable to recv htlc cancel: %v", err)
	}

	// If we attempt to fail it AGAIN, then both sides should reject this
	// second failure attempt.
	err = bobChannel.FailHTLC(0, []byte("failreason"), nil, nil, nil)
	if err == nil {
		t.Fatalf("duplicate HTLC failure attempt should have failed")
	}
	if err := aliceChannel.ReceiveFailHTLC(0, []byte("bad")); err == nil {
		t.Fatalf("duplicate HTLC failure attempt should have failed")
	}

	// We'll now have Bob sign a new commitment to lock in the HTLC fail
	// for Alice.
	_, _, err = bobChannel.SignNextCommitment()
	if err != nil {
		t.Fatalf("unable to sign commit: %v", err)
	}

	// We'll now force a restart for Bob and Alice, so we can test the
	// persistence related portion of this assertion.
	bobChannel, err = restartChannel(bobChannel)
	if err != nil {
		t.Fatalf("unable to restart channel: %v", err)
	}
	aliceChannel, err = restartChannel(aliceChannel)
	if err != nil {
		t.Fatalf("unable to restart channel: %v", err)
	}

	// If we try to fail the same HTLC again, then we should get an error.
	err = bobChannel.FailHTLC(0, []byte("failreason"), nil, nil, nil)
	if err == nil {
		t.Fatalf("duplicate HTLC failure attempt should have failed")
	}

	// Alice on the other hand should accept the failure again, as she
	// dropped all items in the logs which weren't committed.
	if err := aliceChannel.ReceiveFailHTLC(0, []byte("bad")); err != nil {
		t.Fatalf("unable to recv htlc cancel: %v", err)
	}
}

// TestDuplicateSettleRejection tests that if either party attempts to settle
// an HTLC twice, then we'll reject the second settle attempt.
func TestDuplicateSettleRejection(t *testing.T) {
	t.Parallel()

	aliceChannel, bobChannel, cleanUp, err := CreateTestChannels()
	if err != nil {
		t.Fatalf("unable to create test channels: %v", err)
	}
	defer cleanUp()

	// First, we'll add an HTLC from Alice to Bob, and lock it in for both
	// parties.
	htlcAmount := lnwire.NewMSatFromSatoshis(20000)
	htlcAlice, alicePreimage := createHTLC(0, htlcAmount)
	if _, err := aliceChannel.AddHTLC(htlcAlice, nil); err != nil {
		t.Fatalf("alice unable to add htlc: %v", err)
	}
	_, err = bobChannel.ReceiveHTLC(htlcAlice)
	if err != nil {
		t.Fatalf("unable to recv htlc: %v", err)
	}

	if err := ForceStateTransition(aliceChannel, bobChannel); err != nil {
		t.Fatalf("unable to complete state update: %v", err)
	}

	// With the HTLC locked in, we'll now have Bob settle the HTLC back to
	// Alice.
	err = bobChannel.SettleHTLC(alicePreimage, uint64(0), nil, nil, nil)
	if err != nil {
		t.Fatalf("unable to cancel HTLC: %v", err)
	}
	err = aliceChannel.ReceiveHTLCSettle(alicePreimage, uint64(0))
	if err != nil {
		t.Fatalf("unable to recv htlc cancel: %v", err)
	}

	// If we attempt to fail it AGAIN, then both sides should reject this
	// second failure attempt.
	err = bobChannel.SettleHTLC(alicePreimage, uint64(0), nil, nil, nil)
	if err == nil {
		t.Fatalf("duplicate HTLC failure attempt should have failed")
	}
	err = aliceChannel.ReceiveHTLCSettle(alicePreimage, uint64(0))
	if err == nil {
		t.Fatalf("duplicate HTLC failure attempt should have failed")
	}

	// We'll now have Bob sign a new commitment to lock in the HTLC fail
	// for Alice.
	_, _, err = bobChannel.SignNextCommitment()
	if err != nil {
		t.Fatalf("unable to sign commit: %v", err)
	}

	// We'll now force a restart for Bob and Alice, so we can test the
	// persistence related portion of this assertion.
	bobChannel, err = restartChannel(bobChannel)
	if err != nil {
		t.Fatalf("unable to restart channel: %v", err)
	}
	aliceChannel, err = restartChannel(aliceChannel)
	if err != nil {
		t.Fatalf("unable to restart channel: %v", err)
	}

	// If we try to fail the same HTLC again, then we should get an error.
	err = bobChannel.SettleHTLC(alicePreimage, uint64(0), nil, nil, nil)
	if err == nil {
		t.Fatalf("duplicate HTLC failure attempt should have failed")
	}

	// Alice on the other hand should accept the failure again, as she
	// dropped all items in the logs which weren't committed.
	err = aliceChannel.ReceiveHTLCSettle(alicePreimage, uint64(0))
	if err != nil {
		t.Fatalf("unable to recv htlc cancel: %v", err)
	}
}

// TestChannelRestoreCommitHeight tests that the local and remote commit
// heights of HTLCs are set correctly across restores.
func TestChannelRestoreCommitHeight(t *testing.T) {
	t.Parallel()

	aliceChannel, bobChannel, cleanUp, err := CreateTestChannels()
	if err != nil {
		t.Fatalf("unable to create test channels: %v", err)
	}
	defer cleanUp()

	// helper method to check add heights of the htlcs found in the given
	// log after a restore.
	restoreAndAssertCommitHeights := func(t *testing.T,
		channel *LightningChannel, remoteLog bool, htlcIndex uint64,
		expLocal, expRemote uint64) *LightningChannel {

		newChannel, err := NewLightningChannel(
			channel.Signer, nil, channel.channelState,
			channel.sigPool,
		)
		if err != nil {
			t.Fatalf("unable to create new channel: %v", err)
		}

		var pd *PaymentDescriptor
		if remoteLog {
			if newChannel.localUpdateLog.lookupHtlc(htlcIndex) != nil {
				t.Fatalf("htlc found in wrong log")
			}
			pd = newChannel.remoteUpdateLog.lookupHtlc(htlcIndex)

		} else {
			if newChannel.remoteUpdateLog.lookupHtlc(htlcIndex) != nil {
				t.Fatalf("htlc found in wrong log")
			}
			pd = newChannel.localUpdateLog.lookupHtlc(htlcIndex)
		}
		if pd == nil {
			t.Fatalf("htlc not found in log")
		}

		if pd.addCommitHeightLocal != expLocal {
			t.Fatalf("expected local add height to be %d, was %d",
				expLocal, pd.addCommitHeightLocal)
		}
		if pd.addCommitHeightRemote != expRemote {
			t.Fatalf("expected remote add height to be %d, was %d",
				expRemote, pd.addCommitHeightRemote)
		}
		return newChannel
	}

	// We'll send an HtLC from Alice to Bob.
	htlcAmount := lnwire.NewMSatFromSatoshis(100000000)
	htlcAlice, _ := createHTLC(0, htlcAmount)
	if _, err := aliceChannel.AddHTLC(htlcAlice, nil); err != nil {
		t.Fatalf("alice unable to add htlc: %v", err)
	}
	if _, err := bobChannel.ReceiveHTLC(htlcAlice); err != nil {
		t.Fatalf("bob unable to recv add htlc: %v", err)
	}

	// Let Alice sign a new state, which will include the HTLC just sent.
	aliceSig, aliceHtlcSigs, err := aliceChannel.SignNextCommitment()
	if err != nil {
		t.Fatalf("unable to sign commitment: %v", err)
	}

	// The HTLC should only be on the pending remote commitment, so the
	// only the remote add height should be set during a restore.
	aliceChannel = restoreAndAssertCommitHeights(t, aliceChannel, false,
		0, 0, 1)

	// Bob receives this commitment signature, and revokes his old state.
	err = bobChannel.ReceiveNewCommitment(aliceSig, aliceHtlcSigs)
	if err != nil {
		t.Fatalf("unable to receive commitment: %v", err)
	}
	bobRevocation, _, err := bobChannel.RevokeCurrentCommitment()
	if err != nil {
		t.Fatalf("unable to revoke commitment: %v", err)
	}

	// Now the HTLC is locked into Bob's commitment, a restoration should
	// set only the local commit height, as it is not locked into Alice's
	// yet.
	bobChannel = restoreAndAssertCommitHeights(t, bobChannel, true, 0, 1, 0)

	// Alice receives the revocation, ACKing her pending commitment.
	_, _, _, err = aliceChannel.ReceiveRevocation(bobRevocation)
	if err != nil {
		t.Fatalf("unable to recive revocation: %v", err)
	}

	// However, the HTLC is still not locked into her local commitment, so
	// the local add height should still be 0 after a restoration.
	aliceChannel = restoreAndAssertCommitHeights(t, aliceChannel, false,
		0, 0, 1)

	// Now let Bob send the commitment signature making the HTLC lock in on
	// Alice's commitment.
	bobSig, bobHtlcSigs, err := bobChannel.SignNextCommitment()
	if err != nil {
		t.Fatalf("unable to sign commitment: %v", err)
	}

	// At this stage Bob has a pending remote commitment. Make sure
	// restoring at this stage correcly restores the HTLC add commit
	// heights.
	bobChannel = restoreAndAssertCommitHeights(t, bobChannel, true, 0, 1, 1)

	err = aliceChannel.ReceiveNewCommitment(bobSig, bobHtlcSigs)
	if err != nil {
		t.Fatalf("unable to receive commitment: %v", err)
	}
	aliceRevocation, _, err := aliceChannel.RevokeCurrentCommitment()
	if err != nil {
		t.Fatalf("unable to revoke commitment: %v", err)
	}

	// Now both the local and remote add heights should be properly set.
	aliceChannel = restoreAndAssertCommitHeights(t, aliceChannel, false,
		0, 1, 1)

	_, _, _, err = bobChannel.ReceiveRevocation(aliceRevocation)
	if err != nil {
		t.Fatalf("unable to recive revocation: %v", err)
	}

	// Alice ACKing Bob's pending commitment shouldn't change the heights
	// restored.
	bobChannel = restoreAndAssertCommitHeights(t, bobChannel, true, 0, 1, 1)

	// Send andother HTLC from Alice to Bob, to test whether already
	// existing HTLCs (the HTLC with index 0) keep getting the add heights
	// restored properly.
	htlcAlice, _ = createHTLC(1, htlcAmount)
	if _, err := aliceChannel.AddHTLC(htlcAlice, nil); err != nil {
		t.Fatalf("alice unable to add htlc: %v", err)
	}
	if _, err := bobChannel.ReceiveHTLC(htlcAlice); err != nil {
		t.Fatalf("bob unable to recv add htlc: %v", err)
	}

	// Send a new signature from Alice to Bob, making Alice have a pending
	// remote commitment.
	aliceSig, aliceHtlcSigs, err = aliceChannel.SignNextCommitment()
	if err != nil {
		t.Fatalf("unable to sign commitment: %v", err)
	}

	// A restoration should keep the add heights iof the first HTLC, and
	// the new HTLC should have a remote add height 2.
	aliceChannel = restoreAndAssertCommitHeights(t, aliceChannel, false,
		0, 1, 1)
	aliceChannel = restoreAndAssertCommitHeights(t, aliceChannel, false,
		1, 0, 2)

	err = bobChannel.ReceiveNewCommitment(aliceSig, aliceHtlcSigs)
	if err != nil {
		t.Fatalf("unable to receive commitment: %v", err)
	}
	bobRevocation, _, err = bobChannel.RevokeCurrentCommitment()
	if err != nil {
		t.Fatalf("unable to revoke commitment: %v", err)
	}

	// Since Bob just revoked another commitment, a restoration should
	// increase the add height of the firt HTLC to 2, as we only keep the
	// last unrevoked commitment. The new HTLC will also have a local add
	// height of 2.
	bobChannel = restoreAndAssertCommitHeights(t, bobChannel, true, 0, 2, 1)
	bobChannel = restoreAndAssertCommitHeights(t, bobChannel, true, 1, 2, 0)

	// Sign a new state for Alice, making Bob have a pending remote
	// commitment.
	bobSig, bobHtlcSigs, err = bobChannel.SignNextCommitment()
	if err != nil {
		t.Fatalf("unable to sign commitment: %v", err)
	}

	// The signing of a new commitment for Alice should have given the new
	// HTLC an add height.
	bobChannel = restoreAndAssertCommitHeights(t, bobChannel, true, 0, 2, 1)
	bobChannel = restoreAndAssertCommitHeights(t, bobChannel, true, 1, 2, 2)
<<<<<<< HEAD
=======
}

// TestForceCloseFailLocalDataLoss tests that we don't allow a force close of a
// channel that's in a non-default state.
func TestForceCloseFailLocalDataLoss(t *testing.T) {
	t.Parallel()

	aliceChannel, _, cleanUp, err := CreateTestChannels()
	if err != nil {
		t.Fatalf("unable to create test channels: %v", err)
	}
	defer cleanUp()

	// Now that we have our set of channels, we'll modify the channel state
	// to have a non-default channel flag.
	err = aliceChannel.channelState.ApplyChanStatus(
		channeldb.ChanStatusLocalDataLoss,
	)
	if err != nil {
		t.Fatalf("unable to apply channel state: %v", err)
	}

	// Due to the change above, if we attempt to force close this
	// channel, we should fail as it isn't safe to force close a
	// channel that isn't in the pure default state.
	_, err = aliceChannel.ForceClose()
	if err == nil {
		t.Fatalf("expected force close to fail due to non-default " +
			"chan state")
	}
}

// TestForceCloseBorkedState tests that once we force close a channel, it's
// marked as borked in the database. Additionally, all calls to mutate channel
// state should also fail.
func TestForceCloseBorkedState(t *testing.T) {
	t.Parallel()

	aliceChannel, bobChannel, cleanUp, err := CreateTestChannels()
	if err != nil {
		t.Fatalf("unable to create test channels: %v", err)
	}
	defer cleanUp()

	// Do the commitment dance until Bob sends a revocation so Alice is
	// able to receive the revocation, and then also make a new state
	// herself.
	aliceSigs, aliceHtlcSigs, err := aliceChannel.SignNextCommitment()
	if err != nil {
		t.Fatalf("unable to sign commit: %v", err)
	}
	err = bobChannel.ReceiveNewCommitment(aliceSigs, aliceHtlcSigs)
	if err != nil {
		t.Fatalf("unable to receive commitment: %v", err)
	}
	revokeMsg, _, err := bobChannel.RevokeCurrentCommitment()
	if err != nil {
		t.Fatalf("unable to revoke bob commitment: %v", err)
	}
	bobSigs, bobHtlcSigs, err := bobChannel.SignNextCommitment()
	if err != nil {
		t.Fatalf("unable to sign commit: %v", err)
	}
	err = aliceChannel.ReceiveNewCommitment(bobSigs, bobHtlcSigs)
	if err != nil {
		t.Fatalf("unable to receive commitment: %v", err)
	}

	// Now that we have a new Alice channel, we'll force close once to
	// trigger the update on disk to mark the channel as borked.
	if _, err := aliceChannel.ForceClose(); err != nil {
		t.Fatalf("unable to force close channel: %v", err)
	}

	// Next we'll mark the channel as borked before we proceed.
	err = aliceChannel.channelState.ApplyChanStatus(
		channeldb.ChanStatusBorked,
	)
	if err != nil {
		t.Fatalf("unable to apply chan status: %v", err)
	}

	// The on-disk state should indicate that the channel is now borked.
	if !aliceChannel.channelState.HasChanStatus(
		channeldb.ChanStatusBorked,
	) {
		t.Fatalf("chan status not updated as borked")
	}

	// At this point, all channel mutating methods should now fail as they
	// shouldn't be able to proceed if the channel is borked.
	_, _, _, err = aliceChannel.ReceiveRevocation(revokeMsg)
	if err != channeldb.ErrChanBorked {
		t.Fatalf("advance commitment tail should have failed")
	}

	// We manually advance the commitment tail here since the above
	// ReceiveRevocation call will fail before it's actually advanced.
	aliceChannel.remoteCommitChain.advanceTail()
	_, _, err = aliceChannel.SignNextCommitment()
	if err != channeldb.ErrChanBorked {
		t.Fatalf("sign commitment should have failed: %v", err)
	}
	_, _, err = aliceChannel.RevokeCurrentCommitment()
	if err != channeldb.ErrChanBorked {
		t.Fatalf("append remove chain tail should have failed")
	}
>>>>>>> 58ec9efe
}<|MERGE_RESOLUTION|>--- conflicted
+++ resolved
@@ -11,6 +11,9 @@
 	"testing"
 
 	"github.com/breez/lightninglib/chainntnfs"
+	"github.com/breez/lightninglib/channeldb"
+	"github.com/breez/lightninglib/input"
+	"github.com/breez/lightninglib/lntypes"
 	"github.com/breez/lightninglib/lnwire"
 	"github.com/btcsuite/btcd/blockchain"
 	"github.com/btcsuite/btcd/btcec"
@@ -18,14 +21,6 @@
 	"github.com/btcsuite/btcd/wire"
 	"github.com/btcsuite/btcutil"
 	"github.com/davecgh/go-spew/spew"
-<<<<<<< HEAD
-=======
-	"github.com/lightningnetwork/lnd/chainntnfs"
-	"github.com/lightningnetwork/lnd/channeldb"
-	"github.com/lightningnetwork/lnd/input"
-	"github.com/lightningnetwork/lnd/lntypes"
-	"github.com/lightningnetwork/lnd/lnwire"
->>>>>>> 58ec9efe
 )
 
 // createHTLC is a utility function for generating an HTLC with a given
@@ -6709,8 +6704,6 @@
 	// HTLC an add height.
 	bobChannel = restoreAndAssertCommitHeights(t, bobChannel, true, 0, 2, 1)
 	bobChannel = restoreAndAssertCommitHeights(t, bobChannel, true, 1, 2, 2)
-<<<<<<< HEAD
-=======
 }
 
 // TestForceCloseFailLocalDataLoss tests that we don't allow a force close of a
@@ -6818,5 +6811,4 @@
 	if err != channeldb.ErrChanBorked {
 		t.Fatalf("append remove chain tail should have failed")
 	}
->>>>>>> 58ec9efe
 }