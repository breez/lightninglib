package lnwallet_test

import (
	"testing"

<<<<<<< HEAD
	"github.com/breez/lightninglib/lnwallet"
	"github.com/roasbeef/btcutil"
=======
	"github.com/lightningnetwork/lnd/lnwallet"
	"github.com/btcsuite/btcutil"
>>>>>>> b0288d46
)

// TestFeeRateTypes checks that converting fee rates between the
// different types that represent fee rates and calculating fees
// work as expected.
func TestFeeRateTypes(t *testing.T) {
	t.Parallel()

	// Let our fee rate be 100 sat/vbyte.
	feePerVSize := lnwallet.SatPerVByte(100)

	// It is also equivalent to 25000 sat/kw.
	feePerKw := feePerVSize.FeePerKWeight()
	if feePerKw != 25000 {
		t.Fatalf("expected %d sat/kw, got %d sat/kw", 25000,
			feePerKw)
	}

	const txVSize = 300

	// We'll now run through a set of values for the fee per vsize type,
	// making sure the conversion to sat/kw and fee calculation is done
	// correctly.
	for f := lnwallet.SatPerVByte(0); f <= 40; f++ {
		fPerKw := f.FeePerKWeight()

		// The kw is always 250*vsize.
		if fPerKw != lnwallet.SatPerKWeight(f*250) {
			t.Fatalf("expected %d sat/kw, got %d sat/kw, when "+
				"converting %d sat/vbyte", f*250, fPerKw, f)
		}

		// The tx fee should simply be f*txvsize.
		fee := f.FeeForVSize(txVSize)
		if fee != btcutil.Amount(f*txVSize) {
			t.Fatalf("expected tx fee to be %d sat, was %d sat",
				f*txVSize, fee)
		}

		// The weight is 4*vsize. Fee calculation from the fee/kw
		// should result in the same fee.
		fee2 := fPerKw.FeeForWeight(txVSize * 4)
		if fee != fee2 {
			t.Fatalf("fee calculated from vsize (%d) not equal "+
				"fee calculated from weight (%d)", fee, fee2)
		}
	}

	// Do the same for fee per kw.
	for f := lnwallet.SatPerKWeight(0); f < 1500; f++ {
		weight := int64(txVSize * 4)

		// The expected fee is weight*f / 1000, since the fee is
		// denominated per 1000 wu.
		expFee := btcutil.Amount(weight) * btcutil.Amount(f) / 1000
		fee := f.FeeForWeight(weight)
		if fee != expFee {
			t.Fatalf("expected fee to be %d sat, was %d",
				fee, expFee)
		}
	}
}

// TestStaticFeeEstimator checks that the StaticFeeEstimator
// returns the expected fee rate.
func TestStaticFeeEstimator(t *testing.T) {
	t.Parallel()

	const feePerVSize = 100

	feeEstimator := &lnwallet.StaticFeeEstimator{
		FeeRate: feePerVSize,
	}
	if err := feeEstimator.Start(); err != nil {
		t.Fatalf("unable to start fee estimator: %v", err)
	}
	defer feeEstimator.Stop()

	feeRate, err := feeEstimator.EstimateFeePerVSize(6)
	if err != nil {
		t.Fatalf("unable to get fee rate: %v", err)
	}

	if feeRate != feePerVSize {
		t.Fatalf("expected fee rate %v, got %v", feePerVSize, feeRate)
	}
}<|MERGE_RESOLUTION|>--- conflicted
+++ resolved
@@ -3,13 +3,8 @@
 import (
 	"testing"
 
-<<<<<<< HEAD
 	"github.com/breez/lightninglib/lnwallet"
-	"github.com/roasbeef/btcutil"
-=======
-	"github.com/lightningnetwork/lnd/lnwallet"
 	"github.com/btcsuite/btcutil"
->>>>>>> b0288d46
 )
 
 // TestFeeRateTypes checks that converting fee rates between the
