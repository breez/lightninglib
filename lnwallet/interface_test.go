--- conflicted
+++ resolved
@@ -23,6 +23,7 @@
 	"github.com/breez/lightninglib/chainntnfs"
 	"github.com/breez/lightninglib/chainntnfs/btcdnotify"
 	"github.com/breez/lightninglib/channeldb"
+	"github.com/breez/lightninglib/input"
 	"github.com/breez/lightninglib/keychain"
 	"github.com/breez/lightninglib/lnwallet"
 	"github.com/breez/lightninglib/lnwallet/btcwallet"
@@ -40,17 +41,6 @@
 	"github.com/btcsuite/btcwallet/walletdb"
 	_ "github.com/btcsuite/btcwallet/walletdb/bdb"
 	"github.com/lightninglabs/neutrino"
-<<<<<<< HEAD
-=======
-	"github.com/lightningnetwork/lnd/chainntnfs"
-	"github.com/lightningnetwork/lnd/chainntnfs/btcdnotify"
-	"github.com/lightningnetwork/lnd/channeldb"
-	"github.com/lightningnetwork/lnd/input"
-	"github.com/lightningnetwork/lnd/keychain"
-	"github.com/lightningnetwork/lnd/lnwallet"
-	"github.com/lightningnetwork/lnd/lnwallet/btcwallet"
-	"github.com/lightningnetwork/lnd/lnwire"
->>>>>>> 58ec9efe
 )
 
 var (
@@ -446,11 +436,7 @@
 		ChanReserve:      fundingAmount / 100,
 		MaxPendingAmount: lnwire.NewMSatFromSatoshis(fundingAmount),
 		MinHTLC:          1,
-<<<<<<< HEAD
-		MaxAcceptedHtlcs: lnwallet.MaxHTLCNumber / 2,
-=======
 		MaxAcceptedHtlcs: input.MaxHTLCNumber / 2,
->>>>>>> 58ec9efe
 		CsvDelay:         csvDelay,
 	}
 	err = aliceChanReservation.CommitConstraints(channelConstraints)
@@ -882,11 +868,7 @@
 		ChanReserve:      fundingAmt / 100,
 		MaxPendingAmount: lnwire.NewMSatFromSatoshis(fundingAmt),
 		MinHTLC:          1,
-<<<<<<< HEAD
-		MaxAcceptedHtlcs: lnwallet.MaxHTLCNumber / 2,
-=======
 		MaxAcceptedHtlcs: input.MaxHTLCNumber / 2,
->>>>>>> 58ec9efe
 		CsvDelay:         csvDelay,
 	}
 	err = aliceChanReservation.CommitConstraints(channelConstraints)
