--- conflicted
+++ resolved
@@ -8,6 +8,7 @@
 	"time"
 
 	"github.com/breez/lightninglib/channeldb"
+	"github.com/breez/lightninglib/input"
 	"github.com/breez/lightninglib/keychain"
 	"github.com/breez/lightninglib/lnwire"
 	"github.com/breez/lightninglib/shachain"
@@ -18,14 +19,6 @@
 	"github.com/btcsuite/btcd/wire"
 	"github.com/btcsuite/btcutil"
 	"github.com/davecgh/go-spew/spew"
-<<<<<<< HEAD
-=======
-	"github.com/lightningnetwork/lnd/channeldb"
-	"github.com/lightningnetwork/lnd/input"
-	"github.com/lightningnetwork/lnd/keychain"
-	"github.com/lightningnetwork/lnd/lnwire"
-	"github.com/lightningnetwork/lnd/shachain"
->>>>>>> 58ec9efe
 )
 
 /**
@@ -388,11 +381,7 @@
 			ChannelConstraints: channeldb.ChannelConstraints{
 				DustLimit:        tc.dustLimit,
 				MaxPendingAmount: lnwire.NewMSatFromSatoshis(tc.fundingAmount),
-<<<<<<< HEAD
-				MaxAcceptedHtlcs: MaxHTLCNumber,
-=======
 				MaxAcceptedHtlcs: input.MaxHTLCNumber,
->>>>>>> 58ec9efe
 				CsvDelay:         tc.localCsvDelay,
 			},
 			MultiSigKey: keychain.KeyDescriptor{
