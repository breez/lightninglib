--- conflicted
+++ resolved
@@ -146,11 +146,7 @@
 
 	// Now check whether the max HTLC field is present and read it if so.
 	if a.MessageFlags.HasMaxHtlc() {
-<<<<<<< HEAD
-		if err := readElements(r, &a.HtlcMaximumMsat); err != nil {
-=======
 		if err := ReadElements(r, &a.HtlcMaximumMsat); err != nil {
->>>>>>> 58ec9efe
 			return err
 		}
 	}
@@ -175,11 +171,7 @@
 //
 // This is part of the lnwire.Message interface.
 func (a *ChannelUpdate) Encode(w io.Writer, pver uint32) error {
-<<<<<<< HEAD
-	err := writeElements(w,
-=======
 	err := WriteElements(w,
->>>>>>> 58ec9efe
 		a.Signature,
 		a.ChainHash[:],
 		a.ShortChannelID,
@@ -198,21 +190,13 @@
 	// Now append optional fields if they are set. Currently, the only
 	// optional field is max HTLC.
 	if a.MessageFlags.HasMaxHtlc() {
-<<<<<<< HEAD
-		if err := writeElements(w, a.HtlcMaximumMsat); err != nil {
-=======
 		if err := WriteElements(w, a.HtlcMaximumMsat); err != nil {
->>>>>>> 58ec9efe
 			return err
 		}
 	}
 
 	// Finally, append any extra opaque data.
-<<<<<<< HEAD
-	return writeElements(w, a.ExtraOpaqueData)
-=======
 	return WriteElements(w, a.ExtraOpaqueData)
->>>>>>> 58ec9efe
 }
 
 // MsgType returns the integer uniquely identifying this message type on the
@@ -255,21 +239,13 @@
 	// Now append optional fields if they are set. Currently, the only
 	// optional field is max HTLC.
 	if a.MessageFlags.HasMaxHtlc() {
-<<<<<<< HEAD
-		if err := writeElements(&w, a.HtlcMaximumMsat); err != nil {
-=======
 		if err := WriteElements(&w, a.HtlcMaximumMsat); err != nil {
->>>>>>> 58ec9efe
 			return nil, err
 		}
 	}
 
 	// Finally, append any extra opaque data.
-<<<<<<< HEAD
-	if err := writeElements(&w, a.ExtraOpaqueData); err != nil {
-=======
 	if err := WriteElements(&w, a.ExtraOpaqueData); err != nil {
->>>>>>> 58ec9efe
 		return nil, err
 	}
 
