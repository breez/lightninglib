package lnwire

import (
	"bufio"
	"bytes"
	"encoding/binary"
	"reflect"
	"testing"

	"github.com/davecgh/go-spew/spew"
)

var (
	testOnionHash     = []byte{}
	testAmount        = MilliSatoshi(1)
	testCtlvExpiry    = uint32(2)
	testFlags         = uint16(2)
	sig, _            = NewSigFromSignature(testSig)
	testChannelUpdate = ChannelUpdate{
		Signature:      sig,
		ShortChannelID: NewShortChanIDFromInt(1),
		Timestamp:      1,
		MessageFlags:   0,
		ChannelFlags:   1,
	}
)

var onionFailures = []FailureMessage{
	&FailInvalidRealm{},
	&FailTemporaryNodeFailure{},
	&FailPermanentNodeFailure{},
	&FailRequiredNodeFeatureMissing{},
	&FailPermanentChannelFailure{},
	&FailRequiredChannelFeatureMissing{},
	&FailUnknownNextPeer{},
	&FailIncorrectPaymentAmount{},
	&FailFinalExpiryTooSoon{},

	NewFailUnknownPaymentHash(99),
	NewInvalidOnionVersion(testOnionHash),
	NewInvalidOnionHmac(testOnionHash),
	NewInvalidOnionKey(testOnionHash),
	NewTemporaryChannelFailure(&testChannelUpdate),
	NewTemporaryChannelFailure(nil),
	NewAmountBelowMinimum(testAmount, testChannelUpdate),
	NewFeeInsufficient(testAmount, testChannelUpdate),
	NewIncorrectCltvExpiry(testCtlvExpiry, testChannelUpdate),
	NewExpiryTooSoon(testChannelUpdate),
	NewChannelDisabled(testFlags, testChannelUpdate),
	NewFinalIncorrectCltvExpiry(testCtlvExpiry),
	NewFinalIncorrectHtlcAmount(testAmount),
}

// TestEncodeDecodeCode tests the ability of onion errors to be properly encoded
// and decoded.
func TestEncodeDecodeCode(t *testing.T) {
	for _, failure1 := range onionFailures {
		var b bytes.Buffer

		if err := EncodeFailure(&b, failure1, 0); err != nil {
			t.Fatalf("unable to encode failure code(%v): %v",
				failure1.Code(), err)
		}

		failure2, err := DecodeFailure(&b, 0)
		if err != nil {
			t.Fatalf("unable to decode failure code(%v): %v",
				failure1.Code(), err)
		}

		if !reflect.DeepEqual(failure1, failure2) {
			t.Fatalf("expected %v, got %v", spew.Sdump(failure1),
				spew.Sdump(failure2))
		}
	}
}

// TestChannelUpdateCompatabilityParsing tests that we're able to properly read
// out channel update messages encoded in an onion error payload that was
// written in the legacy (type prefixed) format.
func TestChannelUpdateCompatabilityParsing(t *testing.T) {
	t.Parallel()

	// We'll start by taking out test channel update, and encoding it into
	// a set of raw bytes.
	var b bytes.Buffer
	if err := testChannelUpdate.Encode(&b, 0); err != nil {
		t.Fatalf("unable to encode chan update: %v", err)
	}

	// Now that we have the set of bytes encoded, we'll ensure that we're
	// able to decode it using our compatibility method, as it's a regular
	// encoded channel update message.
	var newChanUpdate ChannelUpdate
	err := parseChannelUpdateCompatabilityMode(
		bufio.NewReader(&b), &newChanUpdate, 0,
	)
	if err != nil {
		t.Fatalf("unable to parse channel update: %v", err)
	}

	// At this point, we'll ensure that we get the exact same failure out
	// on the other side.
	if !reflect.DeepEqual(testChannelUpdate, newChanUpdate) {
		t.Fatalf("mismatched channel updates: %v", err)
	}

	// We'll now reset then re-encoded the same channel update to try it in
	// the proper compatible mode.
	b.Reset()

	// Before we encode the update itself, we'll also write out the 2-byte
	// type in order to simulate the compat mode.
	var tByte [2]byte
	binary.BigEndian.PutUint16(tByte[:], MsgChannelUpdate)
	b.Write(tByte[:])
	if err := testChannelUpdate.Encode(&b, 0); err != nil {
		t.Fatalf("unable to encode chan update: %v", err)
	}

	// We should be able to properly parse the encoded channel update
	// message even with the extra two bytes.
	var newChanUpdate2 ChannelUpdate
	err = parseChannelUpdateCompatabilityMode(
		bufio.NewReader(&b), &newChanUpdate2, 0,
	)
	if err != nil {
		t.Fatalf("unable to parse channel update: %v", err)
	}

	if !reflect.DeepEqual(newChanUpdate2, newChanUpdate) {
		t.Fatalf("mismatched channel updates: %v", err)
	}
}

// TestWriteOnionErrorChanUpdate tests that we write an exact size for the
// channel update in order to be more compliant with the parsers of other
// implementations.
func TestWriteOnionErrorChanUpdate(t *testing.T) {
	t.Parallel()

	// First, we'll write out the raw channel update so we can obtain the
	// raw serialized length.
	var b bytes.Buffer
	update := testChannelUpdate
	if err := update.Encode(&b, 0); err != nil {
		t.Fatalf("unable to write update: %v", err)
	}
	trueUpdateLength := b.Len()

	// Next, we'll use the function to encode the update as we would in a
	// onion error message.
	var errorBuf bytes.Buffer
	err := writeOnionErrorChanUpdate(&errorBuf, &update, 0)
	if err != nil {
		t.Fatalf("unable to encode onion error: %v", err)
	}

	// Finally, read the length encoded and ensure that it matches the raw
	// length.
	var encodedLen uint16
<<<<<<< HEAD
	if err := readElement(&errorBuf, &encodedLen); err != nil {
=======
	if err := ReadElement(&errorBuf, &encodedLen); err != nil {
>>>>>>> 58ec9efe
		t.Fatalf("unable to read len: %v", err)
	}
	if uint16(trueUpdateLength) != encodedLen {
		t.Fatalf("wrong length written: expected %v, got %v",
			trueUpdateLength, encodedLen)
	}
}

// TestFailUnknownPaymentHashOptionalAmount tests that we're able to decode an
// UnknownPaymentHash error that doesn't have the optional amount. This ensures
// we're able to decode FailUnknownPaymentHash messages from older nodes.
func TestFailUnknownPaymentHashOptionalAmount(t *testing.T) {
	t.Parallel()

	// Creation an error that is a non-pointer will allow us to skip the
	// type assertion for the Serializable interface. As a result, the
	// amount body won't be written.
	onionError := FailUnknownPaymentHash{}

	var b bytes.Buffer
	if err := EncodeFailure(&b, onionError, 0); err != nil {
		t.Fatalf("unable to encode failure: %v", err)
	}

	onionError2, err := DecodeFailure(bytes.NewReader(b.Bytes()), 0)
	if err != nil {
		t.Fatalf("unable to decode error: %v", err)
	}

	if !reflect.DeepEqual(onionError, onionError) {
		t.Fatalf("expected %v, got %v", spew.Sdump(onionError),
			spew.Sdump(onionError2))
	}
}<|MERGE_RESOLUTION|>--- conflicted
+++ resolved
@@ -159,11 +159,7 @@
 	// Finally, read the length encoded and ensure that it matches the raw
 	// length.
 	var encodedLen uint16
-<<<<<<< HEAD
-	if err := readElement(&errorBuf, &encodedLen); err != nil {
-=======
 	if err := ReadElement(&errorBuf, &encodedLen); err != nil {
->>>>>>> 58ec9efe
 		t.Fatalf("unable to read len: %v", err)
 	}
 	if uint16(trueUpdateLength) != encodedLen {
