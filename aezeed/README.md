# aezeed

<<<<<<< HEAD
[In this PR](https://"github.com/breez/lightninglib/pull/773) we add a new package implementing the aezeed cipher
seed scheme (based on [aez](http://web.cs.ucdavis.edu/~rogaway/aez/) ).
=======
[In this PR](https://github.com/lightningnetwork/lnd/pull/773) we added a new package implementing the aezeed cipher
seed scheme (based on [aez](http://web.cs.ucdavis.edu/~rogaway/aez/)).
>>>>>>> 58ec9efe

This new scheme aims to address
two major features lacking in [BIP39](https://github.com/bitcoin/bips/blob/master/bip-0039.mediawiki): versioning, and a
wallet birthday. The lack a version means that wallets may not
necessarily know how to re-derive addresses during the recovery
process. A lack of a birthday means that wallets don’t know how far
back to look in the chain to ensure that they derive all the proper
user addresses. Additionally, BIP39 use a very weak [KDF](https://en.wikipedia.org/wiki/Key_derivation_function). We use
scrypt with modern parameters (n=32768, r=8, p=1). A set of benchmarks has
been added, on my laptop I get about 100ms per attempt):

```bash
⛰ go test -run=XXX -bench=.

goos: linux
goarch: amd64
pkg: "github.com/breez/lightninglib/aezeed
BenchmarkTomnemonic-4                 20          93280730 ns/op        33559670 B/op         36 allocs/op
BenchmarkToCipherSeed-4               10         102323892 ns/op        36915684 B/op         41 allocs/op
PASS
ok      "github.com/breez/lightninglib/aezeed  4.168s
```

Aside from addressing the shortcomings of BIP 39, an aezeed cipher seed
can both be upgraded, and have its password changed.

Sample seed:

```text
ability dance scatter raw fly dentist bar nominee exhaust wine snap super cost case coconut ticket spread funny grain chimney aspect business quiz ginger
```

## Plaintext aezeed encoding

The aezeed scheme addresses these two drawbacks and adds a number of
desirable features. First, we start with the following plaintext seed:

```text
1 byte internal version || 2 byte timestamp || 16 bytes of entropy
```

The version field is for wallets to be able to know how to re-derive
the keys of the wallet.

The 2 byte timestamp is expressed in Bitcoin Days Genesis, meaning that
the number of days since the timestamp in Bitcoin’s genesis block. This
allow us to save space, and also avoid using a wasteful level of
granularity. This can currently express time up until 2188.

Finally, the entropy is raw entropy that should be used to derive the
wallet’s HD root.

## aezeed enciphering/deciperhing

Next, we’ll take the plaintext seed described above and encipher it to
procure a final cipher text. We’ll then take this cipher text (the
_CipherSeed_) and encode that using a 24-word mnemonic. The enciphering
process takes a user-defined passphrase. If no passphrase is provided,
then the string “aezeed” will be used.

To encipher a plaintext seed (19 bytes) to arrive at an enciphered
cipher seed (33 bytes), we apply the following operations:

* First we take the external version and append it to our buffer. The
external version describes how we encipher. For the first version
(version 0), we’ll use scrypt(n=32768, r=8, p=1) and aezeed.
* Next, we’ll use scrypt (with the version 9 params) to generate a
strong key for encryption. We’ll generate a 32-byte key using 5 bytes
as a salt. The usage of the salt is meant to make the creation of
rainbow tables infeasible.
* Next, the enciphering process. We use aez, modern AEAD with
nonce-misuse resistance properties. The important trait we exploit is
that it’s an arbitrary input length block cipher. Additionally, it
has what’s essentially a configurable MAC size. In our scheme we’ll use
a value of 8, which acts as a 64-bit checksum. We’ll encrypt with our
generated seed, and use an AD of (version || salt).
* Finally, we’ll encode this 33-byte cipher text using the default
word list of BIP 39 to produce 24 English words.

## Properties of the aezeed cipher seed

The aezeed cipher seed scheme has a few cool properties, notably:

* The mnemonic itself is a cipher text, meaning leaving it in
plaintext is advisable if the user also sets a passphrase. This is in
contrast to BIP 39 where the mnemonic alone (without a passphrase) may
be sufficient to steal funds.
* A cipherseed can be modified to change the passphrase. This
means that if the users wants a stronger passphrase, they can decipher
(with the old passphrase), then encipher (with a new passphrase).
Compared to BIP 39, where if the users used a passphrase, since the
mapping is one way, they can’t change the passphrase of their existing
HD key chain.
* A cipher seed can be upgraded. Since we have an external version,
offline tools can be provided to decipher using the old params, and
encipher using the new params. In the future if we change ciphers,
change scrypt, or just the parameters of scrypt, then users can easily
upgrade their seed with an offline tool.<|MERGE_RESOLUTION|>--- conflicted
+++ resolved
@@ -1,12 +1,7 @@
 # aezeed
 
-<<<<<<< HEAD
-[In this PR](https://"github.com/breez/lightninglib/pull/773) we add a new package implementing the aezeed cipher
-seed scheme (based on [aez](http://web.cs.ucdavis.edu/~rogaway/aez/) ).
-=======
 [In this PR](https://github.com/lightningnetwork/lnd/pull/773) we added a new package implementing the aezeed cipher
 seed scheme (based on [aez](http://web.cs.ucdavis.edu/~rogaway/aez/)).
->>>>>>> 58ec9efe
 
 This new scheme aims to address
 two major features lacking in [BIP39](https://github.com/bitcoin/bips/blob/master/bip-0039.mediawiki): versioning, and a
