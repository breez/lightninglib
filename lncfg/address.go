--- conflicted
+++ resolved
@@ -9,13 +9,9 @@
 	"strings"
 	"time"
 
-<<<<<<< HEAD
+	"github.com/breez/lightninglib/lnwire"
 	"github.com/breez/lightninglib/tor"
-=======
 	"github.com/btcsuite/btcd/btcec"
-	"github.com/lightningnetwork/lnd/lnwire"
-	"github.com/lightningnetwork/lnd/tor"
->>>>>>> 58ec9efe
 )
 
 var (
@@ -79,8 +75,8 @@
 	return net.Listen(addr.Network(), addr.String())
 }
 
-// TlsListenOnAddress creates a TLS listener that listens on the given address.
-func TlsListenOnAddress(addr net.Addr,
+// TLSListenOnAddress creates a TLS listener that listens on the given address.
+func TLSListenOnAddress(addr net.Addr,
 	config *tls.Config) (net.Listener, error) {
 	return tls.Listen(addr.Network(), addr.String(), config)
 }
