package channeldb

import (
	"bytes"
	"crypto/sha256"
	"encoding/binary"
	"errors"
	"fmt"
	"image/color"
	"io"
	"math"
	"net"
	"sync"
	"time"

	"github.com/breez/lightninglib/lnwire"
	"github.com/btcsuite/btcd/btcec"
	"github.com/btcsuite/btcd/chaincfg/chainhash"
	"github.com/btcsuite/btcd/txscript"
	"github.com/btcsuite/btcd/wire"
	"github.com/btcsuite/btcutil"
	"github.com/coreos/bbolt"
)

var (
	// nodeBucket is a bucket which houses all the vertices or nodes within
	// the channel graph. This bucket has a single-sub bucket which adds an
	// additional index from pubkey -> alias. Within the top-level of this
	// bucket, the key space maps a node's compressed public key to the
	// serialized information for that node. Additionally, there's a
	// special key "source" which stores the pubkey of the source node. The
	// source node is used as the starting point for all graph/queries and
	// traversals. The graph is formed as a star-graph with the source node
	// at the center.
	//
	// maps: pubKey -> nodeInfo
	// maps: source -> selfPubKey
	nodeBucket = []byte("graph-node")

	// nodeUpdateIndexBucket is a sub-bucket of the nodeBucket. This bucket
	// will be used to quickly look up the "freshness" of a node's last
	// update to the network. The bucket only contains keys, and no values,
	// it's mapping:
	//
	// maps: updateTime || nodeID -> nil
	nodeUpdateIndexBucket = []byte("graph-node-update-index")

	// sourceKey is a special key that resides within the nodeBucket. The
	// sourceKey maps a key to the public key of the "self node".
	sourceKey = []byte("source")

	// aliasIndexBucket is a sub-bucket that's nested within the main
	// nodeBucket. This bucket maps the public key of a node to its
	// current alias. This bucket is provided as it can be used within a
	// future UI layer to add an additional degree of confirmation.
	aliasIndexBucket = []byte("alias")

	// edgeBucket is a bucket which houses all of the edge or channel
	// information within the channel graph. This bucket essentially acts
	// as an adjacency list, which in conjunction with a range scan, can be
	// used to iterate over all the incoming and outgoing edges for a
	// particular node. Key in the bucket use a prefix scheme which leads
	// with the node's public key and sends with the compact edge ID.
	// For each chanID, there will be two entries within the bucket, as the
	// graph is directed: nodes may have different policies w.r.t to fees
	// for their respective directions.
	//
	// maps: pubKey || chanID -> channel edge policy for node
	edgeBucket = []byte("graph-edge")

	// unknownPolicy is represented as an empty slice. It is
	// used as the value in edgeBucket for unknown channel edge policies.
	// Unknown policies are still stored in the database to enable efficient
	// lookup of incoming channel edges.
	unknownPolicy = []byte{}

	// chanStart is an array of all zero bytes which is used to perform
	// range scans within the edgeBucket to obtain all of the outgoing
	// edges for a particular node.
	chanStart [8]byte

	// edgeIndexBucket is an index which can be used to iterate all edges
	// in the bucket, grouping them according to their in/out nodes.
	// Additionally, the items in this bucket also contain the complete
	// edge information for a channel. The edge information includes the
	// capacity of the channel, the nodes that made the channel, etc. This
	// bucket resides within the edgeBucket above. Creation of an edge
	// proceeds in two phases: first the edge is added to the edge index,
	// afterwards the edgeBucket can be updated with the latest details of
	// the edge as they are announced on the network.
	//
	// maps: chanID -> pubKey1 || pubKey2 || restofEdgeInfo
	edgeIndexBucket = []byte("edge-index")

	// prunedEdgeIndexBucket has the same format as edgeIndexBucket.
	// When an edged is pruned from edgeIndexBucket, it's written in
	// prunedEdgeIndexBucket if the corresponding flag is set.
	prunedEdgeIndexBucket = []byte("pruned-edge-index")

	// edgeUpdateIndexBucket is a sub-bucket of the main edgeBucket. This
	// bucket contains an index which allows us to gauge the "freshness" of
	// a channel's last updates.
	//
	// maps: updateTime || chanID -> nil
	edgeUpdateIndexBucket = []byte("edge-update-index")

	// channelPointBucket maps a channel's full outpoint (txid:index) to
	// its short 8-byte channel ID. This bucket resides within the
	// edgeBucket above, and can be used to quickly remove an edge due to
	// the outpoint being spent, or to query for existence of a channel.
	//
	// maps: outPoint -> chanID
	channelPointBucket = []byte("chan-index")

	// zombieBucket is a sub-bucket of the main edgeBucket bucket
	// responsible for maintaining an index of zombie channels. Each entry
	// exists within the bucket as follows:
	//
	// maps: chanID -> pubKey1 || pubKey2
	//
	// The chanID represents the channel ID of the edge that is marked as a
	// zombie and is used as the key, which maps to the public keys of the
	// edge's participants.
	zombieBucket = []byte("zombie-index")

	// graphMetaBucket is a top-level bucket which stores various meta-deta
	// related to the on-disk channel graph. Data stored in this bucket
	// includes the block to which the graph has been synced to, the total
	// number of channels, etc.
	graphMetaBucket = []byte("graph-meta")

	// pruneLogBucket is a bucket within the graphMetaBucket that stores
	// a mapping from the block height to the hash for the blocks used to
	// prune the graph.
	// Once a new block is discovered, any channels that have been closed
	// (by spending the outpoint) can safely be removed from the graph, and
	// the block is added to the prune log. We need to keep such a log for
	// the case where a reorg happens, and we must "rewind" the state of the
	// graph by removing channels that were previously confirmed. In such a
	// case we'll remove all entries from the prune log with a block height
	// that no longer exists.
	pruneLogBucket    = []byte("prune-log")
	closedBucket      = []byte("closed")
	lastImportedKey   = []byte("last-imported-file")
	closedIndexBucket = []byte("closed-index")

	zeroChannelPoint [36]byte
)

const (
	// MaxAllowedExtraOpaqueBytes is the largest amount of opaque bytes that
	// we'll permit to be written to disk. We limit this as otherwise, it
	// would be possible for a node to create a ton of updates and slowly
	// fill our disk, and also waste bandwidth due to relaying.
	MaxAllowedExtraOpaqueBytes = 10000
)

// ChannelGraph is a persistent, on-disk graph representation of the Lightning
// Network. This struct can be used to implement path finding algorithms on top
// of, and also to update a node's view based on information received from the
// p2p network. Internally, the graph is stored using a modified adjacency list
// representation with some added object interaction possible with each
// serialized edge/node. The graph is stored is directed, meaning that are two
// edges stored for each channel: an inbound/outbound edge for each node pair.
// Nodes, edges, and edge information can all be added to the graph
// independently. Edge removal results in the deletion of all edge information
// for that edge.
type ChannelGraph struct {
	db *DB

	cacheMu     sync.RWMutex
	rejectCache *rejectCache
	chanCache   *channelCache
}

// newChannelGraph allocates a new ChannelGraph backed by a DB instance. The
// returned instance has its own unique reject cache and channel cache.
func newChannelGraph(db *DB, rejectCacheSize, chanCacheSize int) *ChannelGraph {
	return &ChannelGraph{
		db:          db,
		rejectCache: newRejectCache(rejectCacheSize),
		chanCache:   newChannelCache(chanCacheSize),
	}
}

// Database returns a pointer to the underlying database.
func (c *ChannelGraph) Database() *DB {
	return c.db
}

// ForEachChannel iterates through all the channel edges stored within the
// graph and invokes the passed callback for each edge. The callback takes two
// edges as since this is a directed graph, both the in/out edges are visited.
// If the callback returns an error, then the transaction is aborted and the
// iteration stops early.
//
// NOTE: If an edge can't be found, or wasn't advertised, then a nil pointer
// for that particular channel edge routing policy will be passed into the
// callback.
func (c *ChannelGraph) ForEachChannel(cb func(*ChannelEdgeInfo, *ChannelEdgePolicy, *ChannelEdgePolicy) error) error {
	// TODO(roasbeef): ptr map to reduce # of allocs? no duplicates

	return c.db.View(func(tx *bbolt.Tx) error {
		// First, grab the node bucket. This will be used to populate
		// the Node pointers in each edge read from disk.
		nodes := tx.Bucket(nodeBucket)
		if nodes == nil {
			return ErrGraphNotFound
		}

		// Next, grab the edge bucket which stores the edges, and also
		// the index itself so we can group the directed edges together
		// logically.
		edges := tx.Bucket(edgeBucket)
		if edges == nil {
			return ErrGraphNoEdgesFound
		}
		edgeIndex := edges.Bucket(edgeIndexBucket)
		if edgeIndex == nil {
			return ErrGraphNoEdgesFound
		}

		// For each edge pair within the edge index, we fetch each edge
		// itself and also the node information in order to fully
		// populated the object.
		return edgeIndex.ForEach(func(chanID, edgeInfoBytes []byte) error {
			infoReader := bytes.NewReader(edgeInfoBytes)
			edgeInfo, err := deserializeChanEdgeInfo(infoReader)
			if err != nil {
				return err
			}
			edgeInfo.db = c.db

			edge1, edge2, err := fetchChanEdgePolicies(
				edgeIndex, edges, nodes, chanID, c.db,
			)
			if err != nil {
				return err
			}

			// With both edges read, execute the call back. IF this
			// function returns an error then the transaction will
			// be aborted.
			return cb(&edgeInfo, edge1, edge2)
		})
	})
}

// ForEachNode iterates through all the stored vertices/nodes in the graph,
// executing the passed callback with each node encountered. If the callback
// returns an error, then the transaction is aborted and the iteration stops
// early.
//
// If the caller wishes to re-use an existing boltdb transaction, then it
// should be passed as the first argument.  Otherwise the first argument should
// be nil and a fresh transaction will be created to execute the graph
// traversal
//
// TODO(roasbeef): add iterator interface to allow for memory efficient graph
// traversal when graph gets mega
func (c *ChannelGraph) ForEachNode(tx *bbolt.Tx, cb func(*bbolt.Tx, *LightningNode) error) error {
	traversal := func(tx *bbolt.Tx) error {
		// First grab the nodes bucket which stores the mapping from
		// pubKey to node information.
		nodes := tx.Bucket(nodeBucket)
		if nodes == nil {
			return ErrGraphNotFound
		}

		return nodes.ForEach(func(pubKey, nodeBytes []byte) error {
			// If this is the source key, then we skip this
			// iteration as the value for this key is a pubKey
			// rather than raw node information.
			if bytes.Equal(pubKey, sourceKey) || len(pubKey) != 33 {
				return nil
			}

			nodeReader := bytes.NewReader(nodeBytes)
			node, err := deserializeLightningNode(nodeReader)
			if err != nil {
				return err
			}
			node.db = c.db

			// Execute the callback, the transaction will abort if
			// this returns an error.
			return cb(tx, &node)
		})
	}

	// If no transaction was provided, then we'll create a new transaction
	// to execute the transaction within.
	if tx == nil {
		return c.db.View(traversal)
	}

	// Otherwise, we re-use the existing transaction to execute the graph
	// traversal.
	return traversal(tx)
}

// SourceNode returns the source node of the graph. The source node is treated
// as the center node within a star-graph. This method may be used to kick off
// a path finding algorithm in order to explore the reachability of another
// node based off the source node.
func (c *ChannelGraph) SourceNode() (*LightningNode, error) {
	var source *LightningNode
	err := c.db.View(func(tx *bbolt.Tx) error {
		// First grab the nodes bucket which stores the mapping from
		// pubKey to node information.
		nodes := tx.Bucket(nodeBucket)
		if nodes == nil {
			return ErrGraphNotFound
		}

		node, err := c.sourceNode(nodes)
		if err != nil {
			return err
		}
		source = node

		return nil
	})
	if err != nil {
		return nil, err
	}

	return source, nil
}

// sourceNode uses an existing database transaction and returns the source node
// of the graph. The source node is treated as the center node within a
// star-graph. This method may be used to kick off a path finding algorithm in
// order to explore the reachability of another node based off the source node.
func (c *ChannelGraph) sourceNode(nodes *bbolt.Bucket) (*LightningNode, error) {
	selfPub := nodes.Get(sourceKey)
	if selfPub == nil {
		return nil, ErrSourceNodeNotSet
	}

	// With the pubKey of the source node retrieved, we're able to
	// fetch the full node information.
	node, err := fetchLightningNode(nodes, selfPub)
	if err != nil {
		return nil, err
	}
	node.db = c.db

	return &node, nil
}

// SetSourceNode sets the source node within the graph database. The source
// node is to be used as the center of a star-graph within path finding
// algorithms.
func (c *ChannelGraph) SetSourceNode(node *LightningNode) error {
	nodePubBytes := node.PubKeyBytes[:]

	return c.db.Update(func(tx *bbolt.Tx) error {
		// First grab the nodes bucket which stores the mapping from
		// pubKey to node information.
		nodes, err := tx.CreateBucketIfNotExists(nodeBucket)
		if err != nil {
			return err
		}

		// Next we create the mapping from source to the targeted
		// public key.
		if err := nodes.Put(sourceKey, nodePubBytes); err != nil {
			return err
		}

		// Finally, we commit the information of the lightning node
		// itself.
		return addLightningNode(tx, node)
	})
}

// AddLightningNode adds a vertex/node to the graph database. If the node is not
// in the database from before, this will add a new, unconnected one to the
// graph. If it is present from before, this will update that node's
// information. Note that this method is expected to only be called to update
// an already present node from a node announcement, or to insert a node found
// in a channel update.
//
// TODO(roasbeef): also need sig of announcement
func (c *ChannelGraph) AddLightningNode(node *LightningNode) error {
	return c.db.Update(func(tx *bbolt.Tx) error {
		return addLightningNode(tx, node)
	})
}

func addLightningNode(tx *bbolt.Tx, node *LightningNode) error {
	nodes, err := tx.CreateBucketIfNotExists(nodeBucket)
	if err != nil {
		return err
	}

	aliases, err := nodes.CreateBucketIfNotExists(aliasIndexBucket)
	if err != nil {
		return err
	}

	updateIndex, err := nodes.CreateBucketIfNotExists(
		nodeUpdateIndexBucket,
	)
	if err != nil {
		return err
	}

	return putLightningNode(nodes, aliases, updateIndex, node)
}

// LookupAlias attempts to return the alias as advertised by the target node.
// TODO(roasbeef): currently assumes that aliases are unique...
func (c *ChannelGraph) LookupAlias(pub *btcec.PublicKey) (string, error) {
	var alias string

	err := c.db.View(func(tx *bbolt.Tx) error {
		nodes := tx.Bucket(nodeBucket)
		if nodes == nil {
			return ErrGraphNodesNotFound
		}

		aliases := nodes.Bucket(aliasIndexBucket)
		if aliases == nil {
			return ErrGraphNodesNotFound
		}

		nodePub := pub.SerializeCompressed()
		a := aliases.Get(nodePub)
		if a == nil {
			return ErrNodeAliasNotFound
		}

		// TODO(roasbeef): should actually be using the utf-8
		// package...
		alias = string(a)
		return nil
	})
	if err != nil {
		return "", err
	}

	return alias, nil
}

// DeleteLightningNode starts a new database transaction to remove a vertex/node
// from the database according to the node's public key.
func (c *ChannelGraph) DeleteLightningNode(nodePub *btcec.PublicKey) error {
	// TODO(roasbeef): ensure dangling edges are removed...
	return c.db.Update(func(tx *bbolt.Tx) error {
		nodes := tx.Bucket(nodeBucket)
		if nodes == nil {
			return ErrGraphNodeNotFound
		}

		return c.deleteLightningNode(
			nodes, nodePub.SerializeCompressed(),
		)
	})
}

// deleteLightningNode uses an existing database transaction to remove a
// vertex/node from the database according to the node's public key.
func (c *ChannelGraph) deleteLightningNode(nodes *bbolt.Bucket,
	compressedPubKey []byte) error {

	aliases := nodes.Bucket(aliasIndexBucket)
	if aliases == nil {
		return ErrGraphNodesNotFound
	}

	if err := aliases.Delete(compressedPubKey); err != nil {
		return err
	}

	// Before we delete the node, we'll fetch its current state so we can
	// determine when its last update was to clear out the node update
	// index.
	node, err := fetchLightningNode(nodes, compressedPubKey)
	if err != nil {
		return err
	}

	if err := nodes.Delete(compressedPubKey); err != nil {

		return err
	}

	// Finally, we'll delete the index entry for the node within the
	// nodeUpdateIndexBucket as this node is no longer active, so we don't
	// need to track its last update.
	nodeUpdateIndex := nodes.Bucket(nodeUpdateIndexBucket)
	if nodeUpdateIndex == nil {
		return ErrGraphNodesNotFound
	}

	// In order to delete the entry, we'll need to reconstruct the key for
	// its last update.
	updateUnix := uint64(node.LastUpdate.Unix())
	var indexKey [8 + 33]byte
	byteOrder.PutUint64(indexKey[:8], updateUnix)
	copy(indexKey[8:], compressedPubKey)

	return nodeUpdateIndex.Delete(indexKey[:])
}

// AddChannelEdge adds a new (undirected, blank) edge to the graph database. An
// undirected edge from the two target nodes are created. The information
// stored denotes the static attributes of the channel, such as the channelID,
// the keys involved in creation of the channel, and the set of features that
// the channel supports. The chanPoint and chanID are used to uniquely identify
// the edge globally within the database.
func (c *ChannelGraph) AddChannelEdge(edge *ChannelEdgeInfo) error {
	c.cacheMu.Lock()
	defer c.cacheMu.Unlock()

	err := c.db.Update(func(tx *bbolt.Tx) error {
		return c.addChannelEdge(tx, edge)
	})
	if err != nil {
		return err
	}

	c.rejectCache.remove(edge.ChannelID)
	c.chanCache.remove(edge.ChannelID)

	return nil
}

// addChannelEdge is the private form of AddChannelEdge that allows callers to
// utilize an existing db transaction.
func (c *ChannelGraph) addChannelEdge(tx *bbolt.Tx, edge *ChannelEdgeInfo) error {
	// Construct the channel's primary key which is the 8-byte channel ID.
	var chanKey [8]byte
	binary.BigEndian.PutUint64(chanKey[:], edge.ChannelID)

	nodes, err := tx.CreateBucketIfNotExists(nodeBucket)
	if err != nil {
		return err
	}
	edges, err := tx.CreateBucketIfNotExists(edgeBucket)
	if err != nil {
		return err
	}
	edgeIndex, err := edges.CreateBucketIfNotExists(edgeIndexBucket)
	if err != nil {
		return err
	}
	chanIndex, err := edges.CreateBucketIfNotExists(channelPointBucket)
	if err != nil {
		return err
	}

	// First, attempt to check if this edge has already been created. If
	// so, then we can exit early as this method is meant to be idempotent.
	if edgeInfo := edgeIndex.Get(chanKey[:]); edgeInfo != nil {
		return ErrEdgeAlreadyExist
	}

	// Before we insert the channel into the database, we'll ensure that
	// both nodes already exist in the channel graph. If either node
	// doesn't, then we'll insert a "shell" node that just includes its
	// public key, so subsequent validation and queries can work properly.
	_, node1Err := fetchLightningNode(nodes, edge.NodeKey1Bytes[:])
	switch {
	case node1Err == ErrGraphNodeNotFound:
		node1Shell := LightningNode{
			PubKeyBytes:          edge.NodeKey1Bytes,
			HaveNodeAnnouncement: false,
		}
		err := addLightningNode(tx, &node1Shell)
		if err != nil {
			return fmt.Errorf("unable to create shell node "+
				"for: %x", edge.NodeKey1Bytes)

		}
	case node1Err != nil:
		return err
	}

	_, node2Err := fetchLightningNode(nodes, edge.NodeKey2Bytes[:])
	switch {
	case node2Err == ErrGraphNodeNotFound:
		node2Shell := LightningNode{
			PubKeyBytes:          edge.NodeKey2Bytes,
			HaveNodeAnnouncement: false,
		}
		err := addLightningNode(tx, &node2Shell)
		if err != nil {
			return fmt.Errorf("unable to create shell node "+
				"for: %x", edge.NodeKey2Bytes)

		}
	case node2Err != nil:
		return err
	}

	// If the edge hasn't been created yet, then we'll first add it to the
	// edge index in order to associate the edge between two nodes and also
	// store the static components of the channel.
	if err := putChanEdgeInfo(edgeIndex, edge, chanKey); err != nil {
		return err
	}

	// Mark edge policies for both sides as unknown. This is to enable
	// efficient incoming channel lookup for a node.
	for _, key := range []*[33]byte{&edge.NodeKey1Bytes,
		&edge.NodeKey2Bytes} {

		err := putChanEdgePolicyUnknown(edges, edge.ChannelID,
			key[:])
		if err != nil {
			return err
		}
	}

	// Finally we add it to the channel index which maps channel points
	// (outpoints) to the shorter channel ID's.
	var b bytes.Buffer
	if err := writeOutpoint(&b, &edge.ChannelPoint); err != nil {
		return err
	}
	outBytes := b.Bytes()
	if bytes.Compare(outBytes, zeroChannelPoint[:]) != 0 {
		return chanIndex.Put(outBytes, chanKey[:])
	}
	return nil
}

// HasChannelEdge returns true if the database knows of a channel edge with the
// passed channel ID, and false otherwise. If an edge with that ID is found
// within the graph, then two time stamps representing the last time the edge
// was updated for both directed edges are returned along with the boolean. If
// it is not found, then the zombie index is checked and its result is returned
// as the second boolean.
func (c *ChannelGraph) HasChannelEdge(
	chanID uint64) (time.Time, time.Time, bool, bool, error) {

	var (
		upd1Time time.Time
		upd2Time time.Time
		exists   bool
		isZombie bool
	)

	// We'll query the cache with the shared lock held to allow multiple
	// readers to access values in the cache concurrently if they exist.
	c.cacheMu.RLock()
	if entry, ok := c.rejectCache.get(chanID); ok {
		c.cacheMu.RUnlock()
		upd1Time = time.Unix(entry.upd1Time, 0)
		upd2Time = time.Unix(entry.upd2Time, 0)
		exists, isZombie = entry.flags.unpack()
		return upd1Time, upd2Time, exists, isZombie, nil
	}
	c.cacheMu.RUnlock()

	c.cacheMu.Lock()
	defer c.cacheMu.Unlock()

	// The item was not found with the shared lock, so we'll acquire the
	// exclusive lock and check the cache again in case another method added
	// the entry to the cache while no lock was held.
	if entry, ok := c.rejectCache.get(chanID); ok {
		upd1Time = time.Unix(entry.upd1Time, 0)
		upd2Time = time.Unix(entry.upd2Time, 0)
		exists, isZombie = entry.flags.unpack()
		return upd1Time, upd2Time, exists, isZombie, nil
	}

	if err := c.db.View(func(tx *bbolt.Tx) error {
		edges := tx.Bucket(edgeBucket)
		if edges == nil {
			return ErrGraphNoEdgesFound
		}
		edgeIndex := edges.Bucket(edgeIndexBucket)
		if edgeIndex == nil {
			return ErrGraphNoEdgesFound
		}

		var channelID [8]byte
		byteOrder.PutUint64(channelID[:], chanID)

		// If the edge doesn't exist, then we'll also check our zombie
		// index.
		if edgeIndex.Get(channelID[:]) == nil {
			exists = false
			zombieIndex := edges.Bucket(zombieBucket)
			if zombieIndex != nil {
				isZombie, _, _ = isZombieEdge(
					zombieIndex, chanID,
				)
			}

			return nil
		}

		exists = true
		isZombie = false

		// If the channel has been found in the graph, then retrieve
		// the edges itself so we can return the last updated
		// timestamps.
		nodes := tx.Bucket(nodeBucket)
		if nodes == nil {
			return ErrGraphNodeNotFound
		}

		e1, e2, err := fetchChanEdgePolicies(edgeIndex, edges, nodes,
			channelID[:], c.db)
		if err != nil {
			return err
		}

		// As we may have only one of the edges populated, only set the
		// update time if the edge was found in the database.
		if e1 != nil {
			upd1Time = e1.LastUpdate
		}
		if e2 != nil {
			upd2Time = e2.LastUpdate
		}

		return nil
	}); err != nil {
		return time.Time{}, time.Time{}, exists, isZombie, err
	}

	c.rejectCache.insert(chanID, rejectCacheEntry{
		upd1Time: upd1Time.Unix(),
		upd2Time: upd2Time.Unix(),
		flags:    packRejectFlags(exists, isZombie),
	})

	return upd1Time, upd2Time, exists, isZombie, nil
}

// UpdateChannelEdge retrieves and update edge of the graph database. Method
// only reserved for updating an edge info after its already been created.
// In order to maintain this constraints, we return an error in the scenario
// that an edge info hasn't yet been created yet, but someone attempts to update
// it.
func (c *ChannelGraph) UpdateChannelEdge(edge *ChannelEdgeInfo) error {
	// Construct the channel's primary key which is the 8-byte channel ID.
	var chanKey [8]byte
	binary.BigEndian.PutUint64(chanKey[:], edge.ChannelID)

	return c.db.Update(func(tx *bbolt.Tx) error {
		edges := tx.Bucket(edgeBucket)
		if edge == nil {
			return ErrEdgeNotFound
		}

		edgeIndex := edges.Bucket(edgeIndexBucket)
		if edgeIndex == nil {
			return ErrEdgeNotFound
		}

		if edgeInfo := edgeIndex.Get(chanKey[:]); edgeInfo == nil {
			return ErrEdgeNotFound
		}

		return putChanEdgeInfo(edgeIndex, edge, chanKey)
	})
}

const (
	// pruneTipBytes is the total size of the value which stores a prune
	// entry of the graph in the prune log. The "prune tip" is the last
	// entry in the prune log, and indicates if the channel graph is in
	// sync with the current UTXO state. The structure of the value
	// is: blockHash, taking 32 bytes total.
	pruneTipBytes = 32
)

func (c *ChannelGraph) PrunedEdges(beginHeight, endHeight uint32) (
	chansClosed []struct {
		Height uint32
		Edge   *ChannelEdgeInfo
	},
	err error) {
	var b1, b2 bytes.Buffer
	if err = binary.Write(&b1, byteOrder, beginHeight); err != nil {
		return
	}
	if endHeight == 0 {
		endHeight = math.MaxUint32
	}
	if err = binary.Write(&b2, byteOrder, endHeight); err != nil {
		return
	}
	beginIndex := b1.Bytes()
	endIndex := b2.Bytes()

	err = c.db.View(func(tx *bbolt.Tx) error {
		edges := tx.Bucket(edgeBucket)
		if edges == nil {
			return ErrGraphNotFound
		}
		prunedEdgeIndex := edges.Bucket(prunedEdgeIndexBucket)
		if prunedEdgeIndex == nil {
			return ErrChannelNotFound
		}
		c := prunedEdgeIndex.Cursor()
		for blockIndex, v1 := c.Seek(beginIndex); blockIndex != nil && bytes.Compare(blockIndex, endIndex) <= 0; blockIndex, v1 = c.Next() {
			if v1 == nil {
				prunedEdgeIndexSub := prunedEdgeIndex.Bucket(blockIndex)
				buf := bytes.NewReader(blockIndex)
				var bi uint32
				err := binary.Read(buf, byteOrder, &bi)
				if err != nil {
					return err
				}
				//var closed []*ChannelEdgeInfo
				c2 := prunedEdgeIndexSub.Cursor()
				for chanID, edgeInfoBytes := c2.First(); chanID != nil; chanID, edgeInfoBytes = c2.Next() {
					edgeInfoReader := bytes.NewReader(edgeInfoBytes)
					edgeInfo, err := deserializeChanEdgeInfo(edgeInfoReader)
					if err != nil {
						return err
					}

					chansClosed = append(chansClosed, struct {
						Height uint32
						Edge   *ChannelEdgeInfo
					}{Height: bi, Edge: &edgeInfo})
				}
			}
		}
		return nil
	})
	return chansClosed, err
}

func (c *ChannelGraph) LastImportedClosedChanIDs() (uint64, error) {
	var last uint64
	err := c.db.View(func(tx *bbolt.Tx) error {
		edges := tx.Bucket(edgeBucket)
		if edges == nil {
			return nil
		}
		closed := edges.Bucket(closedBucket)
		if closed == nil {
			return nil
		}
		lastB := closed.Get(lastImportedKey)
		if lastB == nil {
			return nil
		}
		r := bytes.NewReader(lastB)
		err := binary.Read(r, byteOrder, &last)
		return err
	})
	return last, err
}

func (c *ChannelGraph) IsClosedChannel(chanID uint64) (bool, error) {
	isClosed := false
	var b bytes.Buffer
	binary.Write(&b, byteOrder, chanID)
	cid := b.Bytes()
	err := c.db.View(func(tx *bbolt.Tx) error {
		edges := tx.Bucket(edgeBucket)
		if edges == nil {
			return nil
		}
		closed := edges.Bucket(closedBucket)
		if closed == nil {
			return nil
		}
		closedIndex := closed.Bucket(closedIndexBucket)
		if closedIndex == nil {
			return nil
		}
		if closedIndex.Get(cid) != nil {
			isClosed = true
		}
		return nil
	})
	return isClosed, err
}

func (c *ChannelGraph) PruneClosedChannels(chanIDs []byte,
	file uint64) (int, error) {

	if len(chanIDs)%8 != 0 {
		return 0, fmt.Errorf("Bad file")
	}

	pruned := 0

	err := c.db.Update(func(tx *bbolt.Tx) error {

		// First grab the edges bucket which houses the information
		// we'd like to delete
		edges, err := tx.CreateBucketIfNotExists(edgeBucket)
		if err != nil {
			return err
		}

		// Next grab the two edge indexes which will also need to be updated.
		edgeIndex, err := edges.CreateBucketIfNotExists(edgeIndexBucket)
		if err != nil {
			return err
		}
		closed, err := edges.CreateBucketIfNotExists(closedBucket)
		if err != nil {
			return err
		}
		closedIndex, err := closed.CreateBucketIfNotExists(closedIndexBucket)
		if err != nil {
			return err
		}
		nodes := tx.Bucket(nodeBucket)
		if nodes == nil {
			return ErrSourceNodeNotSet
		}

		for i := 0; i < len(chanIDs); i += 8 {
			chanID := chanIDs[i : i+8]

			closedIndex.Put(chanID, []byte{})

			if e := edgeIndex.Get(chanID); e != nil {
				err = delChannelByChanID(
					edges, edgeIndex, nodes, chanID,
				)
				if err != nil && err != ErrEdgeNotFound {
					return err
				}
				pruned++
			}
		}

		log.Infof("Closed %v channels", pruned)
		var b bytes.Buffer
		if err := binary.Write(&b, byteOrder, file); err != nil {
			return err
		}
		closed.Put(lastImportedKey, b.Bytes())
		return nil
	})
	if err != nil {
		return 0, err
	}

	return pruned, nil
}

// PruneGraph prunes newly closed channels from the channel graph in response
// to a new block being solved on the network. Any transactions which spend the
// funding output of any known channels within he graph will be deleted.
// Additionally, the "prune tip", or the last block which has been used to
// prune the graph is stored so callers can ensure the graph is fully in sync
// with the current UTXO state. A slice of channels that have been closed by
// the target block are returned if the function succeeds without error.
func (c *ChannelGraph) PruneGraph(spentOutputs []*wire.OutPoint,
	blockHash *chainhash.Hash, blockHeight uint32, savePruned bool) ([]*ChannelEdgeInfo, error) {

	c.cacheMu.Lock()
	defer c.cacheMu.Unlock()

	var chansClosed []*ChannelEdgeInfo

	err := c.db.Update(func(tx *bbolt.Tx) error {
		// First grab the edges bucket which houses the information
		// we'd like to delete
		edges, err := tx.CreateBucketIfNotExists(edgeBucket)
		if err != nil {
			return err
		}

		// Next grab the two edge indexes which will also need to be updated.
		edgeIndex, err := edges.CreateBucketIfNotExists(edgeIndexBucket)
		if err != nil {
			return err
		}
		chanIndex, err := edges.CreateBucketIfNotExists(channelPointBucket)
		if err != nil {
			return err
		}
		var prunedEdgeIndexSub *bbolt.Bucket
		if savePruned {
			prunedEdgeIndex, err := edges.CreateBucketIfNotExists(prunedEdgeIndexBucket)
			if err != nil {
				return err
			}
			var b bytes.Buffer
			if err := binary.Write(&b, byteOrder, blockHeight); err != nil {
				return err
			}
			prunedEdgeIndexSub, err = prunedEdgeIndex.CreateBucketIfNotExists(b.Bytes())
			if err != nil {
				return err
			}
		}

		nodes := tx.Bucket(nodeBucket)
		if nodes == nil {
			return ErrSourceNodeNotSet
		}
		zombieIndex, err := edges.CreateBucketIfNotExists(zombieBucket)
		if err != nil {
			return err
		}

		// For each of the outpoints that have been spent within the
		// block, we attempt to delete them from the graph as if that
		// outpoint was a channel, then it has now been closed.
		for _, chanPoint := range spentOutputs {
			// TODO(roasbeef): load channel bloom filter, continue
			// if NOT if filter

			var opBytes bytes.Buffer
			if err := writeOutpoint(&opBytes, chanPoint); err != nil {
				return err
			}

			// First attempt to see if the channel exists within
			// the database, if not, then we can exit early.
			chanID := chanIndex.Get(opBytes.Bytes())
			if chanID == nil {
				continue
			}

			// However, if it does, then we'll read out the full
			// version so we can add it to the set of deleted
			// channels.
			edgeInfoBytes := edgeIndex.Get(chanID)
			if edgeInfoBytes == nil {
				return ErrEdgeNotFound
			}
			if savePruned {
				err = prunedEdgeIndexSub.Put(chanID, edgeInfoBytes)
				if err != nil {
					return err
				}
			}
			edgeInfoReader := bytes.NewReader(edgeInfoBytes)
			edgeInfo, err := deserializeChanEdgeInfo(edgeInfoReader)
			if err != nil {
				return err
			}

			// Attempt to delete the channel, an ErrEdgeNotFound
			// will be returned if that outpoint isn't known to be
			// a channel. If no error is returned, then a channel
			// was successfully pruned.
			err = delChannelEdge(
				edges, edgeIndex, chanIndex, zombieIndex, nodes,
				chanID, false,
			)
			if err != nil && err != ErrEdgeNotFound {
				return err
			}

			chansClosed = append(chansClosed, &edgeInfo)
		}

		metaBucket, err := tx.CreateBucketIfNotExists(graphMetaBucket)
		if err != nil {
			return err
		}

		pruneBucket, err := metaBucket.CreateBucketIfNotExists(pruneLogBucket)
		if err != nil {
			return err
		}

		// With the graph pruned, add a new entry to the prune log,
		// which can be used to check if the graph is fully synced with
		// the current UTXO state.
		var blockHeightBytes [4]byte
		byteOrder.PutUint32(blockHeightBytes[:], blockHeight)

		var newTip [pruneTipBytes]byte
		copy(newTip[:], blockHash[:])

		err = pruneBucket.Put(blockHeightBytes[:], newTip[:])
		if err != nil {
			return err
		}

		// Now that the graph has been pruned, we'll also attempt to
		// prune any nodes that have had a channel closed within the
		// latest block.
		return c.pruneGraphNodes(nodes, edgeIndex)
	})
	if err != nil {
		return nil, err
	}

	for _, channel := range chansClosed {
		c.rejectCache.remove(channel.ChannelID)
		c.chanCache.remove(channel.ChannelID)
	}

	return chansClosed, nil
}

// PruneGraphNodes is a garbage collection method which attempts to prune out
// any nodes from the channel graph that are currently unconnected. This ensure
// that we only maintain a graph of reachable nodes. In the event that a pruned
// node gains more channels, it will be re-added back to the graph.
func (c *ChannelGraph) PruneGraphNodes() error {
	return c.db.Update(func(tx *bbolt.Tx) error {
		nodes := tx.Bucket(nodeBucket)
		if nodes == nil {
			return ErrGraphNodesNotFound
		}
		edges := tx.Bucket(edgeBucket)
		if edges == nil {
			return ErrGraphNotFound
		}
		edgeIndex := edges.Bucket(edgeIndexBucket)
		if edgeIndex == nil {
			return ErrGraphNoEdgesFound
		}

		return c.pruneGraphNodes(nodes, edgeIndex)
	})
}

// pruneGraphNodes attempts to remove any nodes from the graph who have had a
// channel closed within the current block. If the node still has existing
// channels in the graph, this will act as a no-op.
func (c *ChannelGraph) pruneGraphNodes(nodes *bbolt.Bucket,
	edgeIndex *bbolt.Bucket) error {

	log.Trace("Pruning nodes from graph with no open channels")

	// We'll retrieve the graph's source node to ensure we don't remove it
	// even if it no longer has any open channels.
	sourceNode, err := c.sourceNode(nodes)
	if err != nil {
		return err
	}

	// We'll use this map to keep count the number of references to a node
	// in the graph. A node should only be removed once it has no more
	// references in the graph.
	nodeRefCounts := make(map[[33]byte]int)
	err = nodes.ForEach(func(pubKey, nodeBytes []byte) error {
		// If this is the source key, then we skip this
		// iteration as the value for this key is a pubKey
		// rather than raw node information.
		if bytes.Equal(pubKey, sourceKey) || len(pubKey) != 33 {
			return nil
		}

		var nodePub [33]byte
		copy(nodePub[:], pubKey)
		nodeRefCounts[nodePub] = 0

		return nil
	})
	if err != nil {
		return err
	}

	// To ensure we never delete the source node, we'll start off by
	// bumping its ref count to 1.
	nodeRefCounts[sourceNode.PubKeyBytes] = 1

	// Next, we'll run through the edgeIndex which maps a channel ID to the
	// edge info. We'll use this scan to populate our reference count map
	// above.
	err = edgeIndex.ForEach(func(chanID, edgeInfoBytes []byte) error {
		// The first 66 bytes of the edge info contain the pubkeys of
		// the nodes that this edge attaches. We'll extract them, and
		// add them to the ref count map.
		var node1, node2 [33]byte
		copy(node1[:], edgeInfoBytes[:33])
		copy(node2[:], edgeInfoBytes[33:])

		// With the nodes extracted, we'll increase the ref count of
		// each of the nodes.
		nodeRefCounts[node1]++
		nodeRefCounts[node2]++

		return nil
	})
	if err != nil {
		return err
	}

	// Finally, we'll make a second pass over the set of nodes, and delete
	// any nodes that have a ref count of zero.
	var numNodesPruned int
	for nodePubKey, refCount := range nodeRefCounts {
		// If the ref count of the node isn't zero, then we can safely
		// skip it as it still has edges to or from it within the
		// graph.
		if refCount != 0 {
			continue
		}

		// If we reach this point, then there are no longer any edges
		// that connect this node, so we can delete it.
		if err := c.deleteLightningNode(nodes, nodePubKey[:]); err != nil {
			log.Warnf("Unable to prune node %x from the "+
				"graph: %v", nodePubKey, err)
			continue
		}

		log.Infof("Pruned unconnected node %x from channel graph",
			nodePubKey[:])

		numNodesPruned++
	}

	if numNodesPruned > 0 {
		log.Infof("Pruned %v unconnected nodes from the channel graph",
			numNodesPruned)
	}

	return nil
}

// DisconnectBlockAtHeight is used to indicate that the block specified
// by the passed height has been disconnected from the main chain. This
// will "rewind" the graph back to the height below, deleting channels
// that are no longer confirmed from the graph. The prune log will be
// set to the last prune height valid for the remaining chain.
// Channels that were removed from the graph resulting from the
// disconnected block are returned.
func (c *ChannelGraph) DisconnectBlockAtHeight(height uint32) ([]*ChannelEdgeInfo,
	error) {

	// Every channel having a ShortChannelID starting at 'height'
	// will no longer be confirmed.
	startShortChanID := lnwire.ShortChannelID{
		BlockHeight: height,
	}

	// Delete everything after this height from the db.
	endShortChanID := lnwire.ShortChannelID{
		BlockHeight: math.MaxUint32 & 0x00ffffff,
		TxIndex:     math.MaxUint32 & 0x00ffffff,
		TxPosition:  math.MaxUint16,
	}
	// The block height will be the 3 first bytes of the channel IDs.
	var chanIDStart [8]byte
	byteOrder.PutUint64(chanIDStart[:], startShortChanID.ToUint64())
	var chanIDEnd [8]byte
	byteOrder.PutUint64(chanIDEnd[:], endShortChanID.ToUint64())

	c.cacheMu.Lock()
	defer c.cacheMu.Unlock()

	// Keep track of the channels that are removed from the graph.
	var removedChans []*ChannelEdgeInfo

	if err := c.db.Update(func(tx *bbolt.Tx) error {
		edges, err := tx.CreateBucketIfNotExists(edgeBucket)
		if err != nil {
			return err
		}
		edgeIndex, err := edges.CreateBucketIfNotExists(edgeIndexBucket)
		if err != nil {
			return err
		}
		chanIndex, err := edges.CreateBucketIfNotExists(channelPointBucket)
		if err != nil {
			return err
		}
		zombieIndex, err := edges.CreateBucketIfNotExists(zombieBucket)
		if err != nil {
			return err
		}
		nodes, err := tx.CreateBucketIfNotExists(nodeBucket)
		if err != nil {
			return err
		}

		// Scan from chanIDStart to chanIDEnd, deleting every
		// found edge.
		cursor := edgeIndex.Cursor()
		for k, v := cursor.Seek(chanIDStart[:]); k != nil &&
			bytes.Compare(k, chanIDEnd[:]) <= 0; k, v = cursor.Next() {

			edgeInfoReader := bytes.NewReader(v)
			edgeInfo, err := deserializeChanEdgeInfo(edgeInfoReader)
			if err != nil {
				return err
			}
			err = delChannelEdge(
				edges, edgeIndex, chanIndex, zombieIndex, nodes,
				k, false,
			)
			if err != nil && err != ErrEdgeNotFound {
				return err
			}

			removedChans = append(removedChans, &edgeInfo)
		}

		// Delete all the entries in the prune log having a height
		// greater or equal to the block disconnected.
		metaBucket, err := tx.CreateBucketIfNotExists(graphMetaBucket)
		if err != nil {
			return err
		}

		pruneBucket, err := metaBucket.CreateBucketIfNotExists(pruneLogBucket)
		if err != nil {
			return err
		}

		var pruneKeyStart [4]byte
		byteOrder.PutUint32(pruneKeyStart[:], height)

		var pruneKeyEnd [4]byte
		byteOrder.PutUint32(pruneKeyEnd[:], math.MaxUint32)

		pruneCursor := pruneBucket.Cursor()
		for k, _ := pruneCursor.Seek(pruneKeyStart[:]); k != nil &&
			bytes.Compare(k, pruneKeyEnd[:]) <= 0; k, _ = pruneCursor.Next() {
			if err := pruneCursor.Delete(); err != nil {
				return err
			}
		}

		return nil
	}); err != nil {
		return nil, err
	}

	for _, channel := range removedChans {
		c.rejectCache.remove(channel.ChannelID)
		c.chanCache.remove(channel.ChannelID)
	}

	return removedChans, nil
}

// PruneTip returns the block height and hash of the latest block that has been
// used to prune channels in the graph. Knowing the "prune tip" allows callers
// to tell if the graph is currently in sync with the current best known UTXO
// state.
func (c *ChannelGraph) PruneTip() (*chainhash.Hash, uint32, error) {
	var (
		tipHash   chainhash.Hash
		tipHeight uint32
	)

	err := c.db.View(func(tx *bbolt.Tx) error {
		graphMeta := tx.Bucket(graphMetaBucket)
		if graphMeta == nil {
			return ErrGraphNotFound
		}
		pruneBucket := graphMeta.Bucket(pruneLogBucket)
		if pruneBucket == nil {
			return ErrGraphNeverPruned
		}

		pruneCursor := pruneBucket.Cursor()

		// The prune key with the largest block height will be our
		// prune tip.
		k, v := pruneCursor.Last()
		if k == nil {
			return ErrGraphNeverPruned
		}

		// Once we have the prune tip, the value will be the block hash,
		// and the key the block height.
		copy(tipHash[:], v[:])
		tipHeight = byteOrder.Uint32(k[:])

		return nil
	})
	if err != nil {
		return nil, 0, err
	}

	return &tipHash, tipHeight, nil
}

// DeleteChannelEdges removes edges with the given channel IDs from the database
// and marks them as zombies. This ensures that we're unable to re-add it to our
// database once again. If an edge does not exist within the database, then
// ErrEdgeNotFound will be returned.
func (c *ChannelGraph) DeleteChannelEdges(chanIDs ...uint64) error {
	// TODO(roasbeef): possibly delete from node bucket if node has no more
	// channels
	// TODO(roasbeef): don't delete both edges?

	c.cacheMu.Lock()
	defer c.cacheMu.Unlock()

	err := c.db.Update(func(tx *bbolt.Tx) error {
		edges := tx.Bucket(edgeBucket)
		if edges == nil {
			return ErrEdgeNotFound
		}
		edgeIndex := edges.Bucket(edgeIndexBucket)
		if edgeIndex == nil {
			return ErrEdgeNotFound
		}
		chanIndex := edges.Bucket(channelPointBucket)
		if chanIndex == nil {
			return ErrEdgeNotFound
		}
		nodes := tx.Bucket(nodeBucket)
		if nodes == nil {
			return ErrGraphNodeNotFound
		}
		zombieIndex, err := edges.CreateBucketIfNotExists(zombieBucket)
		if err != nil {
			return err
		}

		var rawChanID [8]byte
		for _, chanID := range chanIDs {
			byteOrder.PutUint64(rawChanID[:], chanID)
			err := delChannelEdge(
				edges, edgeIndex, chanIndex, zombieIndex, nodes,
				rawChanID[:], true,
			)
			if err != nil {
				return err
			}
		}

		return nil
	})
	if err != nil {
		return err
	}

	for _, chanID := range chanIDs {
		c.rejectCache.remove(chanID)
		c.chanCache.remove(chanID)
	}

	return nil
}

// DeleteChannelEdgeByID removes an edge from the database as identified by its
// channel id. If the edge does not exist within the database, then
// ErrEdgeNotFound will be returned.
func (c *ChannelGraph) DeleteChannelEdgeByID(chanID uint64) error {
	// TODO(roasbeef): possibly delete from node bucket if node has no more
	// channels
	// TODO(roasbeef): don't delete both edges?

	var chanIDBytes [8]byte
	byteOrder.PutUint64(chanIDBytes[:], chanID)

	return c.db.Update(func(tx *bbolt.Tx) error {
		// First grab the edges bucket which houses the information
		// we'd like to delete
		edges := tx.Bucket(edgeBucket)
		if edges == nil {
			return ErrEdgeNotFound
		}

		// Next grab the two edge indexes which will also need to be
		// updated.
		edgeIndex := edges.Bucket(edgeIndexBucket)
		if edgeIndex == nil {
			return ErrEdgeNotFound
		}

		chanIndex := edges.Bucket(channelPointBucket)
		if chanIndex == nil {
			return ErrEdgeNotFound
		}

		nodes := tx.Bucket(nodeBucket)
		if nodes == nil {
			return ErrGraphNodeNotFound
		}

		return delChannelByChanID(
			edges, edgeIndex, nodes, chanIDBytes[:],
		)
	})
}

// ChannelID attempt to lookup the 8-byte compact channel ID which maps to the
// passed channel point (outpoint). If the passed channel doesn't exist within
// the database, then ErrEdgeNotFound is returned.
func (c *ChannelGraph) ChannelID(chanPoint *wire.OutPoint) (uint64, error) {
	var chanID uint64
	if err := c.db.View(func(tx *bbolt.Tx) error {
		var err error
		chanID, err = getChanID(tx, chanPoint)
		return err
	}); err != nil {
		return 0, err
	}

	return chanID, nil
}

// getChanID returns the assigned channel ID for a given channel point.
func getChanID(tx *bbolt.Tx, chanPoint *wire.OutPoint) (uint64, error) {
	var b bytes.Buffer
	if err := writeOutpoint(&b, chanPoint); err != nil {
		return 0, err
	}

	edges := tx.Bucket(edgeBucket)
	if edges == nil {
		return 0, ErrGraphNoEdgesFound
	}
	chanIndex := edges.Bucket(channelPointBucket)
	if chanIndex == nil {
		return 0, ErrGraphNoEdgesFound
	}

	chanIDBytes := chanIndex.Get(b.Bytes())
	if chanIDBytes == nil {
		return 0, ErrEdgeNotFound
	}

	chanID := byteOrder.Uint64(chanIDBytes)

	return chanID, nil
}

// TODO(roasbeef): allow updates to use Batch?

// HighestChanID returns the "highest" known channel ID in the channel graph.
// This represents the "newest" channel from the PoV of the chain. This method
// can be used by peers to quickly determine if they're graphs are in sync.
func (c *ChannelGraph) HighestChanID() (uint64, error) {
	var cid uint64

	err := c.db.View(func(tx *bbolt.Tx) error {
		edges := tx.Bucket(edgeBucket)
		if edges == nil {
			return ErrGraphNoEdgesFound
		}
		edgeIndex := edges.Bucket(edgeIndexBucket)
		if edgeIndex == nil {
			return ErrGraphNoEdgesFound
		}

		// In order to find the highest chan ID, we'll fetch a cursor
		// and use that to seek to the "end" of our known rage.
		cidCursor := edgeIndex.Cursor()

		lastChanID, _ := cidCursor.Last()

		// If there's no key, then this means that we don't actually
		// know of any channels, so we'll return a predicable error.
		if lastChanID == nil {
			return ErrGraphNoEdgesFound
		}

		// Otherwise, we'll de serialize the channel ID and return it
		// to the caller.
		cid = byteOrder.Uint64(lastChanID)
		return nil
	})
	if err != nil && err != ErrGraphNoEdgesFound {
		return 0, err
	}

	return cid, nil
}

// ChannelEdge represents the complete set of information for a channel edge in
// the known channel graph. This struct couples the core information of the
// edge as well as each of the known advertised edge policies.
type ChannelEdge struct {
	// Info contains all the static information describing the channel.
	Info *ChannelEdgeInfo

	// Policy1 points to the "first" edge policy of the channel containing
	// the dynamic information required to properly route through the edge.
	Policy1 *ChannelEdgePolicy

	// Policy2 points to the "second" edge policy of the channel containing
	// the dynamic information required to properly route through the edge.
	Policy2 *ChannelEdgePolicy
}

// ChanUpdatesInHorizon returns all the known channel edges which have at least
// one edge that has an update timestamp within the specified horizon.
func (c *ChannelGraph) ChanUpdatesInHorizon(startTime, endTime time.Time) ([]ChannelEdge, error) {
	// To ensure we don't return duplicate ChannelEdges, we'll use an
	// additional map to keep track of the edges already seen to prevent
	// re-adding it.
	edgesSeen := make(map[uint64]struct{})
	edgesToCache := make(map[uint64]ChannelEdge)
	var edgesInHorizon []ChannelEdge

	c.cacheMu.Lock()
	defer c.cacheMu.Unlock()

	var hits int
	err := c.db.View(func(tx *bbolt.Tx) error {
		edges := tx.Bucket(edgeBucket)
		if edges == nil {
			return ErrGraphNoEdgesFound
		}
		edgeIndex := edges.Bucket(edgeIndexBucket)
		if edgeIndex == nil {
			return ErrGraphNoEdgesFound
		}
		edgeUpdateIndex := edges.Bucket(edgeUpdateIndexBucket)
		if edgeUpdateIndex == nil {
			return ErrGraphNoEdgesFound
		}

		nodes := tx.Bucket(nodeBucket)
		if nodes == nil {
			return ErrGraphNodesNotFound
		}

		// We'll now obtain a cursor to perform a range query within
		// the index to find all channels within the horizon.
		updateCursor := edgeUpdateIndex.Cursor()

		var startTimeBytes, endTimeBytes [8 + 8]byte
		byteOrder.PutUint64(
			startTimeBytes[:8], uint64(startTime.Unix()),
		)
		byteOrder.PutUint64(
			endTimeBytes[:8], uint64(endTime.Unix()),
		)

		// With our start and end times constructed, we'll step through
		// the index collecting the info and policy of each update of
		// each channel that has a last update within the time range.
		for indexKey, _ := updateCursor.Seek(startTimeBytes[:]); indexKey != nil &&
			bytes.Compare(indexKey, endTimeBytes[:]) <= 0; indexKey, _ = updateCursor.Next() {

			// We have a new eligible entry, so we'll slice of the
			// chan ID so we can query it in the DB.
			chanID := indexKey[8:]

			// If we've already retrieved the info and policies for
			// this edge, then we can skip it as we don't need to do
			// so again.
			chanIDInt := byteOrder.Uint64(chanID)
			if _, ok := edgesSeen[chanIDInt]; ok {
				continue
			}

			if channel, ok := c.chanCache.get(chanIDInt); ok {
				hits++
				edgesSeen[chanIDInt] = struct{}{}
				edgesInHorizon = append(edgesInHorizon, channel)
				continue
			}

			// First, we'll fetch the static edge information.
			edgeInfo, err := fetchChanEdgeInfo(edgeIndex, chanID)
			if err != nil {
				chanID := byteOrder.Uint64(chanID)
				return fmt.Errorf("unable to fetch info for "+
					"edge with chan_id=%v: %v", chanID, err)
			}
			edgeInfo.db = c.db

			// With the static information obtained, we'll now
			// fetch the dynamic policy info.
			edge1, edge2, err := fetchChanEdgePolicies(
				edgeIndex, edges, nodes, chanID, c.db,
			)
			if err != nil {
				chanID := byteOrder.Uint64(chanID)
				return fmt.Errorf("unable to fetch policies "+
					"for edge with chan_id=%v: %v", chanID,
					err)
			}

			// Finally, we'll collate this edge with the rest of
			// edges to be returned.
			edgesSeen[chanIDInt] = struct{}{}
			channel := ChannelEdge{
				Info:    &edgeInfo,
				Policy1: edge1,
				Policy2: edge2,
			}
			edgesInHorizon = append(edgesInHorizon, channel)
			edgesToCache[chanIDInt] = channel
		}

		return nil
	})
	switch {
	case err == ErrGraphNoEdgesFound:
		fallthrough
	case err == ErrGraphNodesNotFound:
		break

	case err != nil:
		return nil, err
	}

	// Insert any edges loaded from disk into the cache.
	for chanid, channel := range edgesToCache {
		c.chanCache.insert(chanid, channel)
	}

	log.Debugf("ChanUpdatesInHorizon hit percentage: %f (%d/%d)",
		float64(hits)/float64(len(edgesInHorizon)), hits,
		len(edgesInHorizon))

	return edgesInHorizon, nil
}

// NodeUpdatesInHorizon returns all the known lightning node which have an
// update timestamp within the passed range. This method can be used by two
// nodes to quickly determine if they have the same set of up to date node
// announcements.
func (c *ChannelGraph) NodeUpdatesInHorizon(startTime, endTime time.Time) ([]LightningNode, error) {
	var nodesInHorizon []LightningNode

	err := c.db.View(func(tx *bbolt.Tx) error {
		nodes := tx.Bucket(nodeBucket)
		if nodes == nil {
			return ErrGraphNodesNotFound
		}

		nodeUpdateIndex := nodes.Bucket(nodeUpdateIndexBucket)
		if nodeUpdateIndex == nil {
			return ErrGraphNodesNotFound
		}

		// We'll now obtain a cursor to perform a range query within
		// the index to find all node announcements within the horizon.
		updateCursor := nodeUpdateIndex.Cursor()

		var startTimeBytes, endTimeBytes [8 + 33]byte
		byteOrder.PutUint64(
			startTimeBytes[:8], uint64(startTime.Unix()),
		)
		byteOrder.PutUint64(
			endTimeBytes[:8], uint64(endTime.Unix()),
		)

		// With our start and end times constructed, we'll step through
		// the index collecting info for each node within the time
		// range.
		for indexKey, _ := updateCursor.Seek(startTimeBytes[:]); indexKey != nil &&
			bytes.Compare(indexKey, endTimeBytes[:]) <= 0; indexKey, _ = updateCursor.Next() {

			nodePub := indexKey[8:]
			node, err := fetchLightningNode(nodes, nodePub)
			if err != nil {
				return err
			}
			node.db = c.db

			nodesInHorizon = append(nodesInHorizon, node)
		}

		return nil
	})
	switch {
	case err == ErrGraphNoEdgesFound:
		fallthrough
	case err == ErrGraphNodesNotFound:
		break

	case err != nil:
		return nil, err
	}

	return nodesInHorizon, nil
}

// FilterKnownChanIDs takes a set of channel IDs and return the subset of chan
// ID's that we don't know and are not known zombies of the passed set. In other
// words, we perform a set difference of our set of chan ID's and the ones
// passed in. This method can be used by callers to determine the set of
// channels another peer knows of that we don't.
func (c *ChannelGraph) FilterKnownChanIDs(chanIDs []uint64) ([]uint64, error) {
	var newChanIDs []uint64

	err := c.db.View(func(tx *bbolt.Tx) error {
		edges := tx.Bucket(edgeBucket)
		if edges == nil {
			return ErrGraphNoEdgesFound
		}
		edgeIndex := edges.Bucket(edgeIndexBucket)
		if edgeIndex == nil {
			return ErrGraphNoEdgesFound
		}

		// Fetch the zombie index, it may not exist if no edges have
		// ever been marked as zombies. If the index has been
		// initialized, we will use it later to skip known zombie edges.
		zombieIndex := edges.Bucket(zombieBucket)

		// We'll run through the set of chanIDs and collate only the
		// set of channel that are unable to be found within our db.
		var cidBytes [8]byte
		for _, cid := range chanIDs {
			byteOrder.PutUint64(cidBytes[:], cid)

			// If the edge is already known, skip it.
			if v := edgeIndex.Get(cidBytes[:]); v != nil {
				continue
			}

			// If the edge is a known zombie, skip it.
			if zombieIndex != nil {
				isZombie, _, _ := isZombieEdge(zombieIndex, cid)
				if isZombie {
					continue
				}
			}

			newChanIDs = append(newChanIDs, cid)
		}

		return nil
	})
	switch {
	// If we don't know of any edges yet, then we'll return the entire set
	// of chan IDs specified.
	case err == ErrGraphNoEdgesFound:
		return chanIDs, nil

	case err != nil:
		return nil, err
	}

	return newChanIDs, nil
}

// FilterChannelRange returns the channel ID's of all known channels which were
// mined in a block height within the passed range. This method can be used to
// quickly share with a peer the set of channels we know of within a particular
// range to catch them up after a period of time offline.
func (c *ChannelGraph) FilterChannelRange(startHeight, endHeight uint32) ([]uint64, error) {
	var chanIDs []uint64

	startChanID := &lnwire.ShortChannelID{
		BlockHeight: startHeight,
	}

	endChanID := lnwire.ShortChannelID{
		BlockHeight: endHeight,
		TxIndex:     math.MaxUint32 & 0x00ffffff,
		TxPosition:  math.MaxUint16,
	}

	// As we need to perform a range scan, we'll convert the starting and
	// ending height to their corresponding values when encoded using short
	// channel ID's.
	var chanIDStart, chanIDEnd [8]byte
	byteOrder.PutUint64(chanIDStart[:], startChanID.ToUint64())
	byteOrder.PutUint64(chanIDEnd[:], endChanID.ToUint64())

	err := c.db.View(func(tx *bbolt.Tx) error {
		edges := tx.Bucket(edgeBucket)
		if edges == nil {
			return ErrGraphNoEdgesFound
		}
		edgeIndex := edges.Bucket(edgeIndexBucket)
		if edgeIndex == nil {
			return ErrGraphNoEdgesFound
		}

		cursor := edgeIndex.Cursor()

		// We'll now iterate through the database, and find each
		// channel ID that resides within the specified range.
		var cid uint64
		for k, _ := cursor.Seek(chanIDStart[:]); k != nil &&
			bytes.Compare(k, chanIDEnd[:]) <= 0; k, _ = cursor.Next() {

			// This channel ID rests within the target range, so
			// we'll convert it into an integer and add it to our
			// returned set.
			cid = byteOrder.Uint64(k)
			chanIDs = append(chanIDs, cid)
		}

		return nil
	})
	switch {
	// If we don't know of any channels yet, then there's nothing to
	// filter, so we'll return an empty slice.
	case err == ErrGraphNoEdgesFound:
		return chanIDs, nil

	case err != nil:
		return nil, err
	}

	return chanIDs, nil
}

// FetchChanInfos returns the set of channel edges that correspond to the passed
// channel ID's. If an edge is the query is unknown to the database, it will
// skipped and the result will contain only those edges that exist at the time
// of the query. This can be used to respond to peer queries that are seeking to
// fill in gaps in their view of the channel graph.
func (c *ChannelGraph) FetchChanInfos(chanIDs []uint64) ([]ChannelEdge, error) {
	// TODO(roasbeef): sort cids?

	var (
		chanEdges []ChannelEdge
		cidBytes  [8]byte
	)

	err := c.db.View(func(tx *bbolt.Tx) error {
		edges := tx.Bucket(edgeBucket)
		if edges == nil {
			return ErrGraphNoEdgesFound
		}
		edgeIndex := edges.Bucket(edgeIndexBucket)
		if edgeIndex == nil {
			return ErrGraphNoEdgesFound
		}
		nodes := tx.Bucket(nodeBucket)
		if nodes == nil {
			return ErrGraphNotFound
		}

		for _, cid := range chanIDs {
			byteOrder.PutUint64(cidBytes[:], cid)

			// First, we'll fetch the static edge information. If
			// the edge is unknown, we will skip the edge and
			// continue gathering all known edges.
			edgeInfo, err := fetchChanEdgeInfo(
				edgeIndex, cidBytes[:],
			)
			switch {
			case err == ErrEdgeNotFound:
				continue
			case err != nil:
				return err
			}
			edgeInfo.db = c.db

			// With the static information obtained, we'll now
			// fetch the dynamic policy info.
			edge1, edge2, err := fetchChanEdgePolicies(
				edgeIndex, edges, nodes, cidBytes[:], c.db,
			)
			if err != nil {
				return err
			}

			chanEdges = append(chanEdges, ChannelEdge{
				Info:    &edgeInfo,
				Policy1: edge1,
				Policy2: edge2,
			})
		}
		return nil
	})
	if err != nil {
		return nil, err
	}

	return chanEdges, nil
}

func delEdgeUpdateIndexEntry(edgesBucket *bbolt.Bucket, chanID uint64,
	edge1, edge2 *ChannelEdgePolicy) error {

	// First, we'll fetch the edge update index bucket which currently
	// stores an entry for the channel we're about to delete.
	updateIndex := edgesBucket.Bucket(edgeUpdateIndexBucket)
	if updateIndex == nil {
		// No edges in bucket, return early.
		return nil
	}

	// Now that we have the bucket, we'll attempt to construct a template
	// for the index key: updateTime || chanid.
	var indexKey [8 + 8]byte
	byteOrder.PutUint64(indexKey[8:], chanID)

	// With the template constructed, we'll attempt to delete an entry that
	// would have been created by both edges: we'll alternate the update
	// times, as one may had overridden the other.
	if edge1 != nil {
		byteOrder.PutUint64(indexKey[:8], uint64(edge1.LastUpdate.Unix()))
		if err := updateIndex.Delete(indexKey[:]); err != nil {
			return err
		}
	}

	// We'll also attempt to delete the entry that may have been created by
	// the second edge.
	if edge2 != nil {
		byteOrder.PutUint64(indexKey[:8], uint64(edge2.LastUpdate.Unix()))
		if err := updateIndex.Delete(indexKey[:]); err != nil {
			return err
		}
	}

	return nil
}

<<<<<<< HEAD
func delChannelByEdge(edges, edgesIndex, chanIndex, zombieIndex,
	nodes *bbolt.Bucket, chanPoint *wire.OutPoint, isZombie bool) error {
=======
func delChannelEdge(edges, edgeIndex, chanIndex, zombieIndex,
	nodes *bbolt.Bucket, chanID []byte, isZombie bool) error {
>>>>>>> c4415f04

	edgeInfo, err := fetchChanEdgeInfo(edgeIndex, chanID)
	if err != nil {
		return err
	}

<<<<<<< HEAD
	// If the channel's outpoint doesn't exist within the outpoint index,
	// then the edge does not exist.
	chanID := chanIndex.Get(b.Bytes())
	if chanID == nil {
		return ErrEdgeNotFound
	}
	if err := delChannelByChanID(edges, edgesIndex, nodes, chanID); err != nil {
		return err
	}

	if err := chanIndex.Delete(b.Bytes()); err != nil {
		return err
	}

	// Finally, we'll mark the edge as a zombie within our index if it's
	// being removed due to the channel becoming a zombie. We do this to
	// ensure we don't store unnecessary data for spent channels.
	if !isZombie {
		return nil
	}

	// We obtain the two public keys from the mapping: chanID ->
	// pubKey1 || pubKey2. With this, we can construct the keys which house
	// both of the directed edges for this channel.
	nodeKeys := edgesIndex.Get(chanID)
	if nodeKeys == nil {
		return fmt.Errorf("could not find nodekeys for chanID %v",
			chanID)
	}
	var pubKey1, pubKey2 [33]byte
	copy(pubKey1[:], nodeKeys[:33])
	copy(pubKey2[:], nodeKeys[33:])

	return markEdgeZombie(
		zombieIndex, byteOrder.Uint64(chanID), pubKey1, pubKey2,
	)
}

func delChannelByChanID(edges, edgeIndex, nodes *bbolt.Bucket, chanID []byte) error {

	// We obtain the two public keys from the mapping: chanID ->
	// pubKey1 || pubKey2. With this, we can construct the keys which house
	// both of the directed edges for this channel.
	nodeKeys := edgeIndex.Get(chanID)
	if nodeKeys == nil {
		return fmt.Errorf("could not find nodekeys for chanID %v",
			chanID)
	}

=======
>>>>>>> c4415f04
	// We'll also remove the entry in the edge update index bucket before
	// we delete the edges themselves so we can access their last update
	// times.
	cid := byteOrder.Uint64(chanID)
	edge1, edge2, err := fetchChanEdgePolicies(
		edgeIndex, edges, nodes, chanID, nil,
	)
	if err != nil {
		return err
	}
	err = delEdgeUpdateIndexEntry(edges, cid, edge1, edge2)
	if err != nil {
		return err
	}

	// The edge key is of the format pubKey || chanID. First we construct
	// the latter half, populating the channel ID.
	var edgeKey [33 + 8]byte
	copy(edgeKey[33:], chanID)

	// With the latter half constructed, copy over the first public key to
	// delete the edge in this direction, then the second to delete the
	// edge in the opposite direction.
	copy(edgeKey[:33], edgeInfo.NodeKey1Bytes[:])
	if edges.Get(edgeKey[:]) != nil {
		if err := edges.Delete(edgeKey[:]); err != nil {
			return err
		}
	}
	copy(edgeKey[:33], edgeInfo.NodeKey2Bytes[:])
	if edges.Get(edgeKey[:]) != nil {
		if err := edges.Delete(edgeKey[:]); err != nil {
			return err
		}
	}

	// With the edge data deleted, we can purge the information from the two
	// edge indexes.
<<<<<<< HEAD
	return edgeIndex.Delete(chanID)
=======
	if err := edgeIndex.Delete(chanID); err != nil {
		return err
	}
	var b bytes.Buffer
	if err := writeOutpoint(&b, &edgeInfo.ChannelPoint); err != nil {
		return err
	}
	if err := chanIndex.Delete(b.Bytes()); err != nil {
		return err
	}

	// Finally, we'll mark the edge as a zombie within our index if it's
	// being removed due to the channel becoming a zombie. We do this to
	// ensure we don't store unnecessary data for spent channels.
	if !isZombie {
		return nil
	}

	return markEdgeZombie(
		zombieIndex, byteOrder.Uint64(chanID), edgeInfo.NodeKey1Bytes,
		edgeInfo.NodeKey2Bytes,
	)
>>>>>>> c4415f04
}

// UpdateEdgePolicy updates the edge routing policy for a single directed edge
// within the database for the referenced channel. The `flags` attribute within
// the ChannelEdgePolicy determines which of the directed edges are being
// updated. If the flag is 1, then the first node's information is being
// updated, otherwise it's the second node's information. The node ordering is
// determined by the lexicographical ordering of the identity public keys of
// the nodes on either side of the channel.
func (c *ChannelGraph) UpdateEdgePolicy(edge *ChannelEdgePolicy) error {
	c.cacheMu.Lock()
	defer c.cacheMu.Unlock()

	var isUpdate1 bool
	err := c.db.Update(func(tx *bbolt.Tx) error {
		var err error
		isUpdate1, err = updateEdgePolicy(tx, edge)
		return err
	})
	if err != nil {
		return err
	}

	// If an entry for this channel is found in reject cache, we'll modify
	// the entry with the updated timestamp for the direction that was just
	// written. If the edge doesn't exist, we'll load the cache entry lazily
	// during the next query for this edge.
	if entry, ok := c.rejectCache.get(edge.ChannelID); ok {
		if isUpdate1 {
			entry.upd1Time = edge.LastUpdate.Unix()
		} else {
			entry.upd2Time = edge.LastUpdate.Unix()
		}
		c.rejectCache.insert(edge.ChannelID, entry)
	}

	// If an entry for this channel is found in channel cache, we'll modify
	// the entry with the updated policy for the direction that was just
	// written. If the edge doesn't exist, we'll defer loading the info and
	// policies and lazily read from disk during the next query.
	if channel, ok := c.chanCache.get(edge.ChannelID); ok {
		if isUpdate1 {
			channel.Policy1 = edge
		} else {
			channel.Policy2 = edge
		}
		c.chanCache.insert(edge.ChannelID, channel)
	}

	return nil
}

// updateEdgePolicy attempts to update an edge's policy within the relevant
// buckets using an existing database transaction. The returned boolean will be
// true if the updated policy belongs to node1, and false if the policy belonged
// to node2.
func updateEdgePolicy(tx *bbolt.Tx, edge *ChannelEdgePolicy) (bool, error) {
	edges := tx.Bucket(edgeBucket)
	if edges == nil {
		return false, ErrEdgeNotFound

	}
	edgeIndex := edges.Bucket(edgeIndexBucket)
	if edgeIndex == nil {
		return false, ErrEdgeNotFound
	}
	nodes, err := tx.CreateBucketIfNotExists(nodeBucket)
	if err != nil {
		return false, err
	}

	// Create the channelID key be converting the channel ID
	// integer into a byte slice.
	var chanID [8]byte
	byteOrder.PutUint64(chanID[:], edge.ChannelID)

	// With the channel ID, we then fetch the value storing the two
	// nodes which connect this channel edge.
	nodeInfo := edgeIndex.Get(chanID[:])
	if nodeInfo == nil {
		return false, ErrEdgeNotFound
	}

	// Depending on the flags value passed above, either the first
	// or second edge policy is being updated.
	var fromNode, toNode []byte
	var isUpdate1 bool
	if edge.ChannelFlags&lnwire.ChanUpdateDirection == 0 {
		fromNode = nodeInfo[:33]
		toNode = nodeInfo[33:66]
		isUpdate1 = true
	} else {
		fromNode = nodeInfo[33:66]
		toNode = nodeInfo[:33]
		isUpdate1 = false
	}

	// Finally, with the direction of the edge being updated
	// identified, we update the on-disk edge representation.
	err = putChanEdgePolicy(edges, nodes, edge, fromNode, toNode)
	if err != nil {
		return false, err
	}

	return isUpdate1, nil
}

// LightningNode represents an individual vertex/node within the channel graph.
// A node is connected to other nodes by one or more channel edges emanating
// from it. As the graph is directed, a node will also have an incoming edge
// attached to it for each outgoing edge.
type LightningNode struct {
	// PubKeyBytes is the raw bytes of the public key of the target node.
	PubKeyBytes [33]byte
	pubKey      *btcec.PublicKey

	// HaveNodeAnnouncement indicates whether we received a node
	// announcement for this particular node. If true, the remaining fields
	// will be set, if false only the PubKey is known for this node.
	HaveNodeAnnouncement bool

	// LastUpdate is the last time the vertex information for this node has
	// been updated.
	LastUpdate time.Time

	// Address is the TCP address this node is reachable over.
	Addresses []net.Addr

	// Color is the selected color for the node.
	Color color.RGBA

	// Alias is a nick-name for the node. The alias can be used to confirm
	// a node's identity or to serve as a short ID for an address book.
	Alias string

	// AuthSigBytes is the raw signature under the advertised public key
	// which serves to authenticate the attributes announced by this node.
	AuthSigBytes []byte

	// Features is the list of protocol features supported by this node.
	Features *lnwire.FeatureVector

	// ExtraOpaqueData is the set of data that was appended to this
	// message, some of which we may not actually know how to iterate or
	// parse. By holding onto this data, we ensure that we're able to
	// properly validate the set of signatures that cover these new fields,
	// and ensure we're able to make upgrades to the network in a forwards
	// compatible manner.
	ExtraOpaqueData []byte

	db *DB

	// TODO(roasbeef): discovery will need storage to keep it's last IP
	// address and re-announce if interface changes?

	// TODO(roasbeef): add update method and fetch?
}

// PubKey is the node's long-term identity public key. This key will be used to
// authenticated any advertisements/updates sent by the node.
//
// NOTE: By having this method to access an attribute, we ensure we only need
// to fully deserialize the pubkey if absolutely necessary.
func (l *LightningNode) PubKey() (*btcec.PublicKey, error) {
	if l.pubKey != nil {
		return l.pubKey, nil
	}

	key, err := btcec.ParsePubKey(l.PubKeyBytes[:], btcec.S256())
	if err != nil {
		return nil, err
	}
	l.pubKey = key
	l.pubKey.Curve = nil

	return key, nil
}

// AuthSig is a signature under the advertised public key which serves to
// authenticate the attributes announced by this node.
//
// NOTE: By having this method to access an attribute, we ensure we only need
// to fully deserialize the signature if absolutely necessary.
func (l *LightningNode) AuthSig() (*btcec.Signature, error) {
	return btcec.ParseSignature(l.AuthSigBytes, btcec.S256())
}

// AddPubKey is a setter-link method that can be used to swap out the public
// key for a node.
func (l *LightningNode) AddPubKey(key *btcec.PublicKey) {
	l.pubKey = key
	copy(l.PubKeyBytes[:], key.SerializeCompressed())
}

// NodeAnnouncement retrieves the latest node announcement of the node.
func (l *LightningNode) NodeAnnouncement(signed bool) (*lnwire.NodeAnnouncement,
	error) {

	if !l.HaveNodeAnnouncement {
		return nil, fmt.Errorf("node does not have node announcement")
	}

	alias, err := lnwire.NewNodeAlias(l.Alias)
	if err != nil {
		return nil, err
	}

	nodeAnn := &lnwire.NodeAnnouncement{
		Features:        l.Features.RawFeatureVector,
		NodeID:          l.PubKeyBytes,
		RGBColor:        l.Color,
		Alias:           alias,
		Addresses:       l.Addresses,
		Timestamp:       uint32(l.LastUpdate.Unix()),
		ExtraOpaqueData: l.ExtraOpaqueData,
	}

	if !signed {
		return nodeAnn, nil
	}

	sig, err := lnwire.NewSigFromRawSignature(l.AuthSigBytes)
	if err != nil {
		return nil, err
	}

	nodeAnn.Signature = sig

	return nodeAnn, nil
}

// isPublic determines whether the node is seen as public within the graph from
// the source node's point of view. An existing database transaction can also be
// specified.
func (l *LightningNode) isPublic(tx *bbolt.Tx, sourcePubKey []byte) (bool, error) {
	// In order to determine whether this node is publicly advertised within
	// the graph, we'll need to look at all of its edges and check whether
	// they extend to any other node than the source node. errDone will be
	// used to terminate the check early.
	nodeIsPublic := false
	errDone := errors.New("done")
	err := l.ForEachChannel(tx, func(_ *bbolt.Tx, info *ChannelEdgeInfo,
		_, _ *ChannelEdgePolicy) error {

		// If this edge doesn't extend to the source node, we'll
		// terminate our search as we can now conclude that the node is
		// publicly advertised within the graph due to the local node
		// knowing of the current edge.
		if !bytes.Equal(info.NodeKey1Bytes[:], sourcePubKey) &&
			!bytes.Equal(info.NodeKey2Bytes[:], sourcePubKey) {

			nodeIsPublic = true
			return errDone
		}

		// Since the edge _does_ extend to the source node, we'll also
		// need to ensure that this is a public edge.
		if info.AuthProof != nil {
			nodeIsPublic = true
			return errDone
		}

		// Otherwise, we'll continue our search.
		return nil
	})
	if err != nil && err != errDone {
		return false, err
	}

	return nodeIsPublic, nil
}

// FetchLightningNode attempts to look up a target node by its identity public
// key. If the node isn't found in the database, then ErrGraphNodeNotFound is
// returned.
func (c *ChannelGraph) FetchLightningNode(pub *btcec.PublicKey) (*LightningNode, error) {
	var node *LightningNode
	nodePub := pub.SerializeCompressed()
	err := c.db.View(func(tx *bbolt.Tx) error {
		// First grab the nodes bucket which stores the mapping from
		// pubKey to node information.
		nodes := tx.Bucket(nodeBucket)
		if nodes == nil {
			return ErrGraphNotFound
		}

		// If a key for this serialized public key isn't found, then
		// the target node doesn't exist within the database.
		nodeBytes := nodes.Get(nodePub)
		if nodeBytes == nil {
			return ErrGraphNodeNotFound
		}

		// If the node is found, then we can de deserialize the node
		// information to return to the user.
		nodeReader := bytes.NewReader(nodeBytes)
		n, err := deserializeLightningNode(nodeReader)
		if err != nil {
			return err
		}
		n.db = c.db

		node = &n

		return nil
	})
	if err != nil {
		return nil, err
	}

	return node, nil
}

// HasLightningNode determines if the graph has a vertex identified by the
// target node identity public key. If the node exists in the database, a
// timestamp of when the data for the node was lasted updated is returned along
// with a true boolean. Otherwise, an empty time.Time is returned with a false
// boolean.
func (c *ChannelGraph) HasLightningNode(nodePub [33]byte) (time.Time, bool, error) {
	var (
		updateTime time.Time
		exists     bool
	)

	err := c.db.View(func(tx *bbolt.Tx) error {
		// First grab the nodes bucket which stores the mapping from
		// pubKey to node information.
		nodes := tx.Bucket(nodeBucket)
		if nodes == nil {
			return ErrGraphNotFound
		}

		// If a key for this serialized public key isn't found, we can
		// exit early.
		nodeBytes := nodes.Get(nodePub[:])
		if nodeBytes == nil {
			exists = false
			return nil
		}

		// Otherwise we continue on to obtain the time stamp
		// representing the last time the data for this node was
		// updated.
		nodeReader := bytes.NewReader(nodeBytes)
		node, err := deserializeLightningNode(nodeReader)
		if err != nil {
			return err
		}

		exists = true
		updateTime = node.LastUpdate
		return nil
	})
	if err != nil {
		return time.Time{}, exists, nil
	}

	return updateTime, exists, nil
}

// ForEachChannel iterates through all channels of this node, executing the
// passed callback with an edge info structure and the policies of each end
// of the channel. The first edge policy is the outgoing edge *to* the
// the connecting node, while the second is the incoming edge *from* the
// connecting node. If the callback returns an error, then the iteration is
// halted with the error propagated back up to the caller.
//
// Unknown policies are passed into the callback as nil values.
//
// If the caller wishes to re-use an existing boltdb transaction, then it
// should be passed as the first argument.  Otherwise the first argument should
// be nil and a fresh transaction will be created to execute the graph
// traversal.
func (l *LightningNode) ForEachChannel(tx *bbolt.Tx,
	cb func(*bbolt.Tx, *ChannelEdgeInfo, *ChannelEdgePolicy, *ChannelEdgePolicy) error) error {

	nodePub := l.PubKeyBytes[:]

	traversal := func(tx *bbolt.Tx) error {
		nodes := tx.Bucket(nodeBucket)
		if nodes == nil {
			return ErrGraphNotFound
		}
		edges := tx.Bucket(edgeBucket)
		if edges == nil {
			return ErrGraphNotFound
		}
		edgeIndex := edges.Bucket(edgeIndexBucket)
		if edgeIndex == nil {
			return ErrGraphNoEdgesFound
		}

		// In order to reach all the edges for this node, we take
		// advantage of the construction of the key-space within the
		// edge bucket. The keys are stored in the form: pubKey ||
		// chanID. Therefore, starting from a chanID of zero, we can
		// scan forward in the bucket, grabbing all the edges for the
		// node. Once the prefix no longer matches, then we know we're
		// done.
		var nodeStart [33 + 8]byte
		copy(nodeStart[:], nodePub)
		copy(nodeStart[33:], chanStart[:])

		// Starting from the key pubKey || 0, we seek forward in the
		// bucket until the retrieved key no longer has the public key
		// as its prefix. This indicates that we've stepped over into
		// another node's edges, so we can terminate our scan.
		edgeCursor := edges.Cursor()
		for nodeEdge, _ := edgeCursor.Seek(nodeStart[:]); bytes.HasPrefix(nodeEdge, nodePub); nodeEdge, _ = edgeCursor.Next() {
			// If the prefix still matches, the channel id is
			// returned in nodeEdge. Channel id is used to lookup
			// the node at the other end of the channel and both
			// edge policies.
			chanID := nodeEdge[33:]
			edgeInfo, err := fetchChanEdgeInfo(edgeIndex, chanID)
			if err != nil {
				return err
			}
			edgeInfo.db = l.db

			outgoingPolicy, err := fetchChanEdgePolicy(
				edges, chanID, nodePub, nodes,
			)
			if err != nil {
				return err
			}

			otherNode, err := edgeInfo.OtherNodeKeyBytes(nodePub)
			if err != nil {
				return err
			}

			incomingPolicy, err := fetchChanEdgePolicy(
				edges, chanID, otherNode, nodes,
			)
			if err != nil {
				return err
			}

			// Finally, we execute the callback.
			err = cb(tx, &edgeInfo, outgoingPolicy, incomingPolicy)
			if err != nil {
				return err
			}
		}

		return nil
	}

	// If no transaction was provided, then we'll create a new transaction
	// to execute the transaction within.
	if tx == nil {
		return l.db.View(traversal)
	}

	// Otherwise, we re-use the existing transaction to execute the graph
	// traversal.
	return traversal(tx)
}

// ChannelEdgeInfo represents a fully authenticated channel along with all its
// unique attributes. Once an authenticated channel announcement has been
// processed on the network, then an instance of ChannelEdgeInfo encapsulating
// the channels attributes is stored. The other portions relevant to routing
// policy of a channel are stored within a ChannelEdgePolicy for each direction
// of the channel.
type ChannelEdgeInfo struct {
	// ChannelID is the unique channel ID for the channel. The first 3
	// bytes are the block height, the next 3 the index within the block,
	// and the last 2 bytes are the output index for the channel.
	ChannelID uint64

	// ChainHash is the hash that uniquely identifies the chain that this
	// channel was opened within.
	//
	// TODO(roasbeef): need to modify db keying for multi-chain
	//  * must add chain hash to prefix as well
	ChainHash chainhash.Hash

	// NodeKey1Bytes is the raw public key of the first node.
	NodeKey1Bytes [33]byte
	nodeKey1      *btcec.PublicKey

	// NodeKey2Bytes is the raw public key of the first node.
	NodeKey2Bytes [33]byte
	nodeKey2      *btcec.PublicKey

	// BitcoinKey1Bytes is the raw public key of the first node.
	BitcoinKey1Bytes [33]byte
	bitcoinKey1      *btcec.PublicKey

	// BitcoinKey2Bytes is the raw public key of the first node.
	BitcoinKey2Bytes [33]byte
	bitcoinKey2      *btcec.PublicKey

	// Features is an opaque byte slice that encodes the set of channel
	// specific features that this channel edge supports.
	Features []byte

	// AuthProof is the authentication proof for this channel. This proof
	// contains a set of signatures binding four identities, which attests
	// to the legitimacy of the advertised channel.
	AuthProof *ChannelAuthProof

	// ChannelPoint is the funding outpoint of the channel. This can be
	// used to uniquely identify the channel within the channel graph.
	ChannelPoint wire.OutPoint

	// Capacity is the total capacity of the channel, this is determined by
	// the value output in the outpoint that created this channel.
	Capacity btcutil.Amount

	// ExtraOpaqueData is the set of data that was appended to this
	// message, some of which we may not actually know how to iterate or
	// parse. By holding onto this data, we ensure that we're able to
	// properly validate the set of signatures that cover these new fields,
	// and ensure we're able to make upgrades to the network in a forwards
	// compatible manner.
	ExtraOpaqueData []byte

	db *DB
}

// AddNodeKeys is a setter-like method that can be used to replace the set of
// keys for the target ChannelEdgeInfo.
func (c *ChannelEdgeInfo) AddNodeKeys(nodeKey1, nodeKey2, bitcoinKey1,
	bitcoinKey2 *btcec.PublicKey) {

	c.nodeKey1 = nodeKey1
	copy(c.NodeKey1Bytes[:], c.nodeKey1.SerializeCompressed())

	c.nodeKey2 = nodeKey2
	copy(c.NodeKey2Bytes[:], nodeKey2.SerializeCompressed())

	c.bitcoinKey1 = bitcoinKey1
	copy(c.BitcoinKey1Bytes[:], c.bitcoinKey1.SerializeCompressed())

	c.bitcoinKey2 = bitcoinKey2
	copy(c.BitcoinKey2Bytes[:], bitcoinKey2.SerializeCompressed())
}

// NodeKey1 is the identity public key of the "first" node that was involved in
// the creation of this channel. A node is considered "first" if the
// lexicographical ordering the its serialized public key is "smaller" than
// that of the other node involved in channel creation.
//
// NOTE: By having this method to access an attribute, we ensure we only need
// to fully deserialize the pubkey if absolutely necessary.
func (c *ChannelEdgeInfo) NodeKey1() (*btcec.PublicKey, error) {
	if c.nodeKey1 != nil {
		return c.nodeKey1, nil
	}

	key, err := btcec.ParsePubKey(c.NodeKey1Bytes[:], btcec.S256())
	if err != nil {
		return nil, err
	}
	c.nodeKey1 = key

	return key, nil
}

// NodeKey2 is the identity public key of the "second" node that was
// involved in the creation of this channel. A node is considered
// "second" if the lexicographical ordering the its serialized public
// key is "larger" than that of the other node involved in channel
// creation.
//
// NOTE: By having this method to access an attribute, we ensure we only need
// to fully deserialize the pubkey if absolutely necessary.
func (c *ChannelEdgeInfo) NodeKey2() (*btcec.PublicKey, error) {
	if c.nodeKey2 != nil {
		return c.nodeKey2, nil
	}

	key, err := btcec.ParsePubKey(c.NodeKey2Bytes[:], btcec.S256())
	if err != nil {
		return nil, err
	}
	c.nodeKey2 = key

	return key, nil
}

// BitcoinKey1 is the Bitcoin multi-sig key belonging to the first
// node, that was involved in the funding transaction that originally
// created the channel that this struct represents.
//
// NOTE: By having this method to access an attribute, we ensure we only need
// to fully deserialize the pubkey if absolutely necessary.
func (c *ChannelEdgeInfo) BitcoinKey1() (*btcec.PublicKey, error) {
	if c.bitcoinKey1 != nil {
		return c.bitcoinKey1, nil
	}

	key, err := btcec.ParsePubKey(c.BitcoinKey1Bytes[:], btcec.S256())
	if err != nil {
		return nil, err
	}
	c.bitcoinKey1 = key

	return key, nil
}

// BitcoinKey2 is the Bitcoin multi-sig key belonging to the second
// node, that was involved in the funding transaction that originally
// created the channel that this struct represents.
//
// NOTE: By having this method to access an attribute, we ensure we only need
// to fully deserialize the pubkey if absolutely necessary.
func (c *ChannelEdgeInfo) BitcoinKey2() (*btcec.PublicKey, error) {
	if c.bitcoinKey2 != nil {
		return c.bitcoinKey2, nil
	}

	key, err := btcec.ParsePubKey(c.BitcoinKey2Bytes[:], btcec.S256())
	if err != nil {
		return nil, err
	}
	c.bitcoinKey2 = key

	return key, nil
}

// OtherNodeKeyBytes returns the node key bytes of the other end of
// the channel.
func (c *ChannelEdgeInfo) OtherNodeKeyBytes(thisNodeKey []byte) (
	[]byte, error) {

	switch {
	case bytes.Equal(c.NodeKey1Bytes[:], thisNodeKey):
		return c.NodeKey2Bytes[:], nil
	case bytes.Equal(c.NodeKey2Bytes[:], thisNodeKey):
		return c.NodeKey1Bytes[:], nil
	default:
		return nil, fmt.Errorf("node not participating in this channel")
	}
}

// FetchOtherNode attempts to fetch the full LightningNode that's opposite of
// the target node in the channel. This is useful when one knows the pubkey of
// one of the nodes, and wishes to obtain the full LightningNode for the other
// end of the channel.
func (c *ChannelEdgeInfo) FetchOtherNode(tx *bbolt.Tx, thisNodeKey []byte) (*LightningNode, error) {

	// Ensure that the node passed in is actually a member of the channel.
	var targetNodeBytes [33]byte
	switch {
	case bytes.Equal(c.NodeKey1Bytes[:], thisNodeKey):
		targetNodeBytes = c.NodeKey2Bytes
	case bytes.Equal(c.NodeKey2Bytes[:], thisNodeKey):
		targetNodeBytes = c.NodeKey1Bytes
	default:
		return nil, fmt.Errorf("node not participating in this channel")
	}

	var targetNode *LightningNode
	fetchNodeFunc := func(tx *bbolt.Tx) error {
		// First grab the nodes bucket which stores the mapping from
		// pubKey to node information.
		nodes := tx.Bucket(nodeBucket)
		if nodes == nil {
			return ErrGraphNotFound
		}

		node, err := fetchLightningNode(nodes, targetNodeBytes[:])
		if err != nil {
			return err
		}
		node.db = c.db

		targetNode = &node

		return nil
	}

	// If the transaction is nil, then we'll need to create a new one,
	// otherwise we can use the existing db transaction.
	var err error
	if tx == nil {
		err = c.db.View(fetchNodeFunc)
	} else {
		err = fetchNodeFunc(tx)
	}

	return targetNode, err
}

// ChannelAuthProof is the authentication proof (the signature portion) for a
// channel. Using the four signatures contained in the struct, and some
// auxiliary knowledge (the funding script, node identities, and outpoint) nodes
// on the network are able to validate the authenticity and existence of a
// channel. Each of these signatures signs the following digest: chanID ||
// nodeID1 || nodeID2 || bitcoinKey1|| bitcoinKey2 || 2-byte-feature-len ||
// features.
type ChannelAuthProof struct {
	// nodeSig1 is a cached instance of the first node signature.
	nodeSig1 *btcec.Signature

	// NodeSig1Bytes are the raw bytes of the first node signature encoded
	// in DER format.
	NodeSig1Bytes []byte

	// nodeSig2 is a cached instance of the second node signature.
	nodeSig2 *btcec.Signature

	// NodeSig2Bytes are the raw bytes of the second node signature
	// encoded in DER format.
	NodeSig2Bytes []byte

	// bitcoinSig1 is a cached instance of the first bitcoin signature.
	bitcoinSig1 *btcec.Signature

	// BitcoinSig1Bytes are the raw bytes of the first bitcoin signature
	// encoded in DER format.
	BitcoinSig1Bytes []byte

	// bitcoinSig2 is a cached instance of the second bitcoin signature.
	bitcoinSig2 *btcec.Signature

	// BitcoinSig2Bytes are the raw bytes of the second bitcoin signature
	// encoded in DER format.
	BitcoinSig2Bytes []byte
}

// Node1Sig is the signature using the identity key of the node that is first
// in a lexicographical ordering of the serialized public keys of the two nodes
// that created the channel.
//
// NOTE: By having this method to access an attribute, we ensure we only need
// to fully deserialize the signature if absolutely necessary.
func (c *ChannelAuthProof) Node1Sig() (*btcec.Signature, error) {
	if c.nodeSig1 != nil {
		return c.nodeSig1, nil
	}

	sig, err := btcec.ParseSignature(c.NodeSig1Bytes, btcec.S256())
	if err != nil {
		return nil, err
	}

	c.nodeSig1 = sig

	return sig, nil
}

// Node2Sig is the signature using the identity key of the node that is second
// in a lexicographical ordering of the serialized public keys of the two nodes
// that created the channel.
//
// NOTE: By having this method to access an attribute, we ensure we only need
// to fully deserialize the signature if absolutely necessary.
func (c *ChannelAuthProof) Node2Sig() (*btcec.Signature, error) {
	if c.nodeSig2 != nil {
		return c.nodeSig2, nil
	}

	sig, err := btcec.ParseSignature(c.NodeSig2Bytes, btcec.S256())
	if err != nil {
		return nil, err
	}

	c.nodeSig2 = sig

	return sig, nil
}

// BitcoinSig1 is the signature using the public key of the first node that was
// used in the channel's multi-sig output.
//
// NOTE: By having this method to access an attribute, we ensure we only need
// to fully deserialize the signature if absolutely necessary.
func (c *ChannelAuthProof) BitcoinSig1() (*btcec.Signature, error) {
	if c.bitcoinSig1 != nil {
		return c.bitcoinSig1, nil
	}

	sig, err := btcec.ParseSignature(c.BitcoinSig1Bytes, btcec.S256())
	if err != nil {
		return nil, err
	}

	c.bitcoinSig1 = sig

	return sig, nil
}

// BitcoinSig2 is the signature using the public key of the second node that
// was used in the channel's multi-sig output.
//
// NOTE: By having this method to access an attribute, we ensure we only need
// to fully deserialize the signature if absolutely necessary.
func (c *ChannelAuthProof) BitcoinSig2() (*btcec.Signature, error) {
	if c.bitcoinSig2 != nil {
		return c.bitcoinSig2, nil
	}

	sig, err := btcec.ParseSignature(c.BitcoinSig2Bytes, btcec.S256())
	if err != nil {
		return nil, err
	}

	c.bitcoinSig2 = sig

	return sig, nil
}

// IsEmpty check is the authentication proof is empty Proof is empty if at
// least one of the signatures are equal to nil.
func (c *ChannelAuthProof) IsEmpty() bool {
	return len(c.NodeSig1Bytes) == 0 ||
		len(c.NodeSig2Bytes) == 0 ||
		len(c.BitcoinSig1Bytes) == 0 ||
		len(c.BitcoinSig2Bytes) == 0
}

// ChannelEdgePolicy represents a *directed* edge within the channel graph. For
// each channel in the database, there are two distinct edges: one for each
// possible direction of travel along the channel. The edges themselves hold
// information concerning fees, and minimum time-lock information which is
// utilized during path finding.
type ChannelEdgePolicy struct {
	// SigBytes is the raw bytes of the signature of the channel edge
	// policy. We'll only parse these if the caller needs to access the
	// signature for validation purposes.
	SigBytes []byte

	// sig is a cached fully parsed signature.
	sig *btcec.Signature

	// ChannelID is the unique channel ID for the channel. The first 3
	// bytes are the block height, the next 3 the index within the block,
	// and the last 2 bytes are the output index for the channel.
	ChannelID uint64

	// LastUpdate is the last time an authenticated edge for this channel
	// was received.
	LastUpdate time.Time

	// MessageFlags is a bitfield which indicates the presence of optional
	// fields (like max_htlc) in the policy.
	MessageFlags lnwire.ChanUpdateMsgFlags

	// ChannelFlags is a bitfield which signals the capabilities of the
	// channel as well as the directed edge this update applies to.
	ChannelFlags lnwire.ChanUpdateChanFlags

	// TimeLockDelta is the number of blocks this node will subtract from
	// the expiry of an incoming HTLC. This value expresses the time buffer
	// the node would like to HTLC exchanges.
	TimeLockDelta uint16

	// MinHTLC is the smallest value HTLC this node will accept, expressed
	// in millisatoshi.
	MinHTLC lnwire.MilliSatoshi

	// MaxHTLC is the largest value HTLC this node will accept, expressed
	// in millisatoshi.
	MaxHTLC lnwire.MilliSatoshi

	// FeeBaseMSat is the base HTLC fee that will be charged for forwarding
	// ANY HTLC, expressed in mSAT's.
	FeeBaseMSat lnwire.MilliSatoshi

	// FeeProportionalMillionths is the rate that the node will charge for
	// HTLCs for each millionth of a satoshi forwarded.
	FeeProportionalMillionths lnwire.MilliSatoshi

	// Node is the LightningNode that this directed edge leads to. Using
	// this pointer the channel graph can further be traversed.
	Node *LightningNode

	// ExtraOpaqueData is the set of data that was appended to this
	// message, some of which we may not actually know how to iterate or
	// parse. By holding onto this data, we ensure that we're able to
	// properly validate the set of signatures that cover these new fields,
	// and ensure we're able to make upgrades to the network in a forwards
	// compatible manner.
	ExtraOpaqueData []byte

	db *DB
}

// Signature is a channel announcement signature, which is needed for proper
// edge policy announcement.
//
// NOTE: By having this method to access an attribute, we ensure we only need
// to fully deserialize the signature if absolutely necessary.
func (c *ChannelEdgePolicy) Signature() (*btcec.Signature, error) {
	if c.sig != nil {
		return c.sig, nil
	}

	sig, err := btcec.ParseSignature(c.SigBytes, btcec.S256())
	if err != nil {
		return nil, err
	}

	c.sig = sig

	return sig, nil
}

// IsDisabled determines whether the edge has the disabled bit set.
func (c *ChannelEdgePolicy) IsDisabled() bool {
	return c.ChannelFlags&lnwire.ChanUpdateDisabled ==
		lnwire.ChanUpdateDisabled
}

// FetchChannelEdgesByOutpoint attempts to lookup the two directed edges for
// the channel identified by the funding outpoint. If the channel can't be
// found, then ErrEdgeNotFound is returned. A struct which houses the general
// information for the channel itself is returned as well as two structs that
// contain the routing policies for the channel in either direction.
func (c *ChannelGraph) FetchChannelEdgesByOutpoint(op *wire.OutPoint,
) (*ChannelEdgeInfo, *ChannelEdgePolicy, *ChannelEdgePolicy, error) {

	var (
		edgeInfo *ChannelEdgeInfo
		policy1  *ChannelEdgePolicy
		policy2  *ChannelEdgePolicy
	)

	err := c.db.View(func(tx *bbolt.Tx) error {
		// First, grab the node bucket. This will be used to populate
		// the Node pointers in each edge read from disk.
		nodes := tx.Bucket(nodeBucket)
		if nodes == nil {
			return ErrGraphNotFound
		}

		// Next, grab the edge bucket which stores the edges, and also
		// the index itself so we can group the directed edges together
		// logically.
		edges := tx.Bucket(edgeBucket)
		if edges == nil {
			return ErrGraphNoEdgesFound
		}
		edgeIndex := edges.Bucket(edgeIndexBucket)
		if edgeIndex == nil {
			return ErrGraphNoEdgesFound
		}

		// If the channel's outpoint doesn't exist within the outpoint
		// index, then the edge does not exist.
		chanIndex := edges.Bucket(channelPointBucket)
		if chanIndex == nil {
			return ErrGraphNoEdgesFound
		}
		var b bytes.Buffer
		if err := writeOutpoint(&b, op); err != nil {
			return err
		}
		chanID := chanIndex.Get(b.Bytes())
		if chanID == nil {
			return ErrEdgeNotFound
		}

		// If the channel is found to exists, then we'll first retrieve
		// the general information for the channel.
		edge, err := fetchChanEdgeInfo(edgeIndex, chanID)
		if err != nil {
			return err
		}
		edgeInfo = &edge
		edgeInfo.db = c.db

		// Once we have the information about the channels' parameters,
		// we'll fetch the routing policies for each for the directed
		// edges.
		e1, e2, err := fetchChanEdgePolicies(
			edgeIndex, edges, nodes, chanID, c.db,
		)
		if err != nil {
			return err
		}

		policy1 = e1
		policy2 = e2
		return nil
	})
	if err != nil {
		return nil, nil, nil, err
	}

	return edgeInfo, policy1, policy2, nil
}

// FetchChannelEdgesByID attempts to lookup the two directed edges for the
// channel identified by the channel ID. If the channel can't be found, then
// ErrEdgeNotFound is returned. A struct which houses the general information
// for the channel itself is returned as well as two structs that contain the
// routing policies for the channel in either direction.
//
// ErrZombieEdge an be returned if the edge is currently marked as a zombie
// within the database. In this case, the ChannelEdgePolicy's will be nil, and
// the ChannelEdgeInfo will only include the public keys of each node.
func (c *ChannelGraph) FetchChannelEdgesByID(chanID uint64,
) (*ChannelEdgeInfo, *ChannelEdgePolicy, *ChannelEdgePolicy, error) {

	var (
		edgeInfo  *ChannelEdgeInfo
		policy1   *ChannelEdgePolicy
		policy2   *ChannelEdgePolicy
		channelID [8]byte
	)

	err := c.db.View(func(tx *bbolt.Tx) error {
		// First, grab the node bucket. This will be used to populate
		// the Node pointers in each edge read from disk.
		nodes := tx.Bucket(nodeBucket)
		if nodes == nil {
			return ErrGraphNotFound
		}

		// Next, grab the edge bucket which stores the edges, and also
		// the index itself so we can group the directed edges together
		// logically.
		edges := tx.Bucket(edgeBucket)
		if edges == nil {
			return ErrGraphNoEdgesFound
		}
		edgeIndex := edges.Bucket(edgeIndexBucket)
		if edgeIndex == nil {
			return ErrGraphNoEdgesFound
		}

		byteOrder.PutUint64(channelID[:], chanID)

		// Now, attempt to fetch edge.
		edge, err := fetchChanEdgeInfo(edgeIndex, channelID[:])

		// If it doesn't exist, we'll quickly check our zombie index to
		// see if we've previously marked it as so.
		if err == ErrEdgeNotFound {
			// If the zombie index doesn't exist, or the edge is not
			// marked as a zombie within it, then we'll return the
			// original ErrEdgeNotFound error.
			zombieIndex := edges.Bucket(zombieBucket)
			if zombieIndex == nil {
				return ErrEdgeNotFound
			}

			isZombie, pubKey1, pubKey2 := isZombieEdge(
				zombieIndex, chanID,
			)
			if !isZombie {
				return ErrEdgeNotFound
			}

			// Otherwise, the edge is marked as a zombie, so we'll
			// populate the edge info with the public keys of each
			// party as this is the only information we have about
			// it and return an error signaling so.
			edgeInfo = &ChannelEdgeInfo{
				NodeKey1Bytes: pubKey1,
				NodeKey2Bytes: pubKey2,
			}
			return ErrZombieEdge
		}

		// Otherwise, we'll just return the error if any.
		if err != nil {
			return err
		}

		edgeInfo = &edge
		edgeInfo.db = c.db

		// Then we'll attempt to fetch the accompanying policies of this
		// edge.
		e1, e2, err := fetchChanEdgePolicies(
			edgeIndex, edges, nodes, channelID[:], c.db,
		)
		if err != nil {
			return err
		}

		policy1 = e1
		policy2 = e2
		return nil
	})
	if err == ErrZombieEdge {
		return edgeInfo, nil, nil, err
	}
	if err != nil {
		return nil, nil, nil, err
	}

	return edgeInfo, policy1, policy2, nil
}

// IsPublicNode is a helper method that determines whether the node with the
// given public key is seen as a public node in the graph from the graph's
// source node's point of view.
func (c *ChannelGraph) IsPublicNode(pubKey [33]byte) (bool, error) {
	var nodeIsPublic bool
	err := c.db.View(func(tx *bbolt.Tx) error {
		nodes := tx.Bucket(nodeBucket)
		if nodes == nil {
			return ErrGraphNodesNotFound
		}
		ourPubKey := nodes.Get(sourceKey)
		if ourPubKey == nil {
			return ErrSourceNodeNotSet
		}
		node, err := fetchLightningNode(nodes, pubKey[:])
		if err != nil {
			return err
		}

		nodeIsPublic, err = node.isPublic(tx, ourPubKey)
		return err
	})
	if err != nil {
		return false, err
	}

	return nodeIsPublic, nil
}

// genMultiSigP2WSH generates the p2wsh'd multisig script for 2 of 2 pubkeys.
func genMultiSigP2WSH(aPub, bPub []byte) ([]byte, error) {
	if len(aPub) != 33 || len(bPub) != 33 {
		return nil, fmt.Errorf("Pubkey size error. Compressed " +
			"pubkeys only")
	}

	// Swap to sort pubkeys if needed. Keys are sorted in lexicographical
	// order. The signatures within the scriptSig must also adhere to the
	// order, ensuring that the signatures for each public key appears in
	// the proper order on the stack.
	if bytes.Compare(aPub, bPub) == 1 {
		aPub, bPub = bPub, aPub
	}

	// First, we'll generate the witness script for the multi-sig.
	bldr := txscript.NewScriptBuilder()
	bldr.AddOp(txscript.OP_2)
	bldr.AddData(aPub) // Add both pubkeys (sorted).
	bldr.AddData(bPub)
	bldr.AddOp(txscript.OP_2)
	bldr.AddOp(txscript.OP_CHECKMULTISIG)
	witnessScript, err := bldr.Script()
	if err != nil {
		return nil, err
	}

	// With the witness script generated, we'll now turn it into a p2sh
	// script:
	//  * OP_0 <sha256(script)>
	bldr = txscript.NewScriptBuilder()
	bldr.AddOp(txscript.OP_0)
	scriptHash := sha256.Sum256(witnessScript)
	bldr.AddData(scriptHash[:])

	return bldr.Script()
}

// EdgePoint couples the outpoint of a channel with the funding script that it
// creates. The FilteredChainView will use this to watch for spends of this
// edge point on chain. We require both of these values as depending on the
// concrete implementation, either the pkScript, or the out point will be used.
type EdgePoint struct {
	// FundingPkScript is the p2wsh multi-sig script of the target channel.
	FundingPkScript []byte

	// OutPoint is the outpoint of the target channel.
	OutPoint wire.OutPoint
}

// String returns a human readable version of the target EdgePoint. We return
// the outpoint directly as it is enough to uniquely identify the edge point.
func (e *EdgePoint) String() string {
	return e.OutPoint.String()
}

// ChannelView returns the verifiable edge information for each active channel
// within the known channel graph. The set of UTXO's (along with their scripts)
// returned are the ones that need to be watched on chain to detect channel
// closes on the resident blockchain.
func (c *ChannelGraph) ChannelView() ([]EdgePoint, error) {
	var edgePoints []EdgePoint
	if err := c.db.View(func(tx *bbolt.Tx) error {
		// We're going to iterate over the entire channel index, so
		// we'll need to fetch the edgeBucket to get to the index as
		// it's a sub-bucket.
		edges := tx.Bucket(edgeBucket)
		if edges == nil {
			return ErrGraphNoEdgesFound
		}
		chanIndex := edges.Bucket(channelPointBucket)
		if chanIndex == nil {
			return ErrGraphNoEdgesFound
		}
		edgeIndex := edges.Bucket(edgeIndexBucket)
		if edgeIndex == nil {
			return ErrGraphNoEdgesFound
		}

		// Once we have the proper bucket, we'll range over each key
		// (which is the channel point for the channel) and decode it,
		// accumulating each entry.
		return chanIndex.ForEach(func(chanPointBytes, chanID []byte) error {
			if bytes.Compare(zeroChannelPoint[:], chanPointBytes) == 0 {
				return nil
			}

			chanPointReader := bytes.NewReader(chanPointBytes)

			var chanPoint wire.OutPoint
			err := readOutpoint(chanPointReader, &chanPoint)
			if err != nil {
				return err
			}

			edgeInfo, err := fetchChanEdgeInfo(
				edgeIndex, chanID,
			)
			if err != nil {
				return err
			}

			pkScript, err := genMultiSigP2WSH(
				edgeInfo.BitcoinKey1Bytes[:],
				edgeInfo.BitcoinKey2Bytes[:],
			)
			if err != nil {
				return err
			}

			edgePoints = append(edgePoints, EdgePoint{
				FundingPkScript: pkScript,
				OutPoint:        chanPoint,
			})

			return nil
		})
	}); err != nil {
		return nil, err
	}

	return edgePoints, nil
}

// NewChannelEdgePolicy returns a new blank ChannelEdgePolicy.
func (c *ChannelGraph) NewChannelEdgePolicy() *ChannelEdgePolicy {
	return &ChannelEdgePolicy{db: c.db}
}

// markEdgeZombie marks an edge as a zombie within our zombie index. The public
// keys should represent the node public keys of the two parties involved in the
// edge.
func markEdgeZombie(zombieIndex *bbolt.Bucket, chanID uint64, pubKey1,
	pubKey2 [33]byte) error {

	var k [8]byte
	byteOrder.PutUint64(k[:], chanID)

	var v [66]byte
	copy(v[:33], pubKey1[:])
	copy(v[33:], pubKey2[:])

	return zombieIndex.Put(k[:], v[:])
}

// MarkEdgeLive clears an edge from our zombie index, deeming it as live.
func (c *ChannelGraph) MarkEdgeLive(chanID uint64) error {
	c.cacheMu.Lock()
	defer c.cacheMu.Unlock()

	err := c.db.Update(func(tx *bbolt.Tx) error {
		edges := tx.Bucket(edgeBucket)
		if edges == nil {
			return ErrGraphNoEdgesFound
		}
		zombieIndex := edges.Bucket(zombieBucket)
		if zombieIndex == nil {
			return nil
		}

		var k [8]byte
		byteOrder.PutUint64(k[:], chanID)
		return zombieIndex.Delete(k[:])
	})
	if err != nil {
		return err
	}

	c.rejectCache.remove(chanID)
	c.chanCache.remove(chanID)

	return nil
}

// IsZombieEdge returns whether the edge is considered zombie. If it is a
// zombie, then the two node public keys corresponding to this edge are also
// returned.
func (c *ChannelGraph) IsZombieEdge(chanID uint64) (bool, [33]byte, [33]byte) {
	var (
		isZombie         bool
		pubKey1, pubKey2 [33]byte
	)

	err := c.db.View(func(tx *bbolt.Tx) error {
		edges := tx.Bucket(edgeBucket)
		if edges == nil {
			return ErrGraphNoEdgesFound
		}
		zombieIndex := edges.Bucket(zombieBucket)
		if zombieIndex == nil {
			return nil
		}

		isZombie, pubKey1, pubKey2 = isZombieEdge(zombieIndex, chanID)
		return nil
	})
	if err != nil {
		return false, [33]byte{}, [33]byte{}
	}

	return isZombie, pubKey1, pubKey2
}

// isZombieEdge returns whether an entry exists for the given channel in the
// zombie index. If an entry exists, then the two node public keys corresponding
// to this edge are also returned.
func isZombieEdge(zombieIndex *bbolt.Bucket,
	chanID uint64) (bool, [33]byte, [33]byte) {

	var k [8]byte
	byteOrder.PutUint64(k[:], chanID)

	v := zombieIndex.Get(k[:])
	if v == nil {
		return false, [33]byte{}, [33]byte{}
	}

	var pubKey1, pubKey2 [33]byte
	copy(pubKey1[:], v[:33])
	copy(pubKey2[:], v[33:])

	return true, pubKey1, pubKey2
}

func putLightningNode(nodeBucket *bbolt.Bucket, aliasBucket *bbolt.Bucket,
	updateIndex *bbolt.Bucket, node *LightningNode) error {

	var (
		scratch [16]byte
		b       bytes.Buffer
	)

	pub, err := node.PubKey()
	if err != nil {
		return err
	}
	nodePub := pub.SerializeCompressed()

	// If the node has the update time set, write it, else write 0.
	updateUnix := uint64(0)
	if node.LastUpdate.Unix() > 0 {
		updateUnix = uint64(node.LastUpdate.Unix())
	}

	byteOrder.PutUint64(scratch[:8], updateUnix)
	if _, err := b.Write(scratch[:8]); err != nil {
		return err
	}

	if _, err := b.Write(nodePub); err != nil {
		return err
	}

	// If we got a node announcement for this node, we will have the rest
	// of the data available. If not we don't have more data to write.
	if !node.HaveNodeAnnouncement {
		// Write HaveNodeAnnouncement=0.
		byteOrder.PutUint16(scratch[:2], 0)
		if _, err := b.Write(scratch[:2]); err != nil {
			return err
		}

		return nodeBucket.Put(nodePub, b.Bytes())
	}

	// Write HaveNodeAnnouncement=1.
	byteOrder.PutUint16(scratch[:2], 1)
	if _, err := b.Write(scratch[:2]); err != nil {
		return err
	}

	if err := binary.Write(&b, byteOrder, node.Color.R); err != nil {
		return err
	}
	if err := binary.Write(&b, byteOrder, node.Color.G); err != nil {
		return err
	}
	if err := binary.Write(&b, byteOrder, node.Color.B); err != nil {
		return err
	}

	if err := wire.WriteVarString(&b, 0, node.Alias); err != nil {
		return err
	}

	if err := node.Features.Encode(&b); err != nil {
		return err
	}

	numAddresses := uint16(len(node.Addresses))
	byteOrder.PutUint16(scratch[:2], numAddresses)
	if _, err := b.Write(scratch[:2]); err != nil {
		return err
	}

	for _, address := range node.Addresses {
		if err := serializeAddr(&b, address); err != nil {
			return err
		}
	}

	sigLen := len(node.AuthSigBytes)
	if sigLen > 80 {
		return fmt.Errorf("max sig len allowed is 80, had %v",
			sigLen)
	}

	err = wire.WriteVarBytes(&b, 0, node.AuthSigBytes)
	if err != nil {
		return err
	}

	if len(node.ExtraOpaqueData) > MaxAllowedExtraOpaqueBytes {
		return ErrTooManyExtraOpaqueBytes(len(node.ExtraOpaqueData))
	}
	err = wire.WriteVarBytes(&b, 0, node.ExtraOpaqueData)
	if err != nil {
		return err
	}

	if err := aliasBucket.Put(nodePub, []byte(node.Alias)); err != nil {
		return err
	}

	// With the alias bucket updated, we'll now update the index that
	// tracks the time series of node updates.
	var indexKey [8 + 33]byte
	byteOrder.PutUint64(indexKey[:8], updateUnix)
	copy(indexKey[8:], nodePub)

	// If there was already an old index entry for this node, then we'll
	// delete the old one before we write the new entry.
	if nodeBytes := nodeBucket.Get(nodePub); nodeBytes != nil {
		// Extract out the old update time to we can reconstruct the
		// prior index key to delete it from the index.
		oldUpdateTime := nodeBytes[:8]

		var oldIndexKey [8 + 33]byte
		copy(oldIndexKey[:8], oldUpdateTime)
		copy(oldIndexKey[8:], nodePub)

		if err := updateIndex.Delete(oldIndexKey[:]); err != nil {
			return err
		}
	}

	if err := updateIndex.Put(indexKey[:], nil); err != nil {
		return err
	}

	return nodeBucket.Put(nodePub, b.Bytes())
}

func fetchLightningNode(nodeBucket *bbolt.Bucket,
	nodePub []byte) (LightningNode, error) {

	nodeBytes := nodeBucket.Get(nodePub)
	if nodeBytes == nil {
		return LightningNode{}, ErrGraphNodeNotFound
	}

	nodeReader := bytes.NewReader(nodeBytes)
	return deserializeLightningNode(nodeReader)
}

func deserializeLightningNode(r io.Reader) (LightningNode, error) {
	var (
		node    LightningNode
		scratch [8]byte
		err     error
	)

	if _, err := r.Read(scratch[:]); err != nil {
		return LightningNode{}, err
	}

	unix := int64(byteOrder.Uint64(scratch[:]))
	node.LastUpdate = time.Unix(unix, 0)

	if _, err := io.ReadFull(r, node.PubKeyBytes[:]); err != nil {
		return LightningNode{}, err
	}

	if _, err := r.Read(scratch[:2]); err != nil {
		return LightningNode{}, err
	}

	hasNodeAnn := byteOrder.Uint16(scratch[:2])
	if hasNodeAnn == 1 {
		node.HaveNodeAnnouncement = true
	} else {
		node.HaveNodeAnnouncement = false
	}

	// The rest of the data is optional, and will only be there if we got a node
	// announcement for this node.
	if !node.HaveNodeAnnouncement {
		return node, nil
	}

	// We did get a node announcement for this node, so we'll have the rest
	// of the data available.
	if err := binary.Read(r, byteOrder, &node.Color.R); err != nil {
		return LightningNode{}, err
	}
	if err := binary.Read(r, byteOrder, &node.Color.G); err != nil {
		return LightningNode{}, err
	}
	if err := binary.Read(r, byteOrder, &node.Color.B); err != nil {
		return LightningNode{}, err
	}

	node.Alias, err = wire.ReadVarString(r, 0)
	if err != nil {
		return LightningNode{}, err
	}

	fv := lnwire.NewFeatureVector(nil, lnwire.GlobalFeatures)
	err = fv.Decode(r)
	if err != nil {
		return LightningNode{}, err
	}
	node.Features = fv

	if _, err := r.Read(scratch[:2]); err != nil {
		return LightningNode{}, err
	}
	numAddresses := int(byteOrder.Uint16(scratch[:2]))

	var addresses []net.Addr
	for i := 0; i < numAddresses; i++ {
		address, err := deserializeAddr(r)
		if err != nil {
			return LightningNode{}, err
		}
		addresses = append(addresses, address)
	}
	node.Addresses = addresses

	node.AuthSigBytes, err = wire.ReadVarBytes(r, 0, 80, "sig")
	if err != nil {
		return LightningNode{}, err
	}

	// We'll try and see if there are any opaque bytes left, if not, then
	// we'll ignore the EOF error and return the node as is.
	node.ExtraOpaqueData, err = wire.ReadVarBytes(
		r, 0, MaxAllowedExtraOpaqueBytes, "blob",
	)
	switch {
	case err == io.ErrUnexpectedEOF:
	case err == io.EOF:
	case err != nil:
		return LightningNode{}, err
	}

	return node, nil
}

func putChanEdgeInfo(edgeIndex *bbolt.Bucket, edgeInfo *ChannelEdgeInfo, chanID [8]byte) error {
	var b bytes.Buffer

	if _, err := b.Write(edgeInfo.NodeKey1Bytes[:]); err != nil {
		return err
	}
	if _, err := b.Write(edgeInfo.NodeKey2Bytes[:]); err != nil {
		return err
	}
	if _, err := b.Write(edgeInfo.BitcoinKey1Bytes[:]); err != nil {
		return err
	}
	if _, err := b.Write(edgeInfo.BitcoinKey2Bytes[:]); err != nil {
		return err
	}

	if err := wire.WriteVarBytes(&b, 0, edgeInfo.Features); err != nil {
		return err
	}

	authProof := edgeInfo.AuthProof
	var nodeSig1, nodeSig2, bitcoinSig1, bitcoinSig2 []byte
	if authProof != nil {
		nodeSig1 = authProof.NodeSig1Bytes
		nodeSig2 = authProof.NodeSig2Bytes
		bitcoinSig1 = authProof.BitcoinSig1Bytes
		bitcoinSig2 = authProof.BitcoinSig2Bytes
	}

	if err := wire.WriteVarBytes(&b, 0, nodeSig1); err != nil {
		return err
	}
	if err := wire.WriteVarBytes(&b, 0, nodeSig2); err != nil {
		return err
	}
	if err := wire.WriteVarBytes(&b, 0, bitcoinSig1); err != nil {
		return err
	}
	if err := wire.WriteVarBytes(&b, 0, bitcoinSig2); err != nil {
		return err
	}

	if err := writeOutpoint(&b, &edgeInfo.ChannelPoint); err != nil {
		return err
	}
	if err := binary.Write(&b, byteOrder, uint64(edgeInfo.Capacity)); err != nil {
		return err
	}
	if _, err := b.Write(chanID[:]); err != nil {
		return err
	}
	if _, err := b.Write(edgeInfo.ChainHash[:]); err != nil {
		return err
	}

	if len(edgeInfo.ExtraOpaqueData) > MaxAllowedExtraOpaqueBytes {
		return ErrTooManyExtraOpaqueBytes(len(edgeInfo.ExtraOpaqueData))
	}
	err := wire.WriteVarBytes(&b, 0, edgeInfo.ExtraOpaqueData)
	if err != nil {
		return err
	}

	return edgeIndex.Put(chanID[:], b.Bytes())
}

func fetchChanEdgeInfo(edgeIndex *bbolt.Bucket,
	chanID []byte) (ChannelEdgeInfo, error) {

	edgeInfoBytes := edgeIndex.Get(chanID)
	if edgeInfoBytes == nil {
		return ChannelEdgeInfo{}, ErrEdgeNotFound
	}

	edgeInfoReader := bytes.NewReader(edgeInfoBytes)
	return deserializeChanEdgeInfo(edgeInfoReader)
}

func deserializeChanEdgeInfo(r io.Reader) (ChannelEdgeInfo, error) {
	var (
		err      error
		edgeInfo ChannelEdgeInfo
	)

	if _, err := io.ReadFull(r, edgeInfo.NodeKey1Bytes[:]); err != nil {
		return ChannelEdgeInfo{}, err
	}
	if _, err := io.ReadFull(r, edgeInfo.NodeKey2Bytes[:]); err != nil {
		return ChannelEdgeInfo{}, err
	}
	if _, err := io.ReadFull(r, edgeInfo.BitcoinKey1Bytes[:]); err != nil {
		return ChannelEdgeInfo{}, err
	}
	if _, err := io.ReadFull(r, edgeInfo.BitcoinKey2Bytes[:]); err != nil {
		return ChannelEdgeInfo{}, err
	}

	edgeInfo.Features, err = wire.ReadVarBytes(r, 0, 900, "features")
	if err != nil {
		return ChannelEdgeInfo{}, err
	}

	proof := &ChannelAuthProof{}

	proof.NodeSig1Bytes, err = wire.ReadVarBytes(r, 0, 80, "sigs")
	if err != nil {
		return ChannelEdgeInfo{}, err
	}
	proof.NodeSig2Bytes, err = wire.ReadVarBytes(r, 0, 80, "sigs")
	if err != nil {
		return ChannelEdgeInfo{}, err
	}
	proof.BitcoinSig1Bytes, err = wire.ReadVarBytes(r, 0, 80, "sigs")
	if err != nil {
		return ChannelEdgeInfo{}, err
	}
	proof.BitcoinSig2Bytes, err = wire.ReadVarBytes(r, 0, 80, "sigs")
	if err != nil {
		return ChannelEdgeInfo{}, err
	}

	if !proof.IsEmpty() {
		edgeInfo.AuthProof = proof
	}

	edgeInfo.ChannelPoint = wire.OutPoint{}
	if err := readOutpoint(r, &edgeInfo.ChannelPoint); err != nil {
		return ChannelEdgeInfo{}, err
	}
	if err := binary.Read(r, byteOrder, &edgeInfo.Capacity); err != nil {
		return ChannelEdgeInfo{}, err
	}
	if err := binary.Read(r, byteOrder, &edgeInfo.ChannelID); err != nil {
		return ChannelEdgeInfo{}, err
	}

	if _, err := io.ReadFull(r, edgeInfo.ChainHash[:]); err != nil {
		return ChannelEdgeInfo{}, err
	}

	// We'll try and see if there are any opaque bytes left, if not, then
	// we'll ignore the EOF error and return the edge as is.
	edgeInfo.ExtraOpaqueData, err = wire.ReadVarBytes(
		r, 0, MaxAllowedExtraOpaqueBytes, "blob",
	)
	switch {
	case err == io.ErrUnexpectedEOF:
	case err == io.EOF:
	case err != nil:
		return ChannelEdgeInfo{}, err
	}

	return edgeInfo, nil
}

func putChanEdgePolicy(edges, nodes *bbolt.Bucket, edge *ChannelEdgePolicy,
	from, to []byte) error {

	var edgeKey [33 + 8]byte
	copy(edgeKey[:], from)
	byteOrder.PutUint64(edgeKey[33:], edge.ChannelID)

	var b bytes.Buffer
	if err := serializeChanEdgePolicy(&b, edge, to); err != nil {
		return err
	}

	// Before we write out the new edge, we'll create a new entry in the
	// update index in order to keep it fresh.
	updateUnix := uint64(edge.LastUpdate.Unix())
	var indexKey [8 + 8]byte
	byteOrder.PutUint64(indexKey[:8], updateUnix)
	byteOrder.PutUint64(indexKey[8:], edge.ChannelID)

	updateIndex, err := edges.CreateBucketIfNotExists(edgeUpdateIndexBucket)
	if err != nil {
		return err
	}

	// If there was already an entry for this edge, then we'll need to
	// delete the old one to ensure we don't leave around any after-images.
	// An unknown policy value does not have a update time recorded, so
	// it also does not need to be removed.
	if edgeBytes := edges.Get(edgeKey[:]); edgeBytes != nil &&
		!bytes.Equal(edgeBytes[:], unknownPolicy) {

		// In order to delete the old entry, we'll need to obtain the
		// *prior* update time in order to delete it. To do this, we'll
		// need to deserialize the existing policy within the database
		// (now outdated by the new one), and delete its corresponding
		// entry within the update index. We'll ignore any
		// ErrEdgePolicyOptionalFieldNotFound error, as we only need
		// the channel ID and update time to delete the entry.
		// TODO(halseth): get rid of these invalid policies in a
		// migration.
		oldEdgePolicy, err := deserializeChanEdgePolicy(
			bytes.NewReader(edgeBytes), nodes,
		)
		if err != nil && err != ErrEdgePolicyOptionalFieldNotFound {
			return err
		}

		oldUpdateTime := uint64(oldEdgePolicy.LastUpdate.Unix())

		var oldIndexKey [8 + 8]byte
		byteOrder.PutUint64(oldIndexKey[:8], oldUpdateTime)
		byteOrder.PutUint64(oldIndexKey[8:], edge.ChannelID)

		if err := updateIndex.Delete(oldIndexKey[:]); err != nil {
			return err
		}
	}

	if err := updateIndex.Put(indexKey[:], nil); err != nil {
		return err
	}

	return edges.Put(edgeKey[:], b.Bytes()[:])
}

// putChanEdgePolicyUnknown marks the edge policy as unknown
// in the edges bucket.
func putChanEdgePolicyUnknown(edges *bbolt.Bucket, channelID uint64,
	from []byte) error {

	var edgeKey [33 + 8]byte
	copy(edgeKey[:], from)
	byteOrder.PutUint64(edgeKey[33:], channelID)

	if edges.Get(edgeKey[:]) != nil {
		return fmt.Errorf("Cannot write unknown policy for channel %v "+
			" when there is already a policy present", channelID)
	}

	return edges.Put(edgeKey[:], unknownPolicy)
}

func fetchChanEdgePolicy(edges *bbolt.Bucket, chanID []byte,
	nodePub []byte, nodes *bbolt.Bucket) (*ChannelEdgePolicy, error) {

	var edgeKey [33 + 8]byte
	copy(edgeKey[:], nodePub)
	copy(edgeKey[33:], chanID[:])

	edgeBytes := edges.Get(edgeKey[:])
	if edgeBytes == nil {
		return nil, ErrEdgeNotFound
	}

	// No need to deserialize unknown policy.
	if bytes.Equal(edgeBytes[:], unknownPolicy) {
		return nil, nil
	}

	edgeReader := bytes.NewReader(edgeBytes)

	ep, err := deserializeChanEdgePolicy(edgeReader, nodes)
	switch {
	// If the db policy was missing an expected optional field, we return
	// nil as if the policy was unknown.
	case err == ErrEdgePolicyOptionalFieldNotFound:
		return nil, nil

	case err != nil:
		return nil, err
	}

	return ep, nil
}

func fetchChanEdgePolicies(edgeIndex *bbolt.Bucket, edges *bbolt.Bucket,
	nodes *bbolt.Bucket, chanID []byte,
	db *DB) (*ChannelEdgePolicy, *ChannelEdgePolicy, error) {

	edgeInfo := edgeIndex.Get(chanID)
	if edgeInfo == nil {
		return nil, nil, ErrEdgeNotFound
	}

	// The first node is contained within the first half of the edge
	// information. We only propagate the error here and below if it's
	// something other than edge non-existence.
	node1Pub := edgeInfo[:33]
	edge1, err := fetchChanEdgePolicy(edges, chanID, node1Pub, nodes)
	if err != nil {
		return nil, nil, err
	}

	// As we may have a single direction of the edge but not the other,
	// only fill in the database pointers if the edge is found.
	if edge1 != nil {
		edge1.db = db
		edge1.Node.db = db
	}

	// Similarly, the second node is contained within the latter
	// half of the edge information.
	node2Pub := edgeInfo[33:66]
	edge2, err := fetchChanEdgePolicy(edges, chanID, node2Pub, nodes)
	if err != nil {
		return nil, nil, err
	}

	if edge2 != nil {
		edge2.db = db
		edge2.Node.db = db
	}

	return edge1, edge2, nil
}

func serializeChanEdgePolicy(w io.Writer, edge *ChannelEdgePolicy,
	to []byte) error {

	err := wire.WriteVarBytes(w, 0, edge.SigBytes)
	if err != nil {
		return err
	}

	if err := binary.Write(w, byteOrder, edge.ChannelID); err != nil {
		return err
	}

	var scratch [8]byte
	updateUnix := uint64(edge.LastUpdate.Unix())
	byteOrder.PutUint64(scratch[:], updateUnix)
	if _, err := w.Write(scratch[:]); err != nil {
		return err
	}

	if err := binary.Write(w, byteOrder, edge.MessageFlags); err != nil {
		return err
	}
	if err := binary.Write(w, byteOrder, edge.ChannelFlags); err != nil {
		return err
	}
	if err := binary.Write(w, byteOrder, edge.TimeLockDelta); err != nil {
		return err
	}
	if err := binary.Write(w, byteOrder, uint64(edge.MinHTLC)); err != nil {
		return err
	}
	if err := binary.Write(w, byteOrder, uint64(edge.FeeBaseMSat)); err != nil {
		return err
	}
	if err := binary.Write(w, byteOrder, uint64(edge.FeeProportionalMillionths)); err != nil {
		return err
	}

	if _, err := w.Write(to); err != nil {
		return err
	}

	// If the max_htlc field is present, we write it. To be compatible with
	// older versions that wasn't aware of this field, we write it as part
	// of the opaque data.
	// TODO(halseth): clean up when moving to TLV.
	var opaqueBuf bytes.Buffer
	if edge.MessageFlags.HasMaxHtlc() {
		err := binary.Write(&opaqueBuf, byteOrder, uint64(edge.MaxHTLC))
		if err != nil {
			return err
		}
	}

	if len(edge.ExtraOpaqueData) > MaxAllowedExtraOpaqueBytes {
		return ErrTooManyExtraOpaqueBytes(len(edge.ExtraOpaqueData))
	}
	if _, err := opaqueBuf.Write(edge.ExtraOpaqueData); err != nil {
		return err
	}

	if err := wire.WriteVarBytes(w, 0, opaqueBuf.Bytes()); err != nil {
		return err
	}
	return nil
}

func deserializeChanEdgePolicy(r io.Reader,
	nodes *bbolt.Bucket) (*ChannelEdgePolicy, error) {

	edge := &ChannelEdgePolicy{}

	var err error
	edge.SigBytes, err = wire.ReadVarBytes(r, 0, 80, "sig")
	if err != nil {
		return nil, err
	}

	if err := binary.Read(r, byteOrder, &edge.ChannelID); err != nil {
		return nil, err
	}

	var scratch [8]byte
	if _, err := r.Read(scratch[:]); err != nil {
		return nil, err
	}
	unix := int64(byteOrder.Uint64(scratch[:]))
	edge.LastUpdate = time.Unix(unix, 0)

	if err := binary.Read(r, byteOrder, &edge.MessageFlags); err != nil {
		return nil, err
	}
	if err := binary.Read(r, byteOrder, &edge.ChannelFlags); err != nil {
		return nil, err
	}
	if err := binary.Read(r, byteOrder, &edge.TimeLockDelta); err != nil {
		return nil, err
	}

	var n uint64
	if err := binary.Read(r, byteOrder, &n); err != nil {
		return nil, err
	}
	edge.MinHTLC = lnwire.MilliSatoshi(n)

	if err := binary.Read(r, byteOrder, &n); err != nil {
		return nil, err
	}
	edge.FeeBaseMSat = lnwire.MilliSatoshi(n)

	if err := binary.Read(r, byteOrder, &n); err != nil {
		return nil, err
	}
	edge.FeeProportionalMillionths = lnwire.MilliSatoshi(n)

	var pub [33]byte
	if _, err := r.Read(pub[:]); err != nil {
		return nil, err
	}

	node, err := fetchLightningNode(nodes, pub[:])
	if err != nil {
		return nil, fmt.Errorf("unable to fetch node: %x, %v",
			pub[:], err)
	}
	edge.Node = &node

	// We'll try and see if there are any opaque bytes left, if not, then
	// we'll ignore the EOF error and return the edge as is.
	edge.ExtraOpaqueData, err = wire.ReadVarBytes(
		r, 0, MaxAllowedExtraOpaqueBytes, "blob",
	)
	switch {
	case err == io.ErrUnexpectedEOF:
	case err == io.EOF:
	case err != nil:
		return nil, err
	}

	// See if optional fields are present.
	if edge.MessageFlags.HasMaxHtlc() {
		// The max_htlc field should be at the beginning of the opaque
		// bytes.
		opq := edge.ExtraOpaqueData

		// If the max_htlc field is not present, it might be old data
		// stored before this field was validated. We'll return the
		// edge along with an error.
		if len(opq) < 8 {
			return edge, ErrEdgePolicyOptionalFieldNotFound
		}

		maxHtlc := byteOrder.Uint64(opq[:8])
		edge.MaxHTLC = lnwire.MilliSatoshi(maxHtlc)

		// Exclude the parsed field from the rest of the opaque data.
		edge.ExtraOpaqueData = opq[8:]
	}

	return edge, nil
}<|MERGE_RESOLUTION|>--- conflicted
+++ resolved
@@ -904,6 +904,10 @@
 		if err != nil {
 			return err
 		}
+		chanIndex := edges.Bucket(channelPointBucket)
+		if chanIndex == nil {
+			return ErrEdgeNotFound
+		}
 		closed, err := edges.CreateBucketIfNotExists(closedBucket)
 		if err != nil {
 			return err
@@ -923,8 +927,8 @@
 			closedIndex.Put(chanID, []byte{})
 
 			if e := edgeIndex.Get(chanID); e != nil {
-				err = delChannelByChanID(
-					edges, edgeIndex, nodes, chanID,
+				err = delChannelEdge(
+					edges, edgeIndex, chanIndex, nil, nodes, chanID, false,
 				)
 				if err != nil && err != ErrEdgeNotFound {
 					return err
@@ -1436,48 +1440,6 @@
 	}
 
 	return nil
-}
-
-// DeleteChannelEdgeByID removes an edge from the database as identified by its
-// channel id. If the edge does not exist within the database, then
-// ErrEdgeNotFound will be returned.
-func (c *ChannelGraph) DeleteChannelEdgeByID(chanID uint64) error {
-	// TODO(roasbeef): possibly delete from node bucket if node has no more
-	// channels
-	// TODO(roasbeef): don't delete both edges?
-
-	var chanIDBytes [8]byte
-	byteOrder.PutUint64(chanIDBytes[:], chanID)
-
-	return c.db.Update(func(tx *bbolt.Tx) error {
-		// First grab the edges bucket which houses the information
-		// we'd like to delete
-		edges := tx.Bucket(edgeBucket)
-		if edges == nil {
-			return ErrEdgeNotFound
-		}
-
-		// Next grab the two edge indexes which will also need to be
-		// updated.
-		edgeIndex := edges.Bucket(edgeIndexBucket)
-		if edgeIndex == nil {
-			return ErrEdgeNotFound
-		}
-
-		chanIndex := edges.Bucket(channelPointBucket)
-		if chanIndex == nil {
-			return ErrEdgeNotFound
-		}
-
-		nodes := tx.Bucket(nodeBucket)
-		if nodes == nil {
-			return ErrGraphNodeNotFound
-		}
-
-		return delChannelByChanID(
-			edges, edgeIndex, nodes, chanIDBytes[:],
-		)
-	})
 }
 
 // ChannelID attempt to lookup the 8-byte compact channel ID which maps to the
@@ -1998,71 +1960,14 @@
 	return nil
 }
 
-<<<<<<< HEAD
-func delChannelByEdge(edges, edgesIndex, chanIndex, zombieIndex,
-	nodes *bbolt.Bucket, chanPoint *wire.OutPoint, isZombie bool) error {
-=======
 func delChannelEdge(edges, edgeIndex, chanIndex, zombieIndex,
 	nodes *bbolt.Bucket, chanID []byte, isZombie bool) error {
->>>>>>> c4415f04
 
 	edgeInfo, err := fetchChanEdgeInfo(edgeIndex, chanID)
 	if err != nil {
 		return err
 	}
 
-<<<<<<< HEAD
-	// If the channel's outpoint doesn't exist within the outpoint index,
-	// then the edge does not exist.
-	chanID := chanIndex.Get(b.Bytes())
-	if chanID == nil {
-		return ErrEdgeNotFound
-	}
-	if err := delChannelByChanID(edges, edgesIndex, nodes, chanID); err != nil {
-		return err
-	}
-
-	if err := chanIndex.Delete(b.Bytes()); err != nil {
-		return err
-	}
-
-	// Finally, we'll mark the edge as a zombie within our index if it's
-	// being removed due to the channel becoming a zombie. We do this to
-	// ensure we don't store unnecessary data for spent channels.
-	if !isZombie {
-		return nil
-	}
-
-	// We obtain the two public keys from the mapping: chanID ->
-	// pubKey1 || pubKey2. With this, we can construct the keys which house
-	// both of the directed edges for this channel.
-	nodeKeys := edgesIndex.Get(chanID)
-	if nodeKeys == nil {
-		return fmt.Errorf("could not find nodekeys for chanID %v",
-			chanID)
-	}
-	var pubKey1, pubKey2 [33]byte
-	copy(pubKey1[:], nodeKeys[:33])
-	copy(pubKey2[:], nodeKeys[33:])
-
-	return markEdgeZombie(
-		zombieIndex, byteOrder.Uint64(chanID), pubKey1, pubKey2,
-	)
-}
-
-func delChannelByChanID(edges, edgeIndex, nodes *bbolt.Bucket, chanID []byte) error {
-
-	// We obtain the two public keys from the mapping: chanID ->
-	// pubKey1 || pubKey2. With this, we can construct the keys which house
-	// both of the directed edges for this channel.
-	nodeKeys := edgeIndex.Get(chanID)
-	if nodeKeys == nil {
-		return fmt.Errorf("could not find nodekeys for chanID %v",
-			chanID)
-	}
-
-=======
->>>>>>> c4415f04
 	// We'll also remove the entry in the edge update index bucket before
 	// we delete the edges themselves so we can access their last update
 	// times.
@@ -2101,9 +2006,6 @@
 
 	// With the edge data deleted, we can purge the information from the two
 	// edge indexes.
-<<<<<<< HEAD
-	return edgeIndex.Delete(chanID)
-=======
 	if err := edgeIndex.Delete(chanID); err != nil {
 		return err
 	}
@@ -2126,7 +2028,6 @@
 		zombieIndex, byteOrder.Uint64(chanID), edgeInfo.NodeKey1Bytes,
 		edgeInfo.NodeKey2Bytes,
 	)
->>>>>>> c4415f04
 }
 
 // UpdateEdgePolicy updates the edge routing policy for a single directed edge
