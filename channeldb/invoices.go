--- conflicted
+++ resolved
@@ -8,14 +8,10 @@
 	"io"
 	"time"
 
+	"github.com/breez/lightninglib/lntypes"
 	"github.com/breez/lightninglib/lnwire"
 	"github.com/btcsuite/btcd/wire"
 	"github.com/coreos/bbolt"
-<<<<<<< HEAD
-=======
-	"github.com/lightningnetwork/lnd/lntypes"
-	"github.com/lightningnetwork/lnd/lnwire"
->>>>>>> 58ec9efe
 )
 
 var (
@@ -807,12 +803,8 @@
 }
 
 func putInvoice(invoices, invoiceIndex, addIndex *bbolt.Bucket,
-<<<<<<< HEAD
-	i *Invoice, invoiceNum uint32) (uint64, error) {
-=======
 	i *Invoice, invoiceNum uint32, paymentHash lntypes.Hash) (
 	uint64, error) {
->>>>>>> 58ec9efe
 
 	// Create the invoice key which is just the big-endian representation
 	// of the invoice number.
@@ -996,11 +988,7 @@
 	return invoice, nil
 }
 
-<<<<<<< HEAD
-func settleInvoice(invoices, settleIndex *bbolt.Bucket, invoiceNum []byte,
-=======
 func acceptOrSettleInvoice(invoices, settleIndex *bbolt.Bucket, invoiceNum []byte,
->>>>>>> 58ec9efe
 	amtPaid lnwire.MilliSatoshi) (*Invoice, error) {
 
 	invoice, err := fetchInvoice(invoiceNum, invoices)
