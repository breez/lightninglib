--- conflicted
+++ resolved
@@ -3,8 +3,8 @@
 import (
 	"fmt"
 
+	"github.com/breez/lightninglib/lntypes"
 	"github.com/coreos/bbolt"
-	"github.com/lightningnetwork/lnd/lntypes"
 )
 
 var (
@@ -70,14 +70,6 @@
 	}
 }
 
-<<<<<<< HEAD
-// AddWitness adds a new witness of wType to the witness cache. The type of the
-// witness will be used to map the witness to the key that will be used to look
-// it up.
-//
-// TODO(roasbeef): fake closure to map instead a constructor?
-func (w *WitnessCache) AddWitness(wType WitnessType, witness []byte) error {
-=======
 // witnessEntry is a key-value struct that holds each key -> witness pair, used
 // when inserting records into the cache.
 type witnessEntry struct {
@@ -114,7 +106,6 @@
 		return nil
 	}
 
->>>>>>> 58ec9efe
 	return w.db.Batch(func(tx *bbolt.Tx) error {
 		witnessBucket, err := tx.CreateBucketIfNotExists(witnessBucketKey)
 		if err != nil {
@@ -191,10 +182,6 @@
 	return witness, nil
 }
 
-<<<<<<< HEAD
-// DeleteWitness attempts to delete a particular witness from the database.
-func (w *WitnessCache) DeleteWitness(wType WitnessType, witnessKey []byte) error {
-=======
 // DeleteSha256Witness attempts to delete a sha256 preimage identified by hash.
 func (w *WitnessCache) DeleteSha256Witness(hash lntypes.Hash) error {
 	return w.deleteWitness(Sha256HashWitness, hash[:])
@@ -202,7 +189,6 @@
 
 // deleteWitness attempts to delete a particular witness from the database.
 func (w *WitnessCache) deleteWitness(wType WitnessType, witnessKey []byte) error {
->>>>>>> 58ec9efe
 	return w.db.Batch(func(tx *bbolt.Tx) error {
 		witnessBucket, err := tx.CreateBucketIfNotExists(witnessBucketKey)
 		if err != nil {
