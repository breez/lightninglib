package channeldb

import (
	"bytes"
	"encoding/binary"
	"errors"
	"fmt"
	"io"
	"net"
	"strconv"
	"strings"
	"sync"

	"github.com/breez/lightninglib/keychain"
	"github.com/breez/lightninglib/lnwire"
	"github.com/breez/lightninglib/shachain"
	"github.com/btcsuite/btcd/btcec"
	"github.com/btcsuite/btcd/chaincfg/chainhash"
	"github.com/btcsuite/btcd/wire"
	"github.com/btcsuite/btcutil"
	"github.com/coreos/bbolt"
)

var (
	// closedChannelBucket stores summarization information concerning
	// previously open, but now closed channels.
	closedChannelBucket = []byte("closed-chan-bucket")

	// openChanBucket stores all the currently open channels. This bucket
	// has a second, nested bucket which is keyed by a node's ID. Within
	// that node ID bucket, all attributes required to track, update, and
	// close a channel are stored.
	//
	// openChan -> nodeID -> chanPoint
	//
	// TODO(roasbeef): flesh out comment
	openChannelBucket = []byte("open-chan-bucket")

	// chanInfoKey can be accessed within the bucket for a channel
	// (identified by its chanPoint). This key stores all the static
	// information for a channel which is decided at the end of  the
	// funding flow.
	chanInfoKey = []byte("chan-info-key")

	// chanCommitmentKey can be accessed within the sub-bucket for a
	// particular channel. This key stores the up to date commitment state
	// for a particular channel party. Appending a 0 to the end of this key
	// indicates it's the commitment for the local party, and appending a 1
	// to the end of this key indicates it's the commitment for the remote
	// party.
	chanCommitmentKey = []byte("chan-commitment-key")

	// revocationStateKey stores their current revocation hash, our
	// preimage producer and their preimage store.
	revocationStateKey = []byte("revocation-state-key")

	// dataLossCommitPointKey stores the commitment point received from the
	// remote peer during a channel sync in case we have lost channel state.
	dataLossCommitPointKey = []byte("data-loss-commit-point-key")

	// commitDiffKey stores the current pending commitment state we've
	// extended to the remote party (if any). Each time we propose a new
	// state, we store the information necessary to reconstruct this state
	// from the prior commitment. This allows us to resync the remote party
	// to their expected state in the case of message loss.
	//
	// TODO(roasbeef): rename to commit chain?
	commitDiffKey = []byte("commit-diff-key")

	// revocationLogBucket is dedicated for storing the necessary delta
	// state between channel updates required to re-construct a past state
	// in order to punish a counterparty attempting a non-cooperative
	// channel closure. This key should be accessed from within the
	// sub-bucket of a target channel, identified by its channel point.
	revocationLogBucket = []byte("revocation-log-key")
)

var (
	// ErrNoCommitmentsFound is returned when a channel has not set
	// commitment states.
	ErrNoCommitmentsFound = fmt.Errorf("no commitments found")

	// ErrNoChanInfoFound is returned when a particular channel does not
	// have any channels state.
	ErrNoChanInfoFound = fmt.Errorf("no chan info found")

	// ErrNoRevocationsFound is returned when revocation state for a
	// particular channel cannot be found.
	ErrNoRevocationsFound = fmt.Errorf("no revocations found")

	// ErrNoPendingCommit is returned when there is not a pending
	// commitment for a remote party. A new commitment is written to disk
	// each time we write a new state in order to be properly fault
	// tolerant.
	ErrNoPendingCommit = fmt.Errorf("no pending commits found")

	// ErrInvalidCircuitKeyLen signals that a circuit key could not be
	// decoded because the byte slice is of an invalid length.
	ErrInvalidCircuitKeyLen = fmt.Errorf(
		"length of serialized circuit key must be 16 bytes")

	// ErrNoCommitPoint is returned when no data loss commit point is found
	// in the database.
	ErrNoCommitPoint = fmt.Errorf("no commit point found")

	// ErrNoRestoredChannelMutation is returned when a caller attempts to
	// mutate a channel that's been recovered.
	ErrNoRestoredChannelMutation = fmt.Errorf("cannot mutate restored " +
		"channel state")

	// ErrChanBorked is returned when a caller attempts to mutate a borked
	// channel.
	ErrChanBorked = fmt.Errorf("cannot mutate borked channel")
)

// ChannelType is an enum-like type that describes one of several possible
// channel types. Each open channel is associated with a particular type as the
// channel type may determine how higher level operations are conducted such as
// fee negotiation, channel closing, the format of HTLCs, etc.
// TODO(roasbeef): split up per-chain?
type ChannelType uint8

const (
	// NOTE: iota isn't used here for this enum needs to be stable
	// long-term as it will be persisted to the database.

	// SingleFunder represents a channel wherein one party solely funds the
	// entire capacity of the channel.
	SingleFunder = 0

	// DualFunder represents a channel wherein both parties contribute
	// funds towards the total capacity of the channel. The channel may be
	// funded symmetrically or asymmetrically.
	DualFunder = 1
)

// ChannelConstraints represents a set of constraints meant to allow a node to
// limit their exposure, enact flow control and ensure that all HTLCs are
// economically relevant. This struct will be mirrored for both sides of the
// channel, as each side will enforce various constraints that MUST be adhered
// to for the life time of the channel. The parameters for each of these
// constraints are static for the duration of the channel, meaning the channel
// must be torn down for them to change.
type ChannelConstraints struct {
	// DustLimit is the threshold (in satoshis) below which any outputs
	// should be trimmed. When an output is trimmed, it isn't materialized
	// as an actual output, but is instead burned to miner's fees.
	DustLimit btcutil.Amount

	// ChanReserve is an absolute reservation on the channel for the
	// owner of this set of constraints. This means that the current
	// settled balance for this node CANNOT dip below the reservation
	// amount. This acts as a defense against costless attacks when
	// either side no longer has any skin in the game.
	ChanReserve btcutil.Amount

	// MaxPendingAmount is the maximum pending HTLC value that the
	// owner of these constraints can offer the remote node at a
	// particular time.
	MaxPendingAmount lnwire.MilliSatoshi

	// MinHTLC is the minimum HTLC value that the owner of these
	// constraints can offer the remote node. If any HTLCs below this
	// amount are offered, then the HTLC will be rejected. This, in
	// tandem with the dust limit allows a node to regulate the
	// smallest HTLC that it deems economically relevant.
	MinHTLC lnwire.MilliSatoshi

	// MaxAcceptedHtlcs is the maximum number of HTLCs that the owner of
	// this set of constraints can offer the remote node. This allows each
	// node to limit their over all exposure to HTLCs that may need to be
	// acted upon in the case of a unilateral channel closure or a contract
	// breach.
	MaxAcceptedHtlcs uint16

	// CsvDelay is the relative time lock delay expressed in blocks. Any
	// settled outputs that pay to the owner of this channel configuration
	// MUST ensure that the delay branch uses this value as the relative
	// time lock. Similarly, any HTLC's offered by this node should use
	// this value as well.
	CsvDelay uint16
}

// ChannelConfig is a struct that houses the various configuration opens for
// channels. Each side maintains an instance of this configuration file as it
// governs: how the funding and commitment transaction to be created, the
// nature of HTLC's allotted, the keys to be used for delivery, and relative
// time lock parameters.
type ChannelConfig struct {
	// ChannelConstraints is the set of constraints that must be upheld for
	// the duration of the channel for the owner of this channel
	// configuration. Constraints govern a number of flow control related
	// parameters, also including the smallest HTLC that will be accepted
	// by a participant.
	ChannelConstraints

	// MultiSigKey is the key to be used within the 2-of-2 output script
	// for the owner of this channel config.
	MultiSigKey keychain.KeyDescriptor

	// RevocationBasePoint is the base public key to be used when deriving
	// revocation keys for the remote node's commitment transaction. This
	// will be combined along with a per commitment secret to derive a
	// unique revocation key for each state.
	RevocationBasePoint keychain.KeyDescriptor

	// PaymentBasePoint is the base public key to be used when deriving
	// the key used within the non-delayed pay-to-self output on the
	// commitment transaction for a node. This will be combined with a
	// tweak derived from the per-commitment point to ensure unique keys
	// for each commitment transaction.
	PaymentBasePoint keychain.KeyDescriptor

	// DelayBasePoint is the base public key to be used when deriving the
	// key used within the delayed pay-to-self output on the commitment
	// transaction for a node. This will be combined with a tweak derived
	// from the per-commitment point to ensure unique keys for each
	// commitment transaction.
	DelayBasePoint keychain.KeyDescriptor

	// HtlcBasePoint is the base public key to be used when deriving the
	// local HTLC key. The derived key (combined with the tweak derived
	// from the per-commitment point) is used within the "to self" clause
	// within any HTLC output scripts.
	HtlcBasePoint keychain.KeyDescriptor
}

// ChannelCommitment is a snapshot of the commitment state at a particular
// point in the commitment chain. With each state transition, a snapshot of the
// current state along with all non-settled HTLCs are recorded. These snapshots
// detail the state of the _remote_ party's commitment at a particular state
// number.  For ourselves (the local node) we ONLY store our most recent
// (unrevoked) state for safety purposes.
type ChannelCommitment struct {
	// CommitHeight is the update number that this ChannelDelta represents
	// the total number of commitment updates to this point. This can be
	// viewed as sort of a "commitment height" as this number is
	// monotonically increasing.
	CommitHeight uint64

	// LocalLogIndex is the cumulative log index index of the local node at
	// this point in the commitment chain. This value will be incremented
	// for each _update_ added to the local update log.
	LocalLogIndex uint64

	// LocalHtlcIndex is the current local running HTLC index. This value
	// will be incremented for each outgoing HTLC the local node offers.
	LocalHtlcIndex uint64

	// RemoteLogIndex is the cumulative log index index of the remote node
	// at this point in the commitment chain. This value will be
	// incremented for each _update_ added to the remote update log.
	RemoteLogIndex uint64

	// RemoteHtlcIndex is the current remote running HTLC index. This value
	// will be incremented for each outgoing HTLC the remote node offers.
	RemoteHtlcIndex uint64

	// LocalBalance is the current available settled balance within the
	// channel directly spendable by us.
	LocalBalance lnwire.MilliSatoshi

	// RemoteBalance is the current available settled balance within the
	// channel directly spendable by the remote node.
	RemoteBalance lnwire.MilliSatoshi

	// CommitFee is the amount calculated to be paid in fees for the
	// current set of commitment transactions. The fee amount is persisted
	// with the channel in order to allow the fee amount to be removed and
	// recalculated with each channel state update, including updates that
	// happen after a system restart.
	CommitFee btcutil.Amount

	// FeePerKw is the min satoshis/kilo-weight that should be paid within
	// the commitment transaction for the entire duration of the channel's
	// lifetime. This field may be updated during normal operation of the
	// channel as on-chain conditions change.
	//
	// TODO(halseth): make this SatPerKWeight. Cannot be done atm because
	// this will cause the import cycle lnwallet<->channeldb. Fee
	// estimation stuff should be in its own package.
	FeePerKw btcutil.Amount

	// CommitTx is the latest version of the commitment state, broadcast
	// able by us.
	CommitTx *wire.MsgTx

	// CommitSig is one half of the signature required to fully complete
	// the script for the commitment transaction above. This is the
	// signature signed by the remote party for our version of the
	// commitment transactions.
	CommitSig []byte

	// Htlcs is the set of HTLC's that are pending at this particular
	// commitment height.
	Htlcs []HTLC

	// TODO(roasbeef): pending commit pointer?
	//  * lets just walk through
}

// ChannelStatus is a bit vector used to indicate whether an OpenChannel is in
// the default usable state, or a state where it shouldn't be used.
type ChannelStatus uint8

var (
	// ChanStatusDefault is the normal state of an open channel.
	ChanStatusDefault ChannelStatus

	// ChanStatusBorked indicates that the channel has entered an
	// irreconcilable state, triggered by a state desynchronization or
	// channel breach.  Channels in this state should never be added to the
	// htlc switch.
	ChanStatusBorked ChannelStatus = 1

	// ChanStatusCommitBroadcasted indicates that a commitment for this
	// channel has been broadcasted.
	ChanStatusCommitBroadcasted ChannelStatus = 1 << 1

	// ChanStatusLocalDataLoss indicates that we have lost channel state
	// for this channel, and broadcasting our latest commitment might be
	// considered a breach.
	//
	// TODO(halseh): actually enforce that we are not force closing such a
	// channel.
	ChanStatusLocalDataLoss ChannelStatus = 1 << 2

	// ChanStatusRestored is a status flag that signals that the channel
	// has been restored, and doesn't have all the fields a typical channel
	// will have.
	ChanStatusRestored ChannelStatus = 1 << 3
)

// chanStatusStrings maps a ChannelStatus to a human friendly string that
// describes that status.
var chanStatusStrings = map[ChannelStatus]string{
	ChanStatusDefault:           "ChanStatusDefault",
	ChanStatusBorked:            "ChanStatusBorked",
	ChanStatusCommitBroadcasted: "ChanStatusCommitBroadcasted",
	ChanStatusLocalDataLoss:     "ChanStatusLocalDataLoss",
	ChanStatusRestored:          "ChanStatusRestored",
}

// orderedChanStatusFlags is an in-order list of all that channel status flags.
var orderedChanStatusFlags = []ChannelStatus{
	ChanStatusDefault,
	ChanStatusBorked,
	ChanStatusCommitBroadcasted,
	ChanStatusLocalDataLoss,
	ChanStatusRestored,
}

// String returns a human-readable representation of the ChannelStatus.
func (c ChannelStatus) String() string {
	// If no flags are set, then this is the default case.
	if c == 0 {
		return chanStatusStrings[ChanStatusDefault]
	}

	// Add individual bit flags.
	statusStr := ""
	for _, flag := range orderedChanStatusFlags {
		if c&flag == flag {
			statusStr += chanStatusStrings[flag] + "|"
			c -= flag
		}
	}

	// Remove anything to the right of the final bar, including it as well.
	statusStr = strings.TrimRight(statusStr, "|")

	// Add any remaining flags which aren't accounted for as hex.
	if c != 0 {
		statusStr += "|0x" + strconv.FormatUint(uint64(c), 16)
	}

	// If this was purely an unknown flag, then remove the extra bar at the
	// start of the string.
	statusStr = strings.TrimLeft(statusStr, "|")

	return statusStr
}

// OpenChannel encapsulates the persistent and dynamic state of an open channel
// with a remote node. An open channel supports several options for on-disk
// serialization depending on the exact context. Full (upon channel creation)
// state commitments, and partial (due to a commitment update) writes are
// supported. Each partial write due to a state update appends the new update
// to an on-disk log, which can then subsequently be queried in order to
// "time-travel" to a prior state.
type OpenChannel struct {
	// ChanType denotes which type of channel this is.
	ChanType ChannelType

	// ChainHash is a hash which represents the blockchain that this
	// channel will be opened within. This value is typically the genesis
	// hash. In the case that the original chain went through a contentious
	// hard-fork, then this value will be tweaked using the unique fork
	// point on each branch.
	ChainHash chainhash.Hash

	// FundingOutpoint is the outpoint of the final funding transaction.
	// This value uniquely and globally identities the channel within the
	// target blockchain as specified by the chain hash parameter.
	FundingOutpoint wire.OutPoint

	// ShortChannelID encodes the exact location in the chain in which the
	// channel was initially confirmed. This includes: the block height,
	// transaction index, and the output within the target transaction.
	ShortChannelID lnwire.ShortChannelID

	// IsPending indicates whether a channel's funding transaction has been
	// confirmed.
	IsPending bool

	// IsInitiator is a bool which indicates if we were the original
	// initiator for the channel. This value may affect how higher levels
	// negotiate fees, or close the channel.
	IsInitiator bool

	// chanStatus is the current status of this channel. If it is not in
	// the state Default, it should not be used for forwarding payments.
	chanStatus ChannelStatus

	// FundingBroadcastHeight is the height in which the funding
	// transaction was broadcast. This value can be used by higher level
	// sub-systems to determine if a channel is stale and/or should have
	// been confirmed before a certain height.
	FundingBroadcastHeight uint32

	// NumConfsRequired is the number of confirmations a channel's funding
	// transaction must have received in order to be considered available
	// for normal transactional use.
	NumConfsRequired uint16

	// ChannelFlags holds the flags that were sent as part of the
	// open_channel message.
	ChannelFlags lnwire.FundingFlag

	// IdentityPub is the identity public key of the remote node this
	// channel has been established with.
	IdentityPub *btcec.PublicKey

	// Capacity is the total capacity of this channel.
	Capacity btcutil.Amount

	// TotalMSatSent is the total number of milli-satoshis we've sent
	// within this channel.
	TotalMSatSent lnwire.MilliSatoshi

	// TotalMSatReceived is the total number of milli-satoshis we've
	// received within this channel.
	TotalMSatReceived lnwire.MilliSatoshi

	// LocalChanCfg is the channel configuration for the local node.
	LocalChanCfg ChannelConfig

	// RemoteChanCfg is the channel configuration for the remote node.
	RemoteChanCfg ChannelConfig

	// LocalCommitment is the current local commitment state for the local
	// party. This is stored distinct from the state of the remote party
	// as there are certain asymmetric parameters which affect the
	// structure of each commitment.
	LocalCommitment ChannelCommitment

	// RemoteCommitment is the current remote commitment state for the
	// remote party. This is stored distinct from the state of the local
	// party as there are certain asymmetric parameters which affect the
	// structure of each commitment.
	RemoteCommitment ChannelCommitment

	// RemoteCurrentRevocation is the current revocation for their
	// commitment transaction. However, since this the derived public key,
	// we don't yet have the private key so we aren't yet able to verify
	// that it's actually in the hash chain.
	RemoteCurrentRevocation *btcec.PublicKey

	// RemoteNextRevocation is the revocation key to be used for the *next*
	// commitment transaction we create for the local node. Within the
	// specification, this value is referred to as the
	// per-commitment-point.
	RemoteNextRevocation *btcec.PublicKey

	// RevocationProducer is used to generate the revocation in such a way
	// that remote side might store it efficiently and have the ability to
	// restore the revocation by index if needed. Current implementation of
	// secret producer is shachain producer.
	RevocationProducer shachain.Producer

	// RevocationStore is used to efficiently store the revocations for
	// previous channels states sent to us by remote side. Current
	// implementation of secret store is shachain store.
	RevocationStore shachain.Store

	// Packager is used to create and update forwarding packages for this
	// channel, which encodes all necessary information to recover from
	// failures and reforward HTLCs that were not fully processed.
	Packager FwdPackager

	// FundingTxn is the transaction containing this channel's funding
	// outpoint. Upon restarts, this txn will be rebroadcast if the channel
	// is found to be pending.
	//
	// NOTE: This value will only be populated for single-funder channels
	// for which we are the initiator.
	FundingTxn *wire.MsgTx

	// TODO(roasbeef): eww
	Db *DB

	// TODO(roasbeef): just need to store local and remote HTLC's?

	sync.RWMutex
}

// FullSync serializes, and writes to disk the *full* channel state, using
// both the active channel bucket to store the prefixed column fields, and the
// remote node's ID to store the remainder of the channel state.
func (c *OpenChannel) FullSync() error {
	c.Lock()
	defer c.Unlock()

	return c.Db.Update(c.fullSync)
}

// ShortChanID returns the current ShortChannelID of this channel.
func (c *OpenChannel) ShortChanID() lnwire.ShortChannelID {
	c.RLock()
	defer c.RUnlock()

	return c.ShortChannelID
}

// ChanStatus returns the current ChannelStatus of this channel.
func (c *OpenChannel) ChanStatus() ChannelStatus {
	c.RLock()
	defer c.RUnlock()

	return c.chanStatus
}

// ApplyChanStatus allows the caller to modify the internal channel state in a
// thead-safe manner.
func (c *OpenChannel) ApplyChanStatus(status ChannelStatus) error {
	c.Lock()
	defer c.Unlock()

	return c.putChanStatus(status)
}

// ClearChanStatus allows the caller to clear a particular channel status from
// the primary channel status bit field. After this method returns, a call to
// HasChanStatus(status) should return false.
func (c *OpenChannel) ClearChanStatus(status ChannelStatus) error {
	c.Lock()
	defer c.Unlock()

	return c.clearChanStatus(status)
}

// HasChanStatus returns true if the internal bitfield channel status of the
// target channel has the specified status bit set.
func (c *OpenChannel) HasChanStatus(status ChannelStatus) bool {
	c.RLock()
	defer c.RUnlock()

	return c.hasChanStatus(status)
}

func (c *OpenChannel) hasChanStatus(status ChannelStatus) bool {
	return c.chanStatus&status == status
}

// RefreshShortChanID updates the in-memory short channel ID using the latest
// value observed on disk.
func (c *OpenChannel) RefreshShortChanID() error {
	c.Lock()
	defer c.Unlock()

	var sid lnwire.ShortChannelID
	err := c.Db.View(func(tx *bbolt.Tx) error {
		chanBucket, err := fetchChanBucket(
			tx, c.IdentityPub, &c.FundingOutpoint, c.ChainHash,
		)
		if err != nil {
			return err
		}

		channel, err := fetchOpenChannel(chanBucket, &c.FundingOutpoint)
		if err != nil {
			return err
		}

		sid = channel.ShortChannelID

		return nil
	})
	if err != nil {
		return err
	}

	c.ShortChannelID = sid
	c.Packager = NewChannelPackager(sid)

	return nil
}

// fetchChanBucket is a helper function that returns the bucket where a
// channel's data resides in given: the public key for the node, the outpoint,
// and the chainhash that the channel resides on.
func fetchChanBucket(tx *bbolt.Tx, nodeKey *btcec.PublicKey,
	outPoint *wire.OutPoint, chainHash chainhash.Hash) (*bbolt.Bucket, error) {

	// First fetch the top level bucket which stores all data related to
	// current, active channels.
	openChanBucket := tx.Bucket(openChannelBucket)
	if openChanBucket == nil {
		return nil, ErrNoChanDBExists
	}

	// Within this top level bucket, fetch the bucket dedicated to storing
	// open channel data specific to the remote node.
	nodePub := nodeKey.SerializeCompressed()
	nodeChanBucket := openChanBucket.Bucket(nodePub)
	if nodeChanBucket == nil {
		return nil, ErrNoActiveChannels
	}

	// We'll then recurse down an additional layer in order to fetch the
	// bucket for this particular chain.
	chainBucket := nodeChanBucket.Bucket(chainHash[:])
	if chainBucket == nil {
		return nil, ErrNoActiveChannels
	}

	// With the bucket for the node and chain fetched, we can now go down
	// another level, for this channel itself.
	var chanPointBuf bytes.Buffer
	if err := writeOutpoint(&chanPointBuf, outPoint); err != nil {
		return nil, err
	}
	chanBucket := chainBucket.Bucket(chanPointBuf.Bytes())
	if chanBucket == nil {
		return nil, ErrChannelNotFound
	}

	return chanBucket, nil
}

// fullSync is an internal version of the FullSync method which allows callers
// to sync the contents of an OpenChannel while re-using an existing database
// transaction.
func (c *OpenChannel) fullSync(tx *bbolt.Tx) error {
	// First fetch the top level bucket which stores all data related to
	// current, active channels.
	openChanBucket, err := tx.CreateBucketIfNotExists(openChannelBucket)
	if err != nil {
		return err
	}

	// Within this top level bucket, fetch the bucket dedicated to storing
	// open channel data specific to the remote node.
	nodePub := c.IdentityPub.SerializeCompressed()
	nodeChanBucket, err := openChanBucket.CreateBucketIfNotExists(nodePub)
	if err != nil {
		return err
	}

	// We'll then recurse down an additional layer in order to fetch the
	// bucket for this particular chain.
	chainBucket, err := nodeChanBucket.CreateBucketIfNotExists(c.ChainHash[:])
	if err != nil {
		return err
	}

	// With the bucket for the node fetched, we can now go down another
	// level, creating the bucket for this channel itself.
	var chanPointBuf bytes.Buffer
	if err := writeOutpoint(&chanPointBuf, &c.FundingOutpoint); err != nil {
		return err
	}
	chanBucket, err := chainBucket.CreateBucket(
		chanPointBuf.Bytes(),
	)
	switch {
	case err == bbolt.ErrBucketExists:
		// If this channel already exists, then in order to avoid
		// overriding it, we'll return an error back up to the caller.
		return ErrChanAlreadyExists
	case err != nil:
		return err
	}

	return putOpenChannel(chanBucket, c)
}

// MarkAsOpen marks a channel as fully open given a locator that uniquely
// describes its location within the chain.
func (c *OpenChannel) MarkAsOpen(openLoc lnwire.ShortChannelID) error {
	c.Lock()
	defer c.Unlock()

	if err := c.Db.Update(func(tx *bbolt.Tx) error {
		chanBucket, err := fetchChanBucket(
			tx, c.IdentityPub, &c.FundingOutpoint, c.ChainHash,
		)
		if err != nil {
			return err
		}

		channel, err := fetchOpenChannel(chanBucket, &c.FundingOutpoint)
		if err != nil {
			return err
		}

		channel.IsPending = false
		channel.ShortChannelID = openLoc

		return putOpenChannel(chanBucket, channel)
	}); err != nil {
		return err
	}

	c.IsPending = false
	c.ShortChannelID = openLoc
	c.Packager = NewChannelPackager(openLoc)

	return nil
}

// MarkDataLoss marks sets the channel status to LocalDataLoss and stores the
// passed commitPoint for use to retrieve funds in case the remote force closes
// the channel.
func (c *OpenChannel) MarkDataLoss(commitPoint *btcec.PublicKey) error {
	c.Lock()
	defer c.Unlock()

	var status ChannelStatus
	if err := c.Db.Update(func(tx *bbolt.Tx) error {
		chanBucket, err := fetchChanBucket(
			tx, c.IdentityPub, &c.FundingOutpoint, c.ChainHash,
		)
		if err != nil {
			return err
		}

		channel, err := fetchOpenChannel(chanBucket, &c.FundingOutpoint)
		if err != nil {
			return err
		}

		// Add status LocalDataLoss to the existing bitvector found in
		// the DB.
		status = channel.chanStatus | ChanStatusLocalDataLoss
		channel.chanStatus = status

		var b bytes.Buffer
		if err := WriteElement(&b, commitPoint); err != nil {
			return err
		}

		err = chanBucket.Put(dataLossCommitPointKey, b.Bytes())
		if err != nil {
			return err
		}

		return putOpenChannel(chanBucket, channel)
	}); err != nil {
		return err
	}

	// Update the in-memory representation to keep it in sync with the DB.
	c.chanStatus = status

	return nil
}

// DataLossCommitPoint retrieves the stored commit point set during
// MarkDataLoss. If not found ErrNoCommitPoint is returned.
func (c *OpenChannel) DataLossCommitPoint() (*btcec.PublicKey, error) {
	var commitPoint *btcec.PublicKey

	err := c.Db.View(func(tx *bbolt.Tx) error {
		chanBucket, err := fetchChanBucket(
			tx, c.IdentityPub, &c.FundingOutpoint, c.ChainHash,
		)
		switch err {
		case nil:
		case ErrNoChanDBExists, ErrNoActiveChannels, ErrChannelNotFound:
			return ErrNoCommitPoint
		default:
			return err
		}

		bs := chanBucket.Get(dataLossCommitPointKey)
		if bs == nil {
			return ErrNoCommitPoint
		}
		r := bytes.NewReader(bs)
		if err := ReadElements(r, &commitPoint); err != nil {
			return err
		}

		return nil
	})
	if err != nil {
		return nil, err
	}

	return commitPoint, nil
}

// MarkBorked marks the event when the channel as reached an irreconcilable
// state, such as a channel breach or state desynchronization. Borked channels
// should never be added to the switch.
func (c *OpenChannel) MarkBorked() error {
	c.Lock()
	defer c.Unlock()

	return c.putChanStatus(ChanStatusBorked)
}

// isBorked returns true if the channel has been marked as borked in the
// database. This requires an existing database transaction to already be
// active.
//
// NOTE: The primary mutex should already be held before this method is called.
func (c *OpenChannel) isBorked(chanBucket *bbolt.Bucket) (bool, error) {
	channel, err := fetchOpenChannel(chanBucket, &c.FundingOutpoint)
	if err != nil {
		return false, err
	}

	return channel.chanStatus != ChanStatusDefault, nil
}

// MarkCommitmentBroadcasted marks the channel as a commitment transaction has
// been broadcast, either our own or the remote, and we should watch the chain
// for it to confirm before taking any further action.
func (c *OpenChannel) MarkCommitmentBroadcasted() error {
	c.Lock()
	defer c.Unlock()

	return c.putChanStatus(ChanStatusCommitBroadcasted)
}

func (c *OpenChannel) putChanStatus(status ChannelStatus) error {
	if err := c.Db.Update(func(tx *bbolt.Tx) error {
		chanBucket, err := fetchChanBucket(
			tx, c.IdentityPub, &c.FundingOutpoint, c.ChainHash,
		)
		if err != nil {
			return err
		}

		channel, err := fetchOpenChannel(chanBucket, &c.FundingOutpoint)
		if err != nil {
			return err
		}

		// Add this status to the existing bitvector found in the DB.
		status = channel.chanStatus | status
		channel.chanStatus = status

		return putOpenChannel(chanBucket, channel)
	}); err != nil {
		return err
	}

	// Update the in-memory representation to keep it in sync with the DB.
	c.chanStatus = status

	return nil
}

func (c *OpenChannel) clearChanStatus(status ChannelStatus) error {
	if err := c.Db.Update(func(tx *bbolt.Tx) error {
		chanBucket, err := fetchChanBucket(
			tx, c.IdentityPub, &c.FundingOutpoint, c.ChainHash,
		)
		if err != nil {
			return err
		}

		channel, err := fetchOpenChannel(chanBucket, &c.FundingOutpoint)
		if err != nil {
			return err
		}

		// Unset this bit in the bitvector on disk.
		status = channel.chanStatus & ^status
		channel.chanStatus = status

		return putOpenChannel(chanBucket, channel)
	}); err != nil {
		return err
	}

	// Update the in-memory representation to keep it in sync with the DB.
	c.chanStatus = status

	return nil
}

// putChannel serializes, and stores the current state of the channel in its
// entirety.
func putOpenChannel(chanBucket *bbolt.Bucket, channel *OpenChannel) error {
	// First, we'll write out all the relatively static fields, that are
	// decided upon initial channel creation.
	if err := putChanInfo(chanBucket, channel); err != nil {
		return fmt.Errorf("unable to store chan info: %v", err)
	}

	// With the static channel info written out, we'll now write out the
	// current commitment state for both parties.
	if err := putChanCommitments(chanBucket, channel); err != nil {
		return fmt.Errorf("unable to store chan commitments: %v", err)
	}

	// Finally, we'll write out the revocation state for both parties
	// within a distinct key space.
	if err := putChanRevocationState(chanBucket, channel); err != nil {
		return fmt.Errorf("unable to store chan revocations: %v", err)
	}

	return nil
}

// fetchOpenChannel retrieves, and deserializes (including decrypting
// sensitive) the complete channel currently active with the passed nodeID.
func fetchOpenChannel(chanBucket *bbolt.Bucket,
	chanPoint *wire.OutPoint) (*OpenChannel, error) {

	channel := &OpenChannel{
		FundingOutpoint: *chanPoint,
	}

	// First, we'll read all the static information that changes less
	// frequently from disk.
	if err := fetchChanInfo(chanBucket, channel); err != nil {
		return nil, fmt.Errorf("unable to fetch chan info: %v", err)
	}

	// With the static information read, we'll now read the current
	// commitment state for both sides of the channel.
	if err := fetchChanCommitments(chanBucket, channel); err != nil {
		return nil, fmt.Errorf("unable to fetch chan commitments: %v", err)
	}

	// Finally, we'll retrieve the current revocation state so we can
	// properly
	if err := fetchChanRevocationState(chanBucket, channel); err != nil {
		return nil, fmt.Errorf("unable to fetch chan revocations: %v", err)
	}

	channel.Packager = NewChannelPackager(channel.ShortChannelID)

	return channel, nil
}

// SyncPending writes the contents of the channel to the database while it's in
// the pending (waiting for funding confirmation) state. The IsPending flag
// will be set to true. When the channel's funding transaction is confirmed,
// the channel should be marked as "open" and the IsPending flag set to false.
// Note that this function also creates a LinkNode relationship between this
// newly created channel and a new LinkNode instance. This allows listing all
// channels in the database globally, or according to the LinkNode they were
// created with.
//
// TODO(roasbeef): addr param should eventually be an lnwire.NetAddress type
// that includes service bits.
func (c *OpenChannel) SyncPending(addr net.Addr, pendingHeight uint32) error {
	c.Lock()
	defer c.Unlock()

	c.FundingBroadcastHeight = pendingHeight

	return c.Db.Update(func(tx *bbolt.Tx) error {
<<<<<<< HEAD
		// First, sync all the persistent channel state to disk.
		if err := c.fullSync(tx); err != nil {
			return err
		}
=======
		return syncNewChannel(tx, c, []net.Addr{addr})
	})
}
>>>>>>> 58ec9efe

// syncNewChannel will write the passed channel to disk, and also create a
// LinkNode (if needed) for the channel peer.
func syncNewChannel(tx *bbolt.Tx, c *OpenChannel, addrs []net.Addr) error {
	// First, sync all the persistent channel state to disk.
	if err := c.fullSync(tx); err != nil {
		return err
	}

	nodeInfoBucket, err := tx.CreateBucketIfNotExists(nodeInfoBucket)
	if err != nil {
		return err
	}

	// If a LinkNode for this identity public key already exists,
	// then we can exit early.
	nodePub := c.IdentityPub.SerializeCompressed()
	if nodeInfoBucket.Get(nodePub) != nil {
		return nil
	}

	// Next, we need to establish a (possibly) new LinkNode relationship
	// for this channel. The LinkNode metadata contains reachability,
	// up-time, and service bits related information.
	linkNode := c.Db.NewLinkNode(wire.MainNet, c.IdentityPub, addrs...)

	// TODO(roasbeef): do away with link node all together?

	return putLinkNode(nodeInfoBucket, linkNode)
}

// UpdateCommitment updates the commitment state for the specified party
// (remote or local). The commitment stat completely describes the balance
// state at this point in the commitment chain. This method its to be called on
// two occasions: when we revoke our prior commitment state, and when the
// remote party revokes their prior commitment state.
func (c *OpenChannel) UpdateCommitment(newCommitment *ChannelCommitment) error {
	c.Lock()
	defer c.Unlock()

<<<<<<< HEAD
=======
	// If this is a restored channel, then we want to avoid mutating the
	// state as all, as it's impossible to do so in a protocol compliant
	// manner.
	if c.hasChanStatus(ChanStatusRestored) {
		return ErrNoRestoredChannelMutation
	}

>>>>>>> 58ec9efe
	err := c.Db.Update(func(tx *bbolt.Tx) error {
		chanBucket, err := fetchChanBucket(
			tx, c.IdentityPub, &c.FundingOutpoint, c.ChainHash,
		)
		if err != nil {
			return err
		}

		// If the channel is marked as borked, then for safety reasons,
		// we shouldn't attempt any further updates.
		isBorked, err := c.isBorked(chanBucket)
		if err != nil {
			return err
		}
		if isBorked {
			return ErrChanBorked
		}

		if err = putChanInfo(chanBucket, c); err != nil {
			return fmt.Errorf("unable to store chan info: %v", err)
		}

		// With the proper bucket fetched, we'll now write toe latest
		// commitment state to dis for the target party.
		err = putChanCommitment(
			chanBucket, newCommitment, true,
		)
		if err != nil {
			return fmt.Errorf("unable to store chan "+
				"revocations: %v", err)
		}

		return nil
	})
	if err != nil {
		return err
	}

	c.LocalCommitment = *newCommitment

	return nil
}

// HTLC is the on-disk representation of a hash time-locked contract. HTLCs are
// contained within ChannelDeltas which encode the current state of the
// commitment between state updates.
//
// TODO(roasbeef): save space by using smaller ints at tail end?
type HTLC struct {
	// Signature is the signature for the second level covenant transaction
	// for this HTLC. The second level transaction is a timeout tx in the
	// case that this is an outgoing HTLC, and a success tx in the case
	// that this is an incoming HTLC.
	//
	// TODO(roasbeef): make [64]byte instead?
	Signature []byte

	// RHash is the payment hash of the HTLC.
	RHash [32]byte

	// Amt is the amount of milli-satoshis this HTLC escrows.
	Amt lnwire.MilliSatoshi

	// RefundTimeout is the absolute timeout on the HTLC that the sender
	// must wait before reclaiming the funds in limbo.
	RefundTimeout uint32

	// OutputIndex is the output index for this particular HTLC output
	// within the commitment transaction.
	OutputIndex int32

	// Incoming denotes whether we're the receiver or the sender of this
	// HTLC.
	Incoming bool

	// OnionBlob is an opaque blob which is used to complete multi-hop
	// routing.
	OnionBlob []byte

	// HtlcIndex is the HTLC counter index of this active, outstanding
	// HTLC. This differs from the LogIndex, as the HtlcIndex is only
	// incremented for each offered HTLC, while they LogIndex is
	// incremented for each update (includes settle+fail).
	HtlcIndex uint64

	// LogIndex is the cumulative log index of this HTLC. This differs
	// from the HtlcIndex as this will be incremented for each new log
	// update added.
	LogIndex uint64
}

// SerializeHtlcs writes out the passed set of HTLC's into the passed writer
// using the current default on-disk serialization format.
//
// NOTE: This API is NOT stable, the on-disk format will likely change in the
// future.
func SerializeHtlcs(b io.Writer, htlcs ...HTLC) error {
	numHtlcs := uint16(len(htlcs))
	if err := WriteElement(b, numHtlcs); err != nil {
		return err
	}

	for _, htlc := range htlcs {
		if err := WriteElements(b,
			htlc.Signature, htlc.RHash, htlc.Amt, htlc.RefundTimeout,
			htlc.OutputIndex, htlc.Incoming, htlc.OnionBlob[:],
			htlc.HtlcIndex, htlc.LogIndex,
		); err != nil {
			return err
		}
	}

	return nil
}

// DeserializeHtlcs attempts to read out a slice of HTLC's from the passed
// io.Reader. The bytes within the passed reader MUST have been previously
// written to using the SerializeHtlcs function.
//
// NOTE: This API is NOT stable, the on-disk format will likely change in the
// future.
func DeserializeHtlcs(r io.Reader) ([]HTLC, error) {
	var numHtlcs uint16
	if err := ReadElement(r, &numHtlcs); err != nil {
		return nil, err
	}

	var htlcs []HTLC
	if numHtlcs == 0 {
		return htlcs, nil
	}

	htlcs = make([]HTLC, numHtlcs)
	for i := uint16(0); i < numHtlcs; i++ {
		if err := ReadElements(r,
			&htlcs[i].Signature, &htlcs[i].RHash, &htlcs[i].Amt,
			&htlcs[i].RefundTimeout, &htlcs[i].OutputIndex,
			&htlcs[i].Incoming, &htlcs[i].OnionBlob,
			&htlcs[i].HtlcIndex, &htlcs[i].LogIndex,
		); err != nil {
			return htlcs, err
		}
	}

	return htlcs, nil
}

// Copy returns a full copy of the target HTLC.
func (h *HTLC) Copy() HTLC {
	clone := HTLC{
		Incoming:      h.Incoming,
		Amt:           h.Amt,
		RefundTimeout: h.RefundTimeout,
		OutputIndex:   h.OutputIndex,
	}
	copy(clone.Signature[:], h.Signature)
	copy(clone.RHash[:], h.RHash[:])

	return clone
}

// LogUpdate represents a pending update to the remote commitment chain. The
// log update may be an add, fail, or settle entry. We maintain this data in
// order to be able to properly retransmit our proposed
// state if necessary.
type LogUpdate struct {
	// LogIndex is the log index of this proposed commitment update entry.
	LogIndex uint64

	// UpdateMsg is the update message that was included within the our
	// local update log. The LogIndex value denotes the log index of this
	// update which will be used when restoring our local update log if
	// we're left with a dangling update on restart.
	UpdateMsg lnwire.Message
}

// Encode writes a log update to the provided io.Writer.
func (l *LogUpdate) Encode(w io.Writer) error {
	return WriteElements(w, l.LogIndex, l.UpdateMsg)
}

// Decode reads a log update from the provided io.Reader.
func (l *LogUpdate) Decode(r io.Reader) error {
	return ReadElements(r, &l.LogIndex, &l.UpdateMsg)
}

// CircuitKey is used by a channel to uniquely identify the HTLCs it receives
// from the switch, and is used to purge our in-memory state of HTLCs that have
// already been processed by a link. Two list of CircuitKeys are included in
// each CommitDiff to allow a link to determine which in-memory htlcs directed
// the opening and closing of circuits in the switch's circuit map.
type CircuitKey struct {
	// ChanID is the short chanid indicating the HTLC's origin.
	//
	// NOTE: It is fine for this value to be blank, as this indicates a
	// locally-sourced payment.
	ChanID lnwire.ShortChannelID

	// HtlcID is the unique htlc index predominately assigned by links,
	// though can also be assigned by switch in the case of locally-sourced
	// payments.
	HtlcID uint64
}

// SetBytes deserializes the given bytes into this CircuitKey.
func (k *CircuitKey) SetBytes(bs []byte) error {
	if len(bs) != 16 {
		return ErrInvalidCircuitKeyLen
	}

	k.ChanID = lnwire.NewShortChanIDFromInt(
		binary.BigEndian.Uint64(bs[:8]))
	k.HtlcID = binary.BigEndian.Uint64(bs[8:])

	return nil
}

// Bytes returns the serialized bytes for this circuit key.
func (k CircuitKey) Bytes() []byte {
	var bs = make([]byte, 16)
	binary.BigEndian.PutUint64(bs[:8], k.ChanID.ToUint64())
	binary.BigEndian.PutUint64(bs[8:], k.HtlcID)
	return bs
}

// Encode writes a CircuitKey to the provided io.Writer.
func (k *CircuitKey) Encode(w io.Writer) error {
	var scratch [16]byte
	binary.BigEndian.PutUint64(scratch[:8], k.ChanID.ToUint64())
	binary.BigEndian.PutUint64(scratch[8:], k.HtlcID)

	_, err := w.Write(scratch[:])
	return err
}

// Decode reads a CircuitKey from the provided io.Reader.
func (k *CircuitKey) Decode(r io.Reader) error {
	var scratch [16]byte

	if _, err := io.ReadFull(r, scratch[:]); err != nil {
		return err
	}
	k.ChanID = lnwire.NewShortChanIDFromInt(
		binary.BigEndian.Uint64(scratch[:8]))
	k.HtlcID = binary.BigEndian.Uint64(scratch[8:])

	return nil
}

// String returns a string representation of the CircuitKey.
func (k CircuitKey) String() string {
	return fmt.Sprintf("(Chan ID=%s, HTLC ID=%d)", k.ChanID, k.HtlcID)
}

// CommitDiff represents the delta needed to apply the state transition between
// two subsequent commitment states. Given state N and state N+1, one is able
// to apply the set of messages contained within the CommitDiff to N to arrive
// at state N+1. Each time a new commitment is extended, we'll write a new
// commitment (along with the full commitment state) to disk so we can
// re-transmit the state in the case of a connection loss or message drop.
type CommitDiff struct {
	// ChannelCommitment is the full commitment state that one would arrive
	// at by applying the set of messages contained in the UpdateDiff to
	// the prior accepted commitment.
	Commitment ChannelCommitment

	// LogUpdates is the set of messages sent prior to the commitment state
	// transition in question. Upon reconnection, if we detect that they
	// don't have the commitment, then we re-send this along with the
	// proper signature.
	LogUpdates []LogUpdate

	// CommitSig is the exact CommitSig message that should be sent after
	// the set of LogUpdates above has been retransmitted. The signatures
	// within this message should properly cover the new commitment state
	// and also the HTLC's within the new commitment state.
	CommitSig *lnwire.CommitSig

	// OpenedCircuitKeys is a set of unique identifiers for any downstream
	// Add packets included in this commitment txn. After a restart, this
	// set of htlcs is acked from the link's incoming mailbox to ensure
	// there isn't an attempt to re-add them to this commitment txn.
	OpenedCircuitKeys []CircuitKey

	// ClosedCircuitKeys records the unique identifiers for any settle/fail
	// packets that were resolved by this commitment txn. After a restart,
	// this is used to ensure those circuits are removed from the circuit
	// map, and the downstream packets in the link's mailbox are removed.
	ClosedCircuitKeys []CircuitKey

	// AddAcks specifies the locations (commit height, pkg index) of any
	// Adds that were failed/settled in this commit diff. This will ack
	// entries in *this* channel's forwarding packages.
	//
	// NOTE: This value is not serialized, it is used to atomically mark the
	// resolution of adds, such that they will not be reprocessed after a
	// restart.
	AddAcks []AddRef

	// SettleFailAcks specifies the locations (chan id, commit height, pkg
	// index) of any Settles or Fails that were locked into this commit
	// diff, and originate from *another* channel, i.e. the outgoing link.
	//
	// NOTE: This value is not serialized, it is used to atomically acks
	// settles and fails from the forwarding packages of other channels,
	// such that they will not be reforwarded internally after a restart.
	SettleFailAcks []SettleFailRef
}

func serializeCommitDiff(w io.Writer, diff *CommitDiff) error {
	if err := serializeChanCommit(w, &diff.Commitment); err != nil {
		return err
	}

	if err := diff.CommitSig.Encode(w, 0); err != nil {
		return err
	}

	numUpdates := uint16(len(diff.LogUpdates))
	if err := binary.Write(w, byteOrder, numUpdates); err != nil {
		return err
	}

	for _, diff := range diff.LogUpdates {
		err := WriteElements(w, diff.LogIndex, diff.UpdateMsg)
		if err != nil {
			return err
		}
	}

	numOpenRefs := uint16(len(diff.OpenedCircuitKeys))
	if err := binary.Write(w, byteOrder, numOpenRefs); err != nil {
		return err
	}

	for _, openRef := range diff.OpenedCircuitKeys {
		err := WriteElements(w, openRef.ChanID, openRef.HtlcID)
		if err != nil {
			return err
		}
	}

	numClosedRefs := uint16(len(diff.ClosedCircuitKeys))
	if err := binary.Write(w, byteOrder, numClosedRefs); err != nil {
		return err
	}

	for _, closedRef := range diff.ClosedCircuitKeys {
		err := WriteElements(w, closedRef.ChanID, closedRef.HtlcID)
		if err != nil {
			return err
		}
	}

	return nil
}

func deserializeCommitDiff(r io.Reader) (*CommitDiff, error) {
	var (
		d   CommitDiff
		err error
	)

	d.Commitment, err = deserializeChanCommit(r)
	if err != nil {
		return nil, err
	}

	d.CommitSig = &lnwire.CommitSig{}
	if err := d.CommitSig.Decode(r, 0); err != nil {
		return nil, err
	}

	var numUpdates uint16
	if err := binary.Read(r, byteOrder, &numUpdates); err != nil {
		return nil, err
	}

	d.LogUpdates = make([]LogUpdate, numUpdates)
	for i := 0; i < int(numUpdates); i++ {
		err := ReadElements(r,
			&d.LogUpdates[i].LogIndex, &d.LogUpdates[i].UpdateMsg,
		)
		if err != nil {
			return nil, err
		}
	}

	var numOpenRefs uint16
	if err := binary.Read(r, byteOrder, &numOpenRefs); err != nil {
		return nil, err
	}

	d.OpenedCircuitKeys = make([]CircuitKey, numOpenRefs)
	for i := 0; i < int(numOpenRefs); i++ {
		err := ReadElements(r,
			&d.OpenedCircuitKeys[i].ChanID,
			&d.OpenedCircuitKeys[i].HtlcID)
		if err != nil {
			return nil, err
		}
	}

	var numClosedRefs uint16
	if err := binary.Read(r, byteOrder, &numClosedRefs); err != nil {
		return nil, err
	}

	d.ClosedCircuitKeys = make([]CircuitKey, numClosedRefs)
	for i := 0; i < int(numClosedRefs); i++ {
		err := ReadElements(r,
			&d.ClosedCircuitKeys[i].ChanID,
			&d.ClosedCircuitKeys[i].HtlcID)
		if err != nil {
			return nil, err
		}
	}

	return &d, nil
}

// AppendRemoteCommitChain appends a new CommitDiff to the end of the
// commitment chain for the remote party. This method is to be used once we
// have prepared a new commitment state for the remote party, but before we
// transmit it to the remote party. The contents of the argument should be
// sufficient to retransmit the updates and signature needed to reconstruct the
// state in full, in the case that we need to retransmit.
func (c *OpenChannel) AppendRemoteCommitChain(diff *CommitDiff) error {
	c.Lock()
	defer c.Unlock()

<<<<<<< HEAD
=======
	// If this is a restored channel, then we want to avoid mutating the
	// state as all, as it's impossible to do so in a protocol compliant
	// manner.
	if c.hasChanStatus(ChanStatusRestored) {
		return ErrNoRestoredChannelMutation
	}

>>>>>>> 58ec9efe
	return c.Db.Update(func(tx *bbolt.Tx) error {
		// First, we'll grab the writable bucket where this channel's
		// data resides.
		chanBucket, err := fetchChanBucket(
			tx, c.IdentityPub, &c.FundingOutpoint, c.ChainHash,
		)
		if err != nil {
			return err
		}

		// If the channel is marked as borked, then for safety reasons,
		// we shouldn't attempt any further updates.
		isBorked, err := c.isBorked(chanBucket)
		if err != nil {
			return err
		}
		if isBorked {
			return ErrChanBorked
		}

		// Any outgoing settles and fails necessarily have a
		// corresponding adds in this channel's forwarding packages.
		// Mark all of these as being fully processed in our forwarding
		// package, which prevents us from reprocessing them after
		// startup.
		err = c.Packager.AckAddHtlcs(tx, diff.AddAcks...)
		if err != nil {
			return err
		}

		// Additionally, we ack from any fails or settles that are
		// persisted in another channel's forwarding package. This
		// prevents the same fails and settles from being retransmitted
		// after restarts. The actual fail or settle we need to
		// propagate to the remote party is now in the commit diff.
		err = c.Packager.AckSettleFails(tx, diff.SettleFailAcks...)
		if err != nil {
			return err
		}

		// TODO(roasbeef): use seqno to derive key for later LCP

		// With the bucket retrieved, we'll now serialize the commit
		// diff itself, and write it to disk.
		var b bytes.Buffer
		if err := serializeCommitDiff(&b, diff); err != nil {
			return err
		}
		return chanBucket.Put(commitDiffKey, b.Bytes())
	})
}

// RemoteCommitChainTip returns the "tip" of the current remote commitment
// chain. This value will be non-nil iff, we've created a new commitment for
// the remote party that they haven't yet ACK'd. In this case, their commitment
// chain will have a length of two: their current unrevoked commitment, and
// this new pending commitment. Once they revoked their prior state, we'll swap
// these pointers, causing the tip and the tail to point to the same entry.
func (c *OpenChannel) RemoteCommitChainTip() (*CommitDiff, error) {
	var cd *CommitDiff
	err := c.Db.View(func(tx *bbolt.Tx) error {
		chanBucket, err := fetchChanBucket(
			tx, c.IdentityPub, &c.FundingOutpoint, c.ChainHash,
		)
		switch err {
		case nil:
		case ErrNoChanDBExists, ErrNoActiveChannels, ErrChannelNotFound:
			return ErrNoPendingCommit
		default:
			return err
		}

		tipBytes := chanBucket.Get(commitDiffKey)
		if tipBytes == nil {
			return ErrNoPendingCommit
		}

		tipReader := bytes.NewReader(tipBytes)
		dcd, err := deserializeCommitDiff(tipReader)
		if err != nil {
			return err
		}

		cd = dcd
		return nil
	})
	if err != nil {
		return nil, err
	}

	return cd, err
}

// InsertNextRevocation inserts the _next_ commitment point (revocation) into
// the database, and also modifies the internal RemoteNextRevocation attribute
// to point to the passed key. This method is to be using during final channel
// set up, _after_ the channel has been fully confirmed.
//
// NOTE: If this method isn't called, then the target channel won't be able to
// propose new states for the commitment state of the remote party.
func (c *OpenChannel) InsertNextRevocation(revKey *btcec.PublicKey) error {
	c.Lock()
	defer c.Unlock()

	c.RemoteNextRevocation = revKey

	err := c.Db.Update(func(tx *bbolt.Tx) error {
		chanBucket, err := fetchChanBucket(
			tx, c.IdentityPub, &c.FundingOutpoint, c.ChainHash,
		)
		if err != nil {
			return err
		}

		return putChanRevocationState(chanBucket, c)
	})
	if err != nil {
		return err
	}

	return nil
}

// AdvanceCommitChainTail records the new state transition within an on-disk
// append-only log which records all state transitions by the remote peer. In
// the case of an uncooperative broadcast of a prior state by the remote peer,
// this log can be consulted in order to reconstruct the state needed to
// rectify the situation. This method will add the current commitment for the
// remote party to the revocation log, and promote the current pending
// commitment to the current remote commitment.
func (c *OpenChannel) AdvanceCommitChainTail(fwdPkg *FwdPkg) error {
	c.Lock()
	defer c.Unlock()

	// If this is a restored channel, then we want to avoid mutating the
	// state as all, as it's impossible to do so in a protocol compliant
	// manner.
	if c.hasChanStatus(ChanStatusRestored) {
		return ErrNoRestoredChannelMutation
	}

	var newRemoteCommit *ChannelCommitment

	err := c.Db.Update(func(tx *bbolt.Tx) error {
		chanBucket, err := fetchChanBucket(
			tx, c.IdentityPub, &c.FundingOutpoint, c.ChainHash,
		)
		if err != nil {
			return err
		}

		// If the channel is marked as borked, then for safety reasons,
		// we shouldn't attempt any further updates.
		isBorked, err := c.isBorked(chanBucket)
		if err != nil {
			return err
		}
		if isBorked {
			return ErrChanBorked
		}

		// Persist the latest preimage state to disk as the remote peer
		// has just added to our local preimage store, and given us a
		// new pending revocation key.
		if err := putChanRevocationState(chanBucket, c); err != nil {
			return err
		}

		// With the current preimage producer/store state updated,
		// append a new log entry recording this the delta of this
		// state transition.
		//
		// TODO(roasbeef): could make the deltas relative, would save
		// space, but then tradeoff for more disk-seeks to recover the
		// full state.
		logKey := revocationLogBucket
		logBucket, err := chanBucket.CreateBucketIfNotExists(logKey)
		if err != nil {
			return err
		}

		// Before we append this revoked state to the revocation log,
		// we'll swap out what's currently the tail of the commit tip,
		// with the current locked-in commitment for the remote party.
		tipBytes := chanBucket.Get(commitDiffKey)
		tipReader := bytes.NewReader(tipBytes)
		newCommit, err := deserializeCommitDiff(tipReader)
		if err != nil {
			return err
		}
		err = putChanCommitment(
			chanBucket, &newCommit.Commitment, false,
		)
		if err != nil {
			return err
		}
		if err := chanBucket.Delete(commitDiffKey); err != nil {
			return err
		}

		// With the commitment pointer swapped, we can now add the
		// revoked (prior) state to the revocation log.
		//
		// TODO(roasbeef): store less
		err = appendChannelLogEntry(logBucket, &c.RemoteCommitment)
		if err != nil {
			return err
		}

		// Lastly, we write the forwarding package to disk so that we
		// can properly recover from failures and reforward HTLCs that
		// have not received a corresponding settle/fail.
		if err := c.Packager.AddFwdPkg(tx, fwdPkg); err != nil {
			return err
		}

		newRemoteCommit = &newCommit.Commitment

		return nil
	})
	if err != nil {
		return err
	}

	// With the db transaction complete, we'll swap over the in-memory
	// pointer of the new remote commitment, which was previously the tip
	// of the commit chain.
	c.RemoteCommitment = *newRemoteCommit

	return nil
}

// NextLocalHtlcIndex returns the next unallocated local htlc index. To ensure
// this always returns the next index that has been not been allocated, this
// will first try to examine any pending commitments, before falling back to the
// last locked-in local commitment.
func (c *OpenChannel) NextLocalHtlcIndex() (uint64, error) {
	// First, load the most recent commit diff that we initiated for the
	// remote party. If no pending commit is found, this is not treated as
	// a critical error, since we can always fall back.
	pendingRemoteCommit, err := c.RemoteCommitChainTip()
	if err != nil && err != ErrNoPendingCommit {
		return 0, err
	}

	// If a pending commit was found, its local htlc index will be at least
	// as large as the one on our local commitment.
	if pendingRemoteCommit != nil {
		return pendingRemoteCommit.Commitment.LocalHtlcIndex, nil
	}

	// Otherwise, fallback to using the local htlc index of our commitment.
	return c.LocalCommitment.LocalHtlcIndex, nil
}

// LoadFwdPkgs scans the forwarding log for any packages that haven't been
// processed, and returns their deserialized log updates in map indexed by the
// remote commitment height at which the updates were locked in.
func (c *OpenChannel) LoadFwdPkgs() ([]*FwdPkg, error) {
	c.RLock()
	defer c.RUnlock()

	var fwdPkgs []*FwdPkg
	if err := c.Db.View(func(tx *bbolt.Tx) error {
		var err error
		fwdPkgs, err = c.Packager.LoadFwdPkgs(tx)
		return err
	}); err != nil {
		return nil, err
	}

	return fwdPkgs, nil
}

// AckAddHtlcs updates the AckAddFilter containing any of the provided AddRefs
// indicating that a response to this Add has been committed to the remote party.
// Doing so will prevent these Add HTLCs from being reforwarded internally.
func (c *OpenChannel) AckAddHtlcs(addRefs ...AddRef) error {
	c.Lock()
	defer c.Unlock()

	return c.Db.Update(func(tx *bbolt.Tx) error {
		return c.Packager.AckAddHtlcs(tx, addRefs...)
	})
}

// AckSettleFails updates the SettleFailFilter containing any of the provided
// SettleFailRefs, indicating that the response has been delivered to the
// incoming link, corresponding to a particular AddRef. Doing so will prevent
// the responses from being retransmitted internally.
func (c *OpenChannel) AckSettleFails(settleFailRefs ...SettleFailRef) error {
	c.Lock()
	defer c.Unlock()

	return c.Db.Update(func(tx *bbolt.Tx) error {
		return c.Packager.AckSettleFails(tx, settleFailRefs...)
	})
}

// SetFwdFilter atomically sets the forwarding filter for the forwarding package
// identified by `height`.
func (c *OpenChannel) SetFwdFilter(height uint64, fwdFilter *PkgFilter) error {
	c.Lock()
	defer c.Unlock()

	return c.Db.Update(func(tx *bbolt.Tx) error {
		return c.Packager.SetFwdFilter(tx, height, fwdFilter)
	})
}

// RemoveFwdPkg atomically removes a forwarding package specified by the remote
// commitment height.
//
// NOTE: This method should only be called on packages marked FwdStateCompleted.
func (c *OpenChannel) RemoveFwdPkg(height uint64) error {
	c.Lock()
	defer c.Unlock()

	return c.Db.Update(func(tx *bbolt.Tx) error {
		return c.Packager.RemovePkg(tx, height)
	})
}

// RevocationLogTail returns the "tail", or the end of the current revocation
// log. This entry represents the last previous state for the remote node's
// commitment chain. The ChannelDelta returned by this method will always lag one state behind the most current (unrevoked) state of the remote node's
// commitment chain.
func (c *OpenChannel) RevocationLogTail() (*ChannelCommitment, error) {
	c.RLock()
	defer c.RUnlock()

	// If we haven't created any state updates yet, then we'll exit early as
	// there's nothing to be found on disk in the revocation bucket.
	if c.RemoteCommitment.CommitHeight == 0 {
		return nil, nil
	}

	var commit ChannelCommitment
	if err := c.Db.View(func(tx *bbolt.Tx) error {
		chanBucket, err := fetchChanBucket(
			tx, c.IdentityPub, &c.FundingOutpoint, c.ChainHash,
		)
		if err != nil {
			return err
		}

		logBucket := chanBucket.Bucket(revocationLogBucket)
		if logBucket == nil {
			return ErrNoPastDeltas
		}

		// Once we have the bucket that stores the revocation log from
		// this channel, we'll jump to the _last_ key in bucket. As we
		// store the update number on disk in a big-endian format,
		// this will retrieve the latest entry.
		cursor := logBucket.Cursor()
		_, tailLogEntry := cursor.Last()
		logEntryReader := bytes.NewReader(tailLogEntry)

		// Once we have the entry, we'll decode it into the channel
		// delta pointer we created above.
		var dbErr error
		commit, dbErr = deserializeChanCommit(logEntryReader)
		if dbErr != nil {
			return dbErr
		}

		return nil
	}); err != nil {
		return nil, err
	}

	return &commit, nil
}

// CommitmentHeight returns the current commitment height. The commitment
// height represents the number of updates to the commitment state to data.
// This value is always monotonically increasing. This method is provided in
// order to allow multiple instances of a particular open channel to obtain a
// consistent view of the number of channel updates to data.
func (c *OpenChannel) CommitmentHeight() (uint64, error) {
	c.RLock()
	defer c.RUnlock()

	var height uint64
	err := c.Db.View(func(tx *bbolt.Tx) error {
		// Get the bucket dedicated to storing the metadata for open
		// channels.
		chanBucket, err := fetchChanBucket(
			tx, c.IdentityPub, &c.FundingOutpoint, c.ChainHash,
		)
		if err != nil {
			return err
		}

		commit, err := fetchChanCommitment(chanBucket, true)
		if err != nil {
			return err
		}

		height = commit.CommitHeight
		return nil
	})
	if err != nil {
		return 0, nil
	}

	return height, nil
}

// FindPreviousState scans through the append-only log in an attempt to recover
// the previous channel state indicated by the update number. This method is
// intended to be used for obtaining the relevant data needed to claim all
// funds rightfully spendable in the case of an on-chain broadcast of the
// commitment transaction.
func (c *OpenChannel) FindPreviousState(updateNum uint64) (*ChannelCommitment, error) {
	c.RLock()
	defer c.RUnlock()

	var commit ChannelCommitment
	err := c.Db.View(func(tx *bbolt.Tx) error {
		chanBucket, err := fetchChanBucket(
			tx, c.IdentityPub, &c.FundingOutpoint, c.ChainHash,
		)
		if err != nil {
			return err
		}

		logBucket := chanBucket.Bucket(revocationLogBucket)
		if logBucket == nil {
			return ErrNoPastDeltas
		}

		c, err := fetchChannelLogEntry(logBucket, updateNum)
		if err != nil {
			return err
		}

		commit = c
		return nil
	})
	if err != nil {
		return nil, err
	}

	return &commit, nil
}

// ClosureType is an enum like structure that details exactly _how_ a channel
// was closed. Three closure types are currently possible: none, cooperative,
// local force close, remote force close, and (remote) breach.
type ClosureType uint8

const (
	// CooperativeClose indicates that a channel has been closed
	// cooperatively.  This means that both channel peers were online and
	// signed a new transaction paying out the settled balance of the
	// contract.
	CooperativeClose ClosureType = 0

	// LocalForceClose indicates that we have unilaterally broadcast our
	// current commitment state on-chain.
	LocalForceClose ClosureType = 1

	// RemoteForceClose indicates that the remote peer has unilaterally
	// broadcast their current commitment state on-chain.
	RemoteForceClose ClosureType = 4

	// BreachClose indicates that the remote peer attempted to broadcast a
	// prior _revoked_ channel state.
	BreachClose ClosureType = 2

	// FundingCanceled indicates that the channel never was fully opened
	// before it was marked as closed in the database. This can happen if
	// we or the remote fail at some point during the opening workflow, or
	// we timeout waiting for the funding transaction to be confirmed.
	FundingCanceled ClosureType = 3

	// Abandoned indicates that the channel state was removed without
	// any further actions. This is intended to clean up unusable
	// channels during development.
	Abandoned ClosureType = 5
)

// ChannelCloseSummary contains the final state of a channel at the point it
// was closed. Once a channel is closed, all the information pertaining to that
// channel within the openChannelBucket is deleted, and a compact summary is
// put in place instead.
type ChannelCloseSummary struct {
	// ChanPoint is the outpoint for this channel's funding transaction,
	// and is used as a unique identifier for the channel.
	ChanPoint wire.OutPoint

	// ShortChanID encodes the exact location in the chain in which the
	// channel was initially confirmed. This includes: the block height,
	// transaction index, and the output within the target transaction.
	ShortChanID lnwire.ShortChannelID

	// ChainHash is the hash of the genesis block that this channel resides
	// within.
	ChainHash chainhash.Hash

	// ClosingTXID is the txid of the transaction which ultimately closed
	// this channel.
	ClosingTXID chainhash.Hash

	// RemotePub is the public key of the remote peer that we formerly had
	// a channel with.
	RemotePub *btcec.PublicKey

	// Capacity was the total capacity of the channel.
	Capacity btcutil.Amount

	// CloseHeight is the height at which the funding transaction was
	// spent.
	CloseHeight uint32

	// SettledBalance is our total balance settled balance at the time of
	// channel closure. This _does not_ include the sum of any outputs that
	// have been time-locked as a result of the unilateral channel closure.
	SettledBalance btcutil.Amount

	// TimeLockedBalance is the sum of all the time-locked outputs at the
	// time of channel closure. If we triggered the force closure of this
	// channel, then this value will be non-zero if our settled output is
	// above the dust limit. If we were on the receiving side of a channel
	// force closure, then this value will be non-zero if we had any
	// outstanding outgoing HTLC's at the time of channel closure.
	TimeLockedBalance btcutil.Amount

	// CloseType details exactly _how_ the channel was closed. Five closure
	// types are possible: cooperative, local force, remote force, breach
	// and funding canceled.
	CloseType ClosureType

	// IsPending indicates whether this channel is in the 'pending close'
	// state, which means the channel closing transaction has been
	// confirmed, but not yet been fully resolved. In the case of a channel
	// that has been cooperatively closed, it will go straight into the
	// fully resolved state as soon as the closing transaction has been
	// confirmed. However, for channel that have been force closed, they'll
	// stay marked as "pending" until _all_ the pending funds have been
	// swept.
	IsPending bool

	// RemoteCurrentRevocation is the current revocation for their
	// commitment transaction. However, since this the derived public key,
	// we don't yet have the private key so we aren't yet able to verify
	// that it's actually in the hash chain.
	RemoteCurrentRevocation *btcec.PublicKey

	// RemoteNextRevocation is the revocation key to be used for the *next*
	// commitment transaction we create for the local node. Within the
	// specification, this value is referred to as the
	// per-commitment-point.
	RemoteNextRevocation *btcec.PublicKey

	// LocalChanCfg is the channel configuration for the local node.
	LocalChanConfig ChannelConfig

	// LastChanSyncMsg is the ChannelReestablish message for this channel
	// for the state at the point where it was closed.
	LastChanSyncMsg *lnwire.ChannelReestablish
}

// CloseChannel closes a previously active Lightning channel. Closing a channel
// entails deleting all saved state within the database concerning this
// channel. This method also takes a struct that summarizes the state of the
// channel at closing, this compact representation will be the only component
// of a channel left over after a full closing.
func (c *OpenChannel) CloseChannel(summary *ChannelCloseSummary) error {
	c.Lock()
	defer c.Unlock()

	return c.Db.Update(func(tx *bbolt.Tx) error {
		openChanBucket := tx.Bucket(openChannelBucket)
		if openChanBucket == nil {
			return ErrNoChanDBExists
		}

		nodePub := c.IdentityPub.SerializeCompressed()
		nodeChanBucket := openChanBucket.Bucket(nodePub)
		if nodeChanBucket == nil {
			return ErrNoActiveChannels
		}

		chainBucket := nodeChanBucket.Bucket(c.ChainHash[:])
		if chainBucket == nil {
			return ErrNoActiveChannels
		}

		var chanPointBuf bytes.Buffer
		err := writeOutpoint(&chanPointBuf, &c.FundingOutpoint)
		if err != nil {
			return err
		}
		chanBucket := chainBucket.Bucket(chanPointBuf.Bytes())
		if chanBucket == nil {
			return ErrNoActiveChannels
		}

		// Before we delete the channel state, we'll read out the full
		// details, as we'll also store portions of this information
		// for record keeping.
		chanState, err := fetchOpenChannel(
			chanBucket, &c.FundingOutpoint,
		)
		if err != nil {
			return err
		}

		// Now that the index to this channel has been deleted, purge
		// the remaining channel metadata from the database.
		err = deleteOpenChannel(chanBucket, chanPointBuf.Bytes())
		if err != nil {
			return err
		}

		// With the base channel data deleted, attempt to delete the
		// information stored within the revocation log.
		logBucket := chanBucket.Bucket(revocationLogBucket)
		if logBucket != nil {
			err := wipeChannelLogEntries(logBucket)
			if err != nil {
				return err
			}
			err = chanBucket.DeleteBucket(revocationLogBucket)
			if err != nil {
				return err
			}
		}

		err = chainBucket.DeleteBucket(chanPointBuf.Bytes())
		if err != nil {
			return err
		}

		// Finally, create a summary of this channel in the closed
		// channel bucket for this node.
		return putChannelCloseSummary(
			tx, chanPointBuf.Bytes(), summary, chanState,
		)
	})
}

// ChannelSnapshot is a frozen snapshot of the current channel state. A
// snapshot is detached from the original channel that generated it, providing
// read-only access to the current or prior state of an active channel.
//
// TODO(roasbeef): remove all together? pretty much just commitment
type ChannelSnapshot struct {
	// RemoteIdentity is the identity public key of the remote node that we
	// are maintaining the open channel with.
	RemoteIdentity btcec.PublicKey

	// ChanPoint is the outpoint that created the channel. This output is
	// found within the funding transaction and uniquely identified the
	// channel on the resident chain.
	ChannelPoint wire.OutPoint

	// ChainHash is the genesis hash of the chain that the channel resides
	// within.
	ChainHash chainhash.Hash

	// Capacity is the total capacity of the channel.
	Capacity btcutil.Amount

	// TotalMSatSent is the total number of milli-satoshis we've sent
	// within this channel.
	TotalMSatSent lnwire.MilliSatoshi

	// TotalMSatReceived is the total number of milli-satoshis we've
	// received within this channel.
	TotalMSatReceived lnwire.MilliSatoshi

	// ChannelCommitment is the current up-to-date commitment for the
	// target channel.
	ChannelCommitment
}

// Snapshot returns a read-only snapshot of the current channel state. This
// snapshot includes information concerning the current settled balance within
// the channel, metadata detailing total flows, and any outstanding HTLCs.
func (c *OpenChannel) Snapshot() *ChannelSnapshot {
	c.RLock()
	defer c.RUnlock()

	localCommit := c.LocalCommitment
	snapshot := &ChannelSnapshot{
		RemoteIdentity:    *c.IdentityPub,
		ChannelPoint:      c.FundingOutpoint,
		Capacity:          c.Capacity,
		TotalMSatSent:     c.TotalMSatSent,
		TotalMSatReceived: c.TotalMSatReceived,
		ChainHash:         c.ChainHash,
		ChannelCommitment: ChannelCommitment{
			LocalBalance:  localCommit.LocalBalance,
			RemoteBalance: localCommit.RemoteBalance,
			CommitHeight:  localCommit.CommitHeight,
			CommitFee:     localCommit.CommitFee,
		},
	}

	// Copy over the current set of HTLCs to ensure the caller can't mutate
	// our internal state.
	snapshot.Htlcs = make([]HTLC, len(localCommit.Htlcs))
	for i, h := range localCommit.Htlcs {
		snapshot.Htlcs[i] = h.Copy()
	}

	return snapshot
}

// LatestCommitments returns the two latest commitments for both the local and
// remote party. These commitments are read from disk to ensure that only the
// latest fully committed state is returned. The first commitment returned is
// the local commitment, and the second returned is the remote commitment.
func (c *OpenChannel) LatestCommitments() (*ChannelCommitment, *ChannelCommitment, error) {
	err := c.Db.View(func(tx *bbolt.Tx) error {
		chanBucket, err := fetchChanBucket(
			tx, c.IdentityPub, &c.FundingOutpoint, c.ChainHash,
		)
		if err != nil {
			return err
		}

		return fetchChanCommitments(chanBucket, c)
	})
	if err != nil {
		return nil, nil, err
	}

	return &c.LocalCommitment, &c.RemoteCommitment, nil
}

// RemoteRevocationStore returns the most up to date commitment version of the
// revocation storage tree for the remote party. This method can be used when
// acting on a possible contract breach to ensure, that the caller has the most
// up to date information required to deliver justice.
func (c *OpenChannel) RemoteRevocationStore() (shachain.Store, error) {
	err := c.Db.View(func(tx *bbolt.Tx) error {
		chanBucket, err := fetchChanBucket(
			tx, c.IdentityPub, &c.FundingOutpoint, c.ChainHash,
		)
		if err != nil {
			return err
		}

		return fetchChanRevocationState(chanBucket, c)
	})
	if err != nil {
		return nil, err
	}

	return c.RevocationStore, nil
}

func putChannelCloseSummary(tx *bbolt.Tx, chanID []byte,
	summary *ChannelCloseSummary, lastChanState *OpenChannel) error {

	closedChanBucket, err := tx.CreateBucketIfNotExists(closedChannelBucket)
	if err != nil {
		return err
	}

	summary.RemoteCurrentRevocation = lastChanState.RemoteCurrentRevocation
	summary.RemoteNextRevocation = lastChanState.RemoteNextRevocation
	summary.LocalChanConfig = lastChanState.LocalChanCfg

	var b bytes.Buffer
	if err := serializeChannelCloseSummary(&b, summary); err != nil {
		return err
	}

	return closedChanBucket.Put(chanID, b.Bytes())
}

func serializeChannelCloseSummary(w io.Writer, cs *ChannelCloseSummary) error {
	err := WriteElements(w,
		cs.ChanPoint, cs.ShortChanID, cs.ChainHash, cs.ClosingTXID,
		cs.CloseHeight, cs.RemotePub, cs.Capacity, cs.SettledBalance,
		cs.TimeLockedBalance, cs.CloseType, cs.IsPending,
	)
	if err != nil {
		return err
	}

	// If this is a close channel summary created before the addition of
	// the new fields, then we can exit here.
	if cs.RemoteCurrentRevocation == nil {
		return WriteElements(w, false)
	}

	// If fields are present, write boolean to indicate this, and continue.
	if err := WriteElements(w, true); err != nil {
		return err
	}

	if err := WriteElements(w, cs.RemoteCurrentRevocation); err != nil {
		return err
	}

	if err := writeChanConfig(w, &cs.LocalChanConfig); err != nil {
		return err
	}

	// The RemoteNextRevocation field is optional, as it's possible for a
	// channel to be closed before we learn of the next unrevoked
	// revocation point for the remote party. Write a boolen indicating
	// whether this field is present or not.
	if err := WriteElements(w, cs.RemoteNextRevocation != nil); err != nil {
		return err
	}

	// Write the field, if present.
	if cs.RemoteNextRevocation != nil {
		if err = WriteElements(w, cs.RemoteNextRevocation); err != nil {
			return err
		}
	}

	// Write whether the channel sync message is present.
	if err := WriteElements(w, cs.LastChanSyncMsg != nil); err != nil {
		return err
	}

	// Write the channel sync message, if present.
	if cs.LastChanSyncMsg != nil {
		if err := WriteElements(w, cs.LastChanSyncMsg); err != nil {
			return err
		}
	}

	return nil
}

func fetchChannelCloseSummary(tx *bbolt.Tx,
	chanID []byte) (*ChannelCloseSummary, error) {

	closedChanBucket, err := tx.CreateBucketIfNotExists(closedChannelBucket)
	if err != nil {
		return nil, err
	}

	summaryBytes := closedChanBucket.Get(chanID)
	if summaryBytes == nil {
		return nil, fmt.Errorf("closed channel summary not found")
	}

	summaryReader := bytes.NewReader(summaryBytes)
	return deserializeCloseChannelSummary(summaryReader)
}

func deserializeCloseChannelSummary(r io.Reader) (*ChannelCloseSummary, error) {
	c := &ChannelCloseSummary{}

	err := ReadElements(r,
		&c.ChanPoint, &c.ShortChanID, &c.ChainHash, &c.ClosingTXID,
		&c.CloseHeight, &c.RemotePub, &c.Capacity, &c.SettledBalance,
		&c.TimeLockedBalance, &c.CloseType, &c.IsPending,
	)
	if err != nil {
		return nil, err
	}

	// We'll now check to see if the channel close summary was encoded with
	// any of the additional optional fields.
	var hasNewFields bool
	err = ReadElements(r, &hasNewFields)
	if err != nil {
		return nil, err
	}

	// If fields are not present, we can return.
	if !hasNewFields {
		return c, nil
	}

	// Otherwise read the new fields.
	if err := ReadElements(r, &c.RemoteCurrentRevocation); err != nil {
		return nil, err
	}

	if err := readChanConfig(r, &c.LocalChanConfig); err != nil {
		return nil, err
	}

	// Finally, we'll attempt to read the next unrevoked commitment point
	// for the remote party. If we closed the channel before receiving a
	// funding locked message then this might not be present. A boolean
	// indicating whether the field is present will come first.
	var hasRemoteNextRevocation bool
	err = ReadElements(r, &hasRemoteNextRevocation)
	if err != nil {
		return nil, err
	}

	// If this field was written, read it.
	if hasRemoteNextRevocation {
		err = ReadElements(r, &c.RemoteNextRevocation)
		if err != nil {
			return nil, err
		}
	}

	// Check if we have a channel sync message to read.
	var hasChanSyncMsg bool
	err = ReadElements(r, &hasChanSyncMsg)
	if err == io.EOF {
		return c, nil
	} else if err != nil {
		return nil, err
	}

	// If a chan sync message is present, read it.
	if hasChanSyncMsg {
		// We must pass in reference to a lnwire.Message for the codec
		// to support it.
		var msg lnwire.Message
		if err := ReadElements(r, &msg); err != nil {
			return nil, err
		}

		chanSync, ok := msg.(*lnwire.ChannelReestablish)
		if !ok {
			return nil, errors.New("unable cast db Message to " +
				"ChannelReestablish")
		}
		c.LastChanSyncMsg = chanSync
	}

	return c, nil
}

func writeChanConfig(b io.Writer, c *ChannelConfig) error {
	return WriteElements(b,
		c.DustLimit, c.MaxPendingAmount, c.ChanReserve, c.MinHTLC,
		c.MaxAcceptedHtlcs, c.CsvDelay, c.MultiSigKey,
		c.RevocationBasePoint, c.PaymentBasePoint, c.DelayBasePoint,
		c.HtlcBasePoint,
	)
}

func putChanInfo(chanBucket *bbolt.Bucket, channel *OpenChannel) error {
	var w bytes.Buffer
	if err := WriteElements(&w,
		channel.ChanType, channel.ChainHash, channel.FundingOutpoint,
		channel.ShortChannelID, channel.IsPending, channel.IsInitiator,
		channel.chanStatus, channel.FundingBroadcastHeight,
		channel.NumConfsRequired, channel.ChannelFlags,
		channel.IdentityPub, channel.Capacity, channel.TotalMSatSent,
		channel.TotalMSatReceived,
	); err != nil {
		return err
	}

	// For single funder channels that we initiated, write the funding txn.
	if channel.ChanType == SingleFunder && channel.IsInitiator &&
		!channel.hasChanStatus(ChanStatusRestored) {

		if err := WriteElement(&w, channel.FundingTxn); err != nil {
			return err
		}
	}

	if err := writeChanConfig(&w, &channel.LocalChanCfg); err != nil {
		return err
	}
	if err := writeChanConfig(&w, &channel.RemoteChanCfg); err != nil {
		return err
	}

	return chanBucket.Put(chanInfoKey, w.Bytes())
}

func serializeChanCommit(w io.Writer, c *ChannelCommitment) error {
	if err := WriteElements(w,
		c.CommitHeight, c.LocalLogIndex, c.LocalHtlcIndex,
		c.RemoteLogIndex, c.RemoteHtlcIndex, c.LocalBalance,
		c.RemoteBalance, c.CommitFee, c.FeePerKw, c.CommitTx,
		c.CommitSig,
	); err != nil {
		return err
	}

	return SerializeHtlcs(w, c.Htlcs...)
}

func putChanCommitment(chanBucket *bbolt.Bucket, c *ChannelCommitment,
	local bool) error {

	var commitKey []byte
	if local {
		commitKey = append(chanCommitmentKey, byte(0x00))
	} else {
		commitKey = append(chanCommitmentKey, byte(0x01))
	}

	var b bytes.Buffer
	if err := serializeChanCommit(&b, c); err != nil {
		return err
	}

	return chanBucket.Put(commitKey, b.Bytes())
}

func putChanCommitments(chanBucket *bbolt.Bucket, channel *OpenChannel) error {
<<<<<<< HEAD
	err := putChanCommitment(chanBucket, &channel.LocalCommitment, true)
=======
	// If this is a restored channel, then we don't have any commitments to
	// write.
	if channel.hasChanStatus(ChanStatusRestored) {
		return nil
	}

	err := putChanCommitment(
		chanBucket, &channel.LocalCommitment, true,
	)
>>>>>>> 58ec9efe
	if err != nil {
		return err
	}

	return putChanCommitment(
		chanBucket, &channel.RemoteCommitment, false,
	)
}

func putChanRevocationState(chanBucket *bbolt.Bucket, channel *OpenChannel) error {

	var b bytes.Buffer
	err := WriteElements(
		&b, channel.RemoteCurrentRevocation, channel.RevocationProducer,
		channel.RevocationStore,
	)
	if err != nil {
		return err
	}

	// TODO(roasbeef): don't keep producer on disk

	// If the next revocation is present, which is only the case after the
	// FundingLocked message has been sent, then we'll write it to disk.
	if channel.RemoteNextRevocation != nil {
		err = WriteElements(&b, channel.RemoteNextRevocation)
		if err != nil {
			return err
		}
	}

	return chanBucket.Put(revocationStateKey, b.Bytes())
}

func readChanConfig(b io.Reader, c *ChannelConfig) error {
	return ReadElements(b,
		&c.DustLimit, &c.MaxPendingAmount, &c.ChanReserve,
		&c.MinHTLC, &c.MaxAcceptedHtlcs, &c.CsvDelay,
		&c.MultiSigKey, &c.RevocationBasePoint,
		&c.PaymentBasePoint, &c.DelayBasePoint,
		&c.HtlcBasePoint,
	)
}

func fetchChanInfo(chanBucket *bbolt.Bucket, channel *OpenChannel) error {
	infoBytes := chanBucket.Get(chanInfoKey)
	if infoBytes == nil {
		return ErrNoChanInfoFound
	}
	r := bytes.NewReader(infoBytes)

	if err := ReadElements(r,
		&channel.ChanType, &channel.ChainHash, &channel.FundingOutpoint,
		&channel.ShortChannelID, &channel.IsPending, &channel.IsInitiator,
		&channel.chanStatus, &channel.FundingBroadcastHeight,
		&channel.NumConfsRequired, &channel.ChannelFlags,
		&channel.IdentityPub, &channel.Capacity, &channel.TotalMSatSent,
		&channel.TotalMSatReceived,
	); err != nil {
		return err
	}

	// For single funder channels that we initiated, read the funding txn.
	if channel.ChanType == SingleFunder && channel.IsInitiator &&
		!channel.hasChanStatus(ChanStatusRestored) {

		if err := ReadElement(r, &channel.FundingTxn); err != nil {
			return err
		}
	}

	if err := readChanConfig(r, &channel.LocalChanCfg); err != nil {
		return err
	}
	if err := readChanConfig(r, &channel.RemoteChanCfg); err != nil {
		return err
	}

	channel.Packager = NewChannelPackager(channel.ShortChannelID)

	return nil
}

func deserializeChanCommit(r io.Reader) (ChannelCommitment, error) {
	var c ChannelCommitment

	err := ReadElements(r,
		&c.CommitHeight, &c.LocalLogIndex, &c.LocalHtlcIndex, &c.RemoteLogIndex,
		&c.RemoteHtlcIndex, &c.LocalBalance, &c.RemoteBalance,
		&c.CommitFee, &c.FeePerKw, &c.CommitTx, &c.CommitSig,
	)
	if err != nil {
		return c, err
	}

	c.Htlcs, err = DeserializeHtlcs(r)
	if err != nil {
		return c, err
	}

	return c, nil
}

func fetchChanCommitment(chanBucket *bbolt.Bucket, local bool) (ChannelCommitment, error) {
	var commitKey []byte
	if local {
		commitKey = append(chanCommitmentKey, byte(0x00))
	} else {
		commitKey = append(chanCommitmentKey, byte(0x01))
	}

	commitBytes := chanBucket.Get(commitKey)
	if commitBytes == nil {
		return ChannelCommitment{}, ErrNoCommitmentsFound
	}

	r := bytes.NewReader(commitBytes)
	return deserializeChanCommit(r)
}

func fetchChanCommitments(chanBucket *bbolt.Bucket, channel *OpenChannel) error {
	var err error

	// If this is a restored channel, then we don't have any commitments to
	// read.
	if channel.hasChanStatus(ChanStatusRestored) {
		return nil
	}

	channel.LocalCommitment, err = fetchChanCommitment(chanBucket, true)
	if err != nil {
		return err
	}
	channel.RemoteCommitment, err = fetchChanCommitment(chanBucket, false)
	if err != nil {
		return err
	}

	return nil
}

func fetchChanRevocationState(chanBucket *bbolt.Bucket, channel *OpenChannel) error {
	revBytes := chanBucket.Get(revocationStateKey)
	if revBytes == nil {
		return ErrNoRevocationsFound
	}
	r := bytes.NewReader(revBytes)

	err := ReadElements(
		r, &channel.RemoteCurrentRevocation, &channel.RevocationProducer,
		&channel.RevocationStore,
	)
	if err != nil {
		return err
	}

	// If there aren't any bytes left in the buffer, then we don't yet have
	// the next remote revocation, so we can exit early here.
	if r.Len() == 0 {
		return nil
	}

	// Otherwise we'll read the next revocation for the remote party which
	// is always the last item within the buffer.
	return ReadElements(r, &channel.RemoteNextRevocation)
}

func deleteOpenChannel(chanBucket *bbolt.Bucket, chanPointBytes []byte) error {

	if err := chanBucket.Delete(chanInfoKey); err != nil {
		return err
	}

	err := chanBucket.Delete(append(chanCommitmentKey, byte(0x00)))
	if err != nil {
		return err
	}
	err = chanBucket.Delete(append(chanCommitmentKey, byte(0x01)))
	if err != nil {
		return err
	}

	if err := chanBucket.Delete(revocationStateKey); err != nil {
		return err
	}

	if diff := chanBucket.Get(commitDiffKey); diff != nil {
		return chanBucket.Delete(commitDiffKey)
	}

	return nil

}

// makeLogKey converts a uint64 into an 8 byte array.
func makeLogKey(updateNum uint64) [8]byte {
	var key [8]byte
	byteOrder.PutUint64(key[:], updateNum)
	return key
}

// readLogKey parse the first 8- bytes of a byte slice into a uint64.
//
// NOTE: The slice must be at least 8 bytes long.
func readLogKey(b []byte) uint64 {
	return byteOrder.Uint64(b)
}

func appendChannelLogEntry(log *bbolt.Bucket,
	commit *ChannelCommitment) error {

	var b bytes.Buffer
	if err := serializeChanCommit(&b, commit); err != nil {
		return err
	}

	logEntrykey := makeLogKey(commit.CommitHeight)
	return log.Put(logEntrykey[:], b.Bytes())
}

func fetchChannelLogEntry(log *bbolt.Bucket,
	updateNum uint64) (ChannelCommitment, error) {

	logEntrykey := makeLogKey(updateNum)
	commitBytes := log.Get(logEntrykey[:])
	if commitBytes == nil {
		return ChannelCommitment{}, fmt.Errorf("log entry not found")
	}

	commitReader := bytes.NewReader(commitBytes)
	return deserializeChanCommit(commitReader)
}

func wipeChannelLogEntries(log *bbolt.Bucket) error {
	// TODO(roasbeef): comment

	logCursor := log.Cursor()
	for k, _ := logCursor.First(); k != nil; k, _ = logCursor.Next() {
		if err := logCursor.Delete(); err != nil {
			return err
		}
	}

	return nil
}<|MERGE_RESOLUTION|>--- conflicted
+++ resolved
@@ -977,16 +977,9 @@
 	c.FundingBroadcastHeight = pendingHeight
 
 	return c.Db.Update(func(tx *bbolt.Tx) error {
-<<<<<<< HEAD
-		// First, sync all the persistent channel state to disk.
-		if err := c.fullSync(tx); err != nil {
-			return err
-		}
-=======
 		return syncNewChannel(tx, c, []net.Addr{addr})
 	})
 }
->>>>>>> 58ec9efe
 
 // syncNewChannel will write the passed channel to disk, and also create a
 // LinkNode (if needed) for the channel peer.
@@ -1027,8 +1020,6 @@
 	c.Lock()
 	defer c.Unlock()
 
-<<<<<<< HEAD
-=======
 	// If this is a restored channel, then we want to avoid mutating the
 	// state as all, as it's impossible to do so in a protocol compliant
 	// manner.
@@ -1036,7 +1027,6 @@
 		return ErrNoRestoredChannelMutation
 	}
 
->>>>>>> 58ec9efe
 	err := c.Db.Update(func(tx *bbolt.Tx) error {
 		chanBucket, err := fetchChanBucket(
 			tx, c.IdentityPub, &c.FundingOutpoint, c.ChainHash,
@@ -1468,8 +1458,6 @@
 	c.Lock()
 	defer c.Unlock()
 
-<<<<<<< HEAD
-=======
 	// If this is a restored channel, then we want to avoid mutating the
 	// state as all, as it's impossible to do so in a protocol compliant
 	// manner.
@@ -1477,7 +1465,6 @@
 		return ErrNoRestoredChannelMutation
 	}
 
->>>>>>> 58ec9efe
 	return c.Db.Update(func(tx *bbolt.Tx) error {
 		// First, we'll grab the writable bucket where this channel's
 		// data resides.
@@ -2485,9 +2472,6 @@
 }
 
 func putChanCommitments(chanBucket *bbolt.Bucket, channel *OpenChannel) error {
-<<<<<<< HEAD
-	err := putChanCommitment(chanBucket, &channel.LocalCommitment, true)
-=======
 	// If this is a restored channel, then we don't have any commitments to
 	// write.
 	if channel.hasChanStatus(ChanStatusRestored) {
@@ -2497,7 +2481,6 @@
 	err := putChanCommitment(
 		chanBucket, &channel.LocalCommitment, true,
 	)
->>>>>>> 58ec9efe
 	if err != nil {
 		return err
 	}
