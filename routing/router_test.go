package routing

import (
	"bytes"
	"fmt"
	"image/color"
	"math/rand"
	"strings"
	"testing"
	"time"

<<<<<<< HEAD
	"github.com/breez/lightninglib/channeldb"
	"github.com/breez/lightninglib/htlcswitch"
	"github.com/btcsuite/btcd/wire"

	"github.com/breez/lightninglib/lnwire"
=======
>>>>>>> 58ec9efe
	"github.com/btcsuite/btcd/btcec"
	"github.com/btcsuite/btcd/chaincfg/chainhash"
	"github.com/btcsuite/btcd/wire"
	"github.com/btcsuite/btcutil"
	"github.com/davecgh/go-spew/spew"
<<<<<<< HEAD
	sphinx "github.com/lightningnetwork/lightning-onion"
=======

	sphinx "github.com/lightningnetwork/lightning-onion"
	"github.com/lightningnetwork/lnd/channeldb"
	"github.com/lightningnetwork/lnd/htlcswitch"
	"github.com/lightningnetwork/lnd/lnwire"
	"github.com/lightningnetwork/lnd/zpay32"
>>>>>>> 58ec9efe
)

// defaultNumRoutes is the default value for the maximum number of routes to
// be returned by FindRoutes
const defaultNumRoutes = 10

type testCtx struct {
	router *ChannelRouter

	graph *channeldb.ChannelGraph

	aliases map[string]Vertex

	chain *mockChain

	chainView *mockChainView
}

func (c *testCtx) RestartRouter() error {
	// First, we'll reset the chainView's state as it doesn't persist the
	// filter between restarts.
	c.chainView.Reset()

	// With the chainView reset, we'll now re-create the router itself, and
	// start it.
	router, err := New(Config{
		Graph:     c.graph,
		Chain:     c.chain,
		ChainView: c.chainView,
		SendToSwitch: func(_ lnwire.ShortChannelID,
			_ *lnwire.UpdateAddHTLC, _ *sphinx.Circuit) ([32]byte, error) {
			return [32]byte{}, nil
		},
		ChannelPruneExpiry: time.Hour * 24,
		GraphPruneInterval: time.Hour * 2,
	})
	if err != nil {
		return fmt.Errorf("unable to create router %v", err)
	}
	if err := router.Start(); err != nil {
		return fmt.Errorf("unable to start router: %v", err)
	}

	// Finally, we'll swap out the pointer in the testCtx with this fresh
	// instance of the router.
	c.router = router
	return nil
}

func copyPubKey(pub *btcec.PublicKey) *btcec.PublicKey {
	return &btcec.PublicKey{
		Curve: btcec.S256(),
		X:     pub.X,
		Y:     pub.Y,
	}
}

func createTestCtxFromGraphInstance(startingHeight uint32, graphInstance *testGraphInstance) (
	*testCtx, func(), error) {

	// We'll initialize an instance of the channel router with mock
	// versions of the chain and channel notifier. As we don't need to test
	// any p2p functionality, the peer send and switch send messages won't
	// be populated.
	chain := newMockChain(startingHeight)
	chainView := newMockChainView(chain)
	router, err := New(Config{
		Graph:     graphInstance.graph,
		Chain:     chain,
		ChainView: chainView,
		SendToSwitch: func(_ lnwire.ShortChannelID,
			_ *lnwire.UpdateAddHTLC, _ *sphinx.Circuit) ([32]byte, error) {

			return [32]byte{}, nil
		},
		ChannelPruneExpiry: time.Hour * 24,
		GraphPruneInterval: time.Hour * 2,
		QueryBandwidth: func(e *channeldb.ChannelEdgeInfo) lnwire.MilliSatoshi {
			return lnwire.NewMSatFromSatoshis(e.Capacity)
		},
	})
	if err != nil {
		return nil, nil, fmt.Errorf("unable to create router %v", err)
	}
	if err := router.Start(); err != nil {
		return nil, nil, fmt.Errorf("unable to start router: %v", err)
	}

	ctx := &testCtx{
		router:    router,
		graph:     graphInstance.graph,
		aliases:   graphInstance.aliasMap,
		chain:     chain,
		chainView: chainView,
	}

	cleanUp := func() {
		ctx.router.Stop()
		graphInstance.cleanUp()
	}

	return ctx, cleanUp, nil
}

func createTestCtxSingleNode(startingHeight uint32) (*testCtx, func(), error) {
	var (
		graph      *channeldb.ChannelGraph
		sourceNode *channeldb.LightningNode
		cleanup    func()
		err        error
	)

	graph, cleanup, err = makeTestGraph()
	if err != nil {
		return nil, nil, fmt.Errorf("unable to create test graph: %v", err)
	}

	sourceNode, err = createTestNode()
	if err != nil {
		return nil, nil, fmt.Errorf("unable to create source node: %v", err)
	}
	if err = graph.SetSourceNode(sourceNode); err != nil {
		return nil, nil, fmt.Errorf("unable to set source node: %v", err)
	}

	graphInstance := &testGraphInstance{
		graph:   graph,
		cleanUp: cleanup,
	}

	return createTestCtxFromGraphInstance(startingHeight, graphInstance)
}

func createTestCtxFromFile(startingHeight uint32, testGraph string) (*testCtx, func(), error) {
	// We'll attempt to locate and parse out the file
	// that encodes the graph that our tests should be run against.
	graphInstance, err := parseTestGraph(testGraph)
	if err != nil {
		return nil, nil, fmt.Errorf("unable to create test graph: %v", err)
	}

	return createTestCtxFromGraphInstance(startingHeight, graphInstance)
}

// TestFindRoutesFeeSorting asserts that routes found by the FindRoutes method
// within the channel router are properly returned in a sorted order, with the
// lowest fee route coming first.
func TestFindRoutesFeeSorting(t *testing.T) {
	t.Parallel()

	const startingBlockHeight = 101
	ctx, cleanUp, err := createTestCtxFromFile(startingBlockHeight, basicGraphFilePath)
	if err != nil {
		t.Fatalf("unable to create router: %v", err)
	}
	defer cleanUp()

	// In this test we'd like to ensure proper integration of the various
	// functions that are involved in path finding, and also route
	// selection.

	// Execute a query for all possible routes between roasbeef and luo ji.
	paymentAmt := lnwire.NewMSatFromSatoshis(100)
	target := ctx.aliases["luoji"]
	routes, err := ctx.router.FindRoutes(
		ctx.router.selfNode.PubKeyBytes,
		target, paymentAmt, noRestrictions, defaultNumRoutes,
		zpay32.DefaultFinalCLTVDelta,
	)
	if err != nil {
		t.Fatalf("unable to find any routes: %v", err)
	}

	// Exactly, two such paths should be found.
	if len(routes) != 2 {
		t.Fatalf("2 routes should've been selected, instead %v were: %v",
			len(routes), spew.Sdump(routes))
	}

	// We shouldn't pay a fee for the fist route, but the second route
	// should have a fee intact.
	if routes[0].TotalFees != 0 {
		t.Fatalf("incorrect fees for first route, expected 0 got: %v",
			routes[0].TotalFees)
	}
	if routes[1].TotalFees == 0 {
		t.Fatalf("total fees not set in second route: %v",
			spew.Sdump(routes[0]))
	}

	// The paths should properly be ranked according to their total fee
	// rate.
	if routes[0].TotalFees > routes[1].TotalFees {
		t.Fatalf("routes not ranked by total fee: %v",
			spew.Sdump(routes))
	}
}

// TestFindRoutesWithFeeLimit asserts that routes found by the FindRoutes method
// within the channel router contain a total fee less than or equal to the fee
// limit.
func TestFindRoutesWithFeeLimit(t *testing.T) {
	t.Parallel()

	const startingBlockHeight = 101
	ctx, cleanUp, err := createTestCtxFromFile(
		startingBlockHeight, basicGraphFilePath,
	)
	if err != nil {
		t.Fatalf("unable to create router: %v", err)
	}
	defer cleanUp()

	// This test will attempt to find routes from roasbeef to sophon for 100
	// satoshis with a fee limit of 10 satoshis. There are two routes from
	// roasbeef to sophon:
	//	1. roasbeef -> songoku -> sophon
	//	2. roasbeef -> phamnuwen -> sophon
	// The second route violates our fee limit, so we should only expect to
	// see the first route.
	target := ctx.aliases["sophon"]
	paymentAmt := lnwire.NewMSatFromSatoshis(100)
	restrictions := &RestrictParams{
		FeeLimit: lnwire.NewMSatFromSatoshis(10),
	}

	routes, err := ctx.router.FindRoutes(
		ctx.router.selfNode.PubKeyBytes,
		target, paymentAmt, restrictions, defaultNumRoutes,
		zpay32.DefaultFinalCLTVDelta,
	)
	if err != nil {
		t.Fatalf("unable to find any routes: %v", err)
	}

	if len(routes) != 1 {
		t.Fatalf("expected 1 route, got %d", len(routes))
	}

	if routes[0].TotalFees > restrictions.FeeLimit {
		t.Fatalf("route exceeded fee limit: %v", spew.Sdump(routes[0]))
	}

	hops := routes[0].Hops
	if len(hops) != 2 {
		t.Fatalf("expected 2 hops, got %d", len(hops))
	}

	if hops[0].PubKeyBytes != ctx.aliases["songoku"] {

		t.Fatalf("expected first hop through songoku, got %s",
			getAliasFromPubKey(hops[0].PubKeyBytes,
				ctx.aliases))
	}
}

// TestSendPaymentRouteFailureFallback tests that when sending a payment, if
// one of the target routes is seen as unavailable, then the next route in the
// queue is used instead. This process should continue until either a payment
// succeeds, or all routes have been exhausted.
func TestSendPaymentRouteFailureFallback(t *testing.T) {
	t.Parallel()

	const startingBlockHeight = 101
	ctx, cleanUp, err := createTestCtxFromFile(startingBlockHeight, basicGraphFilePath)
	if err != nil {
		t.Fatalf("unable to create router: %v", err)
	}
	defer cleanUp()

	// Craft a LightningPayment struct that'll send a payment from roasbeef
	// to luo ji for 1000 satoshis, with a maximum of 1000 satoshis in fees.
	var payHash [32]byte
	paymentAmt := lnwire.NewMSatFromSatoshis(1000)
	payment := LightningPayment{
		Target:      ctx.aliases["luoji"],
		Amount:      paymentAmt,
		FeeLimit:    noFeeLimit,
		PaymentHash: payHash,
	}

	var preImage [32]byte
	copy(preImage[:], bytes.Repeat([]byte{9}, 32))

	sourceNode := ctx.router.selfNode

	// We'll modify the SendToSwitch method that's been set within the
	// router's configuration to ignore the path that has luo ji as the
	// first hop. This should force the router to instead take the
	// available two hop path (through satoshi).
	ctx.router.cfg.SendToSwitch = func(firstHop lnwire.ShortChannelID,
		_ *lnwire.UpdateAddHTLC, _ *sphinx.Circuit) ([32]byte, error) {

		roasbeefLuoji := lnwire.NewShortChanIDFromInt(689530843)
		if firstHop == roasbeefLuoji {
			pub, err := sourceNode.PubKey()
			if err != nil {
				return preImage, err
			}
			return [32]byte{}, &htlcswitch.ForwardingError{
				ErrorSource: pub,
				// TODO(roasbeef): temp node failure should be?
				FailureMessage: &lnwire.FailTemporaryChannelFailure{},
			}
		}

		return preImage, nil
	}

	// Send off the payment request to the router, route through satoshi
	// should've been selected as a fall back and succeeded correctly.
	paymentPreImage, route, err := ctx.router.SendPayment(&payment)
	if err != nil {
		t.Fatalf("unable to send payment: %v", err)
	}

	// The route selected should have two hops
	if len(route.Hops) != 2 {
		t.Fatalf("incorrect route length: expected %v got %v", 2,
			len(route.Hops))
	}

	// The preimage should match up with the once created above.
	if !bytes.Equal(paymentPreImage[:], preImage[:]) {
		t.Fatalf("incorrect preimage used: expected %x got %x",
			preImage[:], paymentPreImage[:])
	}

	// The route should have satoshi as the first hop.
	if route.Hops[0].PubKeyBytes != ctx.aliases["satoshi"] {

		t.Fatalf("route should go through satoshi as first hop, "+
			"instead passes through: %v",
			getAliasFromPubKey(route.Hops[0].PubKeyBytes,
				ctx.aliases))
	}
}

// TestChannelUpdateValidation tests that a failed payment with an associated
// channel update will only be applied to the graph when the update contains a
// valid signature.
func TestChannelUpdateValidation(t *testing.T) {
	t.Parallel()

	// Setup a three node network.
	chanCapSat := btcutil.Amount(100000)
	testChannels := []*testChannel{
		symmetricTestChannel("a", "b", chanCapSat, &testChannelPolicy{
			Expiry:  144,
			FeeRate: 400,
			MinHTLC: 1,
			MaxHTLC: lnwire.NewMSatFromSatoshis(chanCapSat),
		}, 1),
		symmetricTestChannel("b", "c", chanCapSat, &testChannelPolicy{
			Expiry:  144,
			FeeRate: 400,
			MinHTLC: 1,
			MaxHTLC: lnwire.NewMSatFromSatoshis(chanCapSat),
		}, 2),
	}

	testGraph, err := createTestGraphFromChannels(testChannels)
	defer testGraph.cleanUp()
	if err != nil {
		t.Fatalf("unable to create graph: %v", err)
	}

	const startingBlockHeight = 101

	ctx, cleanUp, err := createTestCtxFromGraphInstance(startingBlockHeight,
		testGraph)

	defer cleanUp()
	if err != nil {
		t.Fatalf("unable to create router: %v", err)
	}

	// Assert that the initially configured fee is retrieved correctly.
	_, policy, _, err := ctx.router.GetChannelByID(
		lnwire.NewShortChanIDFromInt(1))
	if err != nil {
		t.Fatalf("cannot retrieve channel")
	}

	if policy.FeeProportionalMillionths != 400 {
		t.Fatalf("invalid fee")
	}

	// Setup a route from source a to destination c. The route will be used
	// in a call to SendToRoute. SendToRoute also applies channel updates,
	// but it saves us from including RequestRoute in the test scope too.
	hop1 := ctx.aliases["b"]

	hop2 := ctx.aliases["c"]

	hops := []*Hop{
		{
			ChannelID:   1,
			PubKeyBytes: hop1,
		},
		{
			ChannelID:   2,
			PubKeyBytes: hop2,
		},
	}

	route, err := NewRouteFromHops(
		lnwire.MilliSatoshi(10000), 100,
<<<<<<< HEAD
		NewVertex(ctx.aliases["a"]), hops,
=======
		ctx.aliases["a"], hops,
>>>>>>> 58ec9efe
	)
	if err != nil {
		t.Fatalf("unable to create route: %v", err)
	}

	// Set up a channel update message with an invalid signature to be
	// returned to the sender.
	var invalidSignature [64]byte
	errChanUpdate := lnwire.ChannelUpdate{
		Signature:      invalidSignature,
		FeeRate:        500,
		ShortChannelID: lnwire.NewShortChanIDFromInt(1),
		Timestamp:      uint32(testTime.Add(time.Minute).Unix()),
	}

	// We'll modify the SendToSwitch method so that it simulates a failed
	// payment with an error originating from the first hop of the route.
	// The unsigned channel update is attached to the failure message.
	ctx.router.cfg.SendToSwitch = func(firstHop lnwire.ShortChannelID,
		_ *lnwire.UpdateAddHTLC, _ *sphinx.Circuit) ([32]byte, error) {

		v := ctx.aliases["b"]
		source, err := btcec.ParsePubKey(
			v[:], btcec.S256(),
		)
		if err != nil {
			t.Fatal(err)
		}

		return [32]byte{}, &htlcswitch.ForwardingError{
			ErrorSource: source,
			FailureMessage: &lnwire.FailFeeInsufficient{
				Update: errChanUpdate,
			},
		}
	}

	// The payment parameter is mostly redundant in SendToRoute. Can be left
	// empty for this test.
	payment := &LightningPayment{}

	// Send off the payment request to the router. The specified route
	// should be attempted and the channel update should be received by
	// router and ignored because it is missing a valid signature.
	_, _, err = ctx.router.SendToRoute([]*Route{route}, payment)
	if err == nil {
		t.Fatalf("expected route to fail with channel update")
	}

	_, policy, _, err = ctx.router.GetChannelByID(
		lnwire.NewShortChanIDFromInt(1))
	if err != nil {
		t.Fatalf("cannot retrieve channel")
	}

	if policy.FeeProportionalMillionths != 400 {
		t.Fatalf("fee updated without valid signature")
	}

	// Next, add a signature to the channel update.
	chanUpdateMsg, err := errChanUpdate.DataToSign()
	if err != nil {
		t.Fatal(err)
	}

	digest := chainhash.DoubleHashB(chanUpdateMsg)
	sig, err := testGraph.privKeyMap["b"].Sign(digest)
	if err != nil {
		t.Fatal(err)
	}

	errChanUpdate.Signature, err = lnwire.NewSigFromSignature(sig)
	if err != nil {
		t.Fatal(err)
	}

	// Retry the payment using the same route as before.
	_, _, err = ctx.router.SendToRoute([]*Route{route}, payment)
	if err == nil {
		t.Fatalf("expected route to fail with channel update")
	}

	// This time a valid signature was supplied and the policy change should
	// have been applied to the graph.
	_, policy, _, err = ctx.router.GetChannelByID(
		lnwire.NewShortChanIDFromInt(1))
	if err != nil {
		t.Fatalf("cannot retrieve channel")
	}

	if policy.FeeProportionalMillionths != 500 {
		t.Fatalf("fee not updated even though signature is valid")
	}
}

// TestSendPaymentErrorRepeatedFeeInsufficient tests that if we receive
// multiple fee related errors from a channel that we're attempting to route
// through, then we'll prune the channel after the second attempt.
func TestSendPaymentErrorRepeatedFeeInsufficient(t *testing.T) {
	t.Parallel()

	const startingBlockHeight = 101
	ctx, cleanUp, err := createTestCtxFromFile(startingBlockHeight, basicGraphFilePath)
	if err != nil {
		t.Fatalf("unable to create router: %v", err)
	}
	defer cleanUp()

	// Craft a LightningPayment struct that'll send a payment from roasbeef
	// to luo ji for 100 satoshis.
	var payHash [32]byte
	amt := lnwire.NewMSatFromSatoshis(1000)
	payment := LightningPayment{
		Target:      ctx.aliases["sophon"],
		Amount:      amt,
		FeeLimit:    noFeeLimit,
		PaymentHash: payHash,
	}

	var preImage [32]byte
	copy(preImage[:], bytes.Repeat([]byte{9}, 32))

	// We'll also fetch the first outgoing channel edge from roasbeef to
	// son goku. We'll obtain this as we'll need to to generate the
	// FeeInsufficient error that we'll send back.
	chanID := uint64(12345)
	_, _, edgeUpdateToFail, err := ctx.graph.FetchChannelEdgesByID(chanID)
	if err != nil {
		t.Fatalf("unable to fetch chan id: %v", err)
	}

	errChanUpdate := lnwire.ChannelUpdate{
		ShortChannelID:  lnwire.NewShortChanIDFromInt(chanID),
<<<<<<< HEAD
		Timestamp:       uint32(edgeUpateToFail.LastUpdate.Unix()),
		MessageFlags:    edgeUpateToFail.MessageFlags,
		ChannelFlags:    edgeUpateToFail.ChannelFlags,
		TimeLockDelta:   edgeUpateToFail.TimeLockDelta,
		HtlcMinimumMsat: edgeUpateToFail.MinHTLC,
		BaseFee:         uint32(edgeUpateToFail.FeeBaseMSat),
		FeeRate:         uint32(edgeUpateToFail.FeeProportionalMillionths),
=======
		Timestamp:       uint32(edgeUpdateToFail.LastUpdate.Unix()),
		MessageFlags:    edgeUpdateToFail.MessageFlags,
		ChannelFlags:    edgeUpdateToFail.ChannelFlags,
		TimeLockDelta:   edgeUpdateToFail.TimeLockDelta,
		HtlcMinimumMsat: edgeUpdateToFail.MinHTLC,
		HtlcMaximumMsat: edgeUpdateToFail.MaxHTLC,
		BaseFee:         uint32(edgeUpdateToFail.FeeBaseMSat),
		FeeRate:         uint32(edgeUpdateToFail.FeeProportionalMillionths),
>>>>>>> 58ec9efe
	}

	// The error will be returned by Son Goku.
	sourceNode := ctx.aliases["songoku"]

	// We'll now modify the SendToSwitch method to return an error for the
	// outgoing channel to Son goku. This will be a fee related error, so
	// it should only cause the edge to be pruned after the second attempt.
	ctx.router.cfg.SendToSwitch = func(firstHop lnwire.ShortChannelID,
		_ *lnwire.UpdateAddHTLC, _ *sphinx.Circuit) ([32]byte, error) {

		roasbeefSongoku := lnwire.NewShortChanIDFromInt(chanID)
		if firstHop == roasbeefSongoku {
			sourceKey, err := btcec.ParsePubKey(
				sourceNode[:], btcec.S256(),
			)
			if err != nil {
				t.Fatal(err)
			}

			return [32]byte{}, &htlcswitch.ForwardingError{
				ErrorSource: sourceKey,

				// Within our error, we'll add a channel update
				// which is meant to reflect he new fee
				// schedule for the node/channel.
				FailureMessage: &lnwire.FailFeeInsufficient{
					Update: errChanUpdate,
				},
			}
		}

		return preImage, nil
	}

	// Send off the payment request to the router, route through satoshi
	// should've been selected as a fall back and succeeded correctly.
	paymentPreImage, route, err := ctx.router.SendPayment(&payment)
	if err != nil {
		t.Fatalf("unable to send payment: %v", err)
	}

	// The route selected should have two hops
	if len(route.Hops) != 2 {
		t.Fatalf("incorrect route length: expected %v got %v", 2,
			len(route.Hops))
	}

	// The preimage should match up with the once created above.
	if !bytes.Equal(paymentPreImage[:], preImage[:]) {
		t.Fatalf("incorrect preimage used: expected %x got %x",
			preImage[:], paymentPreImage[:])
	}

	// The route should have pham nuwen as the first hop.
	if route.Hops[0].PubKeyBytes != ctx.aliases["phamnuwen"] {

		t.Fatalf("route should go through satoshi as first hop, "+
			"instead passes through: %v",
			getAliasFromPubKey(route.Hops[0].PubKeyBytes,
				ctx.aliases))
	}
}

// TestSendPaymentErrorNonFinalTimeLockErrors tests that if we receive either
// an ExpiryTooSoon or a IncorrectCltvExpiry error from a node, then we prune
// that node from the available graph witin a mission control session. This
// test ensures that we'll route around errors due to nodes not knowing the
// current block height.
func TestSendPaymentErrorNonFinalTimeLockErrors(t *testing.T) {
	t.Parallel()

	const startingBlockHeight = 101
	ctx, cleanUp, err := createTestCtxFromFile(startingBlockHeight, basicGraphFilePath)
	if err != nil {
		t.Fatalf("unable to create router: %v", err)
	}
	defer cleanUp()

	// Craft a LightningPayment struct that'll send a payment from roasbeef
	// to sophon for 1k satoshis.
	var payHash [32]byte
	amt := lnwire.NewMSatFromSatoshis(1000)
	payment := LightningPayment{
		Target:      ctx.aliases["sophon"],
		Amount:      amt,
		FeeLimit:    noFeeLimit,
		PaymentHash: payHash,
	}

	var preImage [32]byte
	copy(preImage[:], bytes.Repeat([]byte{9}, 32))

	// We'll also fetch the first outgoing channel edge from roasbeef to
	// son goku. This edge will be included in the time lock related expiry
	// errors that we'll get back due to disagrements in what the current
	// block height is.
	chanID := uint64(12345)
	roasbeefSongoku := lnwire.NewShortChanIDFromInt(chanID)
	_, _, edgeUpdateToFail, err := ctx.graph.FetchChannelEdgesByID(chanID)
	if err != nil {
		t.Fatalf("unable to fetch chan id: %v", err)
	}

	errChanUpdate := lnwire.ChannelUpdate{
		ShortChannelID:  lnwire.NewShortChanIDFromInt(chanID),
<<<<<<< HEAD
		Timestamp:       uint32(edgeUpateToFail.LastUpdate.Unix()),
		MessageFlags:    edgeUpateToFail.MessageFlags,
		ChannelFlags:    edgeUpateToFail.ChannelFlags,
		TimeLockDelta:   edgeUpateToFail.TimeLockDelta,
		HtlcMinimumMsat: edgeUpateToFail.MinHTLC,
		BaseFee:         uint32(edgeUpateToFail.FeeBaseMSat),
		FeeRate:         uint32(edgeUpateToFail.FeeProportionalMillionths),
=======
		Timestamp:       uint32(edgeUpdateToFail.LastUpdate.Unix()),
		MessageFlags:    edgeUpdateToFail.MessageFlags,
		ChannelFlags:    edgeUpdateToFail.ChannelFlags,
		TimeLockDelta:   edgeUpdateToFail.TimeLockDelta,
		HtlcMinimumMsat: edgeUpdateToFail.MinHTLC,
		HtlcMaximumMsat: edgeUpdateToFail.MaxHTLC,
		BaseFee:         uint32(edgeUpdateToFail.FeeBaseMSat),
		FeeRate:         uint32(edgeUpdateToFail.FeeProportionalMillionths),
>>>>>>> 58ec9efe
	}

	// The error will be returned by Son Goku.
	sourceNode := ctx.aliases["songoku"]

	// We'll now modify the SendToSwitch method to return an error for the
	// outgoing channel to son goku. Since this is a time lock related
	// error, we should fail the payment flow all together, as Goku is the
	// only channel to Sophon.
	ctx.router.cfg.SendToSwitch = func(firstHop lnwire.ShortChannelID,
		_ *lnwire.UpdateAddHTLC, _ *sphinx.Circuit) ([32]byte, error) {

		if firstHop == roasbeefSongoku {
			sourceKey, err := btcec.ParsePubKey(
				sourceNode[:], btcec.S256(),
			)
			if err != nil {
				t.Fatal(err)
			}

			return [32]byte{}, &htlcswitch.ForwardingError{
				ErrorSource: sourceKey,
				FailureMessage: &lnwire.FailExpiryTooSoon{
					Update: errChanUpdate,
				},
			}
		}

		return preImage, nil
	}

	// assertExpectedPath is a helper function that asserts the returned
	// route properly routes around the failure we've introduced in the
	// graph.
	assertExpectedPath := func(retPreImage [32]byte, route *Route) {
		// The route selected should have two hops
		if len(route.Hops) != 2 {
			t.Fatalf("incorrect route length: expected %v got %v", 2,
				len(route.Hops))
		}

		// The preimage should match up with the once created above.
		if !bytes.Equal(retPreImage[:], preImage[:]) {
			t.Fatalf("incorrect preimage used: expected %x got %x",
				preImage[:], retPreImage[:])
		}

		// The route should have satoshi as the first hop.
		if route.Hops[0].PubKeyBytes != ctx.aliases["phamnuwen"] {

			t.Fatalf("route should go through phamnuwen as first hop, "+
				"instead passes through: %v",
				getAliasFromPubKey(route.Hops[0].PubKeyBytes,
					ctx.aliases))
		}
	}

	// Send off the payment request to the router, this payment should
	// succeed as we should actually go through Pham Nuwen in order to get
	// to Sophon, even though he has higher fees.
	paymentPreImage, route, err := ctx.router.SendPayment(&payment)
	if err != nil {
		t.Fatalf("unable to send payment: %v", err)
	}

	assertExpectedPath(paymentPreImage, route)

	// We'll now modify the error return an IncorrectCltvExpiry error
	// instead, this should result in the same behavior of roasbeef routing
	// around the faulty Son Goku node.
	ctx.router.cfg.SendToSwitch = func(firstHop lnwire.ShortChannelID,
		_ *lnwire.UpdateAddHTLC, _ *sphinx.Circuit) ([32]byte, error) {

		if firstHop == roasbeefSongoku {
			sourceKey, err := btcec.ParsePubKey(
				sourceNode[:], btcec.S256(),
			)
			if err != nil {
				t.Fatal(err)
			}

			return [32]byte{}, &htlcswitch.ForwardingError{
				ErrorSource: sourceKey,
				FailureMessage: &lnwire.FailIncorrectCltvExpiry{
					Update: errChanUpdate,
				},
			}
		}

		return preImage, nil
	}

	// Once again, Roasbeef should route around Goku since they disagree
	// w.r.t to the block height, and instead go through Pham Nuwen.
	paymentPreImage, route, err = ctx.router.SendPayment(&payment)
	if err != nil {
		t.Fatalf("unable to send payment: %v", err)
	}

	assertExpectedPath(paymentPreImage, route)
}

// TestSendPaymentErrorPathPruning tests that the send of candidate routes
// properly gets pruned in response to ForwardingError response from the
// underlying SendToSwitch function.
func TestSendPaymentErrorPathPruning(t *testing.T) {
	t.Parallel()

	const startingBlockHeight = 101
	ctx, cleanUp, err := createTestCtxFromFile(startingBlockHeight, basicGraphFilePath)
	if err != nil {
		t.Fatalf("unable to create router: %v", err)
	}
	defer cleanUp()

	// Craft a LightningPayment struct that'll send a payment from roasbeef
	// to luo ji for 1000 satoshis, with a maximum of 1000 satoshis in fees.
	var payHash [32]byte
	paymentAmt := lnwire.NewMSatFromSatoshis(1000)
	payment := LightningPayment{
		Target:      ctx.aliases["luoji"],
		Amount:      paymentAmt,
		FeeLimit:    noFeeLimit,
		PaymentHash: payHash,
	}

	var preImage [32]byte
	copy(preImage[:], bytes.Repeat([]byte{9}, 32))

	sourceNode, err := ctx.graph.SourceNode()
	if err != nil {
		t.Fatalf("unable to fetch source node: %v", err)
	}

	sourcePub, err := sourceNode.PubKey()
	if err != nil {
		t.Fatalf("unable to fetch source node pub: %v", err)
	}

	roasbeefLuoji := lnwire.NewShortChanIDFromInt(689530843)

	// First, we'll modify the SendToSwitch method to return an error
	// indicating that the channel from roasbeef to luoji is not operable
	// with an UnknownNextPeer.
	//
	// TODO(roasbeef): filtering should be intelligent enough so just not
	// go through satoshi at all at this point.
	ctx.router.cfg.SendToSwitch = func(firstHop lnwire.ShortChannelID,
		_ *lnwire.UpdateAddHTLC, _ *sphinx.Circuit) ([32]byte, error) {

		if firstHop == roasbeefLuoji {
			// We'll first simulate an error from the first
			// outgoing link to simulate the channel from luo ji to
			// roasbeef not having enough capacity.
			return [32]byte{}, &htlcswitch.ForwardingError{
				ErrorSource:    sourcePub,
				FailureMessage: &lnwire.FailTemporaryChannelFailure{},
			}
		}

		// Next, we'll create an error from satoshi to indicate
		// that the luoji node is not longer online, which should
		// prune out the rest of the routes.
		roasbeefSatoshi := lnwire.NewShortChanIDFromInt(2340213491)
		if firstHop == roasbeefSatoshi {
			vertex := ctx.aliases["satoshi"]
			key, err := btcec.ParsePubKey(
				vertex[:], btcec.S256(),
			)
			if err != nil {
				t.Fatal(err)
			}

			return [32]byte{}, &htlcswitch.ForwardingError{
				ErrorSource:    key,
				FailureMessage: &lnwire.FailUnknownNextPeer{},
			}
		}

		return preImage, nil
	}

	ctx.router.missionControl.ResetHistory()

	// When we try to dispatch that payment, we should receive an error as
	// both attempts should fail and cause both routes to be pruned.
	_, _, err = ctx.router.SendPayment(&payment)
	if err == nil {
		t.Fatalf("payment didn't return error")
	}

	// The final error returned should also indicate that the peer wasn't
	// online (the last error we returned).
	if !strings.Contains(err.Error(), "UnknownNextPeer") {
		t.Fatalf("expected UnknownNextPeer instead got: %v", err)
	}

	ctx.router.missionControl.ResetHistory()

	// Next, we'll modify the SendToSwitch method to indicate that luo ji
	// wasn't originally online. This should also halt the send all
	// together as all paths contain luoji and he can't be reached.
	ctx.router.cfg.SendToSwitch = func(firstHop lnwire.ShortChannelID,
		_ *lnwire.UpdateAddHTLC, _ *sphinx.Circuit) ([32]byte, error) {

		if firstHop == roasbeefLuoji {
			return [32]byte{}, &htlcswitch.ForwardingError{
				ErrorSource:    sourcePub,
				FailureMessage: &lnwire.FailUnknownNextPeer{},
			}
		}

		return preImage, nil
	}

	// This shouldn't return an error, as we'll make a payment attempt via
	// the satoshi channel based on the assumption that there might be an
	// intermittent issue with the roasbeef <-> lioji channel.
	paymentPreImage, route, err := ctx.router.SendPayment(&payment)
	if err != nil {
		t.Fatalf("unable send payment: %v", err)
	}

	// This path should go: roasbeef -> satoshi -> luoji
	if len(route.Hops) != 2 {
		t.Fatalf("incorrect route length: expected %v got %v", 2,
			len(route.Hops))
	}
	if !bytes.Equal(paymentPreImage[:], preImage[:]) {
		t.Fatalf("incorrect preimage used: expected %x got %x",
			preImage[:], paymentPreImage[:])
	}
	if route.Hops[0].PubKeyBytes != ctx.aliases["satoshi"] {

		t.Fatalf("route should go through satoshi as first hop, "+
			"instead passes through: %v",
			getAliasFromPubKey(route.Hops[0].PubKeyBytes,
				ctx.aliases))
	}

	ctx.router.missionControl.ResetHistory()

	// Finally, we'll modify the SendToSwitch function to indicate that the
	// roasbeef -> luoji channel has insufficient capacity. This should
	// again cause us to instead go via the satoshi route.
	ctx.router.cfg.SendToSwitch = func(firstHop lnwire.ShortChannelID,
		_ *lnwire.UpdateAddHTLC, _ *sphinx.Circuit) ([32]byte, error) {

		if firstHop == roasbeefLuoji {
			// We'll first simulate an error from the first
			// outgoing link to simulate the channel from luo ji to
			// roasbeef not having enough capacity.
			return [32]byte{}, &htlcswitch.ForwardingError{
				ErrorSource:    sourcePub,
				FailureMessage: &lnwire.FailTemporaryChannelFailure{},
			}
		}
		return preImage, nil
	}

	paymentPreImage, route, err = ctx.router.SendPayment(&payment)
	if err != nil {
		t.Fatalf("unable to send payment: %v", err)
	}

	// This should succeed finally.  The route selected should have two
	// hops.
	if len(route.Hops) != 2 {
		t.Fatalf("incorrect route length: expected %v got %v", 2,
			len(route.Hops))
	}

	// The preimage should match up with the once created above.
	if !bytes.Equal(paymentPreImage[:], preImage[:]) {
		t.Fatalf("incorrect preimage used: expected %x got %x",
			preImage[:], paymentPreImage[:])
	}

	// The route should have satoshi as the first hop.
	if route.Hops[0].PubKeyBytes != ctx.aliases["satoshi"] {

		t.Fatalf("route should go through satoshi as first hop, "+
			"instead passes through: %v",
			getAliasFromPubKey(route.Hops[0].PubKeyBytes,
				ctx.aliases))
	}
}

// TestAddProof checks that we can update the channel proof after channel
// info was added to the database.
func TestAddProof(t *testing.T) {
	t.Parallel()

	ctx, cleanup, err := createTestCtxSingleNode(0)
	if err != nil {
		t.Fatal(err)
	}
	defer cleanup()

	// Before creating out edge, we'll create two new nodes within the
	// network that the channel will connect.
	node1, err := createTestNode()
	if err != nil {
		t.Fatal(err)
	}
	node2, err := createTestNode()
	if err != nil {
		t.Fatal(err)
	}

	// In order to be able to add the edge we should have a valid funding
	// UTXO within the blockchain.
	fundingTx, _, chanID, err := createChannelEdge(ctx,
		bitcoinKey1.SerializeCompressed(), bitcoinKey2.SerializeCompressed(),
		100, 0)
	if err != nil {
		t.Fatalf("unable create channel edge: %v", err)
	}
	fundingBlock := &wire.MsgBlock{
		Transactions: []*wire.MsgTx{fundingTx},
	}
	ctx.chain.addBlock(fundingBlock, chanID.BlockHeight, chanID.BlockHeight)

	// After utxo was recreated adding the edge without the proof.
	edge := &channeldb.ChannelEdgeInfo{
		ChannelID:     chanID.ToUint64(),
		NodeKey1Bytes: node1.PubKeyBytes,
		NodeKey2Bytes: node2.PubKeyBytes,
		AuthProof:     nil,
	}
	copy(edge.BitcoinKey1Bytes[:], bitcoinKey1.SerializeCompressed())
	copy(edge.BitcoinKey2Bytes[:], bitcoinKey2.SerializeCompressed())

	if err := ctx.router.AddEdge(edge); err != nil {
		t.Fatalf("unable to add edge: %v", err)
	}

	// Now we'll attempt to update the proof and check that it has been
	// properly updated.
	if err := ctx.router.AddProof(*chanID, &testAuthProof); err != nil {
		t.Fatalf("unable to add proof: %v", err)
	}

	info, _, _, err := ctx.router.GetChannelByID(*chanID)
	if info.AuthProof == nil {
		t.Fatal("proof have been updated")
	}
}

// TestIgnoreNodeAnnouncement tests that adding a node to the router that is
// not known from any channel announcement, leads to the announcement being
// ignored.
func TestIgnoreNodeAnnouncement(t *testing.T) {
	t.Parallel()

	const startingBlockHeight = 101
	ctx, cleanUp, err := createTestCtxFromFile(startingBlockHeight,
		basicGraphFilePath)
	if err != nil {
		t.Fatalf("unable to create router: %v", err)
	}
	defer cleanUp()

	pub := priv1.PubKey()
	node := &channeldb.LightningNode{
		HaveNodeAnnouncement: true,
		LastUpdate:           time.Unix(123, 0),
		Addresses:            testAddrs,
		Color:                color.RGBA{1, 2, 3, 0},
		Alias:                "node11",
		AuthSigBytes:         testSig.Serialize(),
		Features:             testFeatures,
	}
	copy(node.PubKeyBytes[:], pub.SerializeCompressed())

	err = ctx.router.AddNode(node)
	if !IsError(err, ErrIgnored) {
		t.Fatalf("expected to get ErrIgnore, instead got: %v", err)
	}
}

// TestIgnoreChannelEdgePolicyForUnknownChannel checks that a router will
// ignore a channel policy for a channel not in the graph.
func TestIgnoreChannelEdgePolicyForUnknownChannel(t *testing.T) {
	t.Parallel()

	const startingBlockHeight = 101

	// Setup an initially empty network.
	testChannels := []*testChannel{}
	testGraph, err := createTestGraphFromChannels(testChannels)
	if err != nil {
		t.Fatalf("unable to create graph: %v", err)
	}
	defer testGraph.cleanUp()

	ctx, cleanUp, err := createTestCtxFromGraphInstance(
		startingBlockHeight, testGraph,
	)
	if err != nil {
		t.Fatalf("unable to create router: %v", err)
	}
	defer cleanUp()

	var pub1 [33]byte
	copy(pub1[:], priv1.PubKey().SerializeCompressed())

	var pub2 [33]byte
	copy(pub2[:], priv2.PubKey().SerializeCompressed())

	// Add the edge between the two unknown nodes to the graph, and check
	// that the nodes are found after the fact.
	fundingTx, _, chanID, err := createChannelEdge(
		ctx, bitcoinKey1.SerializeCompressed(),
		bitcoinKey2.SerializeCompressed(), 10000, 500,
	)
	if err != nil {
		t.Fatalf("unable to create channel edge: %v", err)
	}
	fundingBlock := &wire.MsgBlock{
		Transactions: []*wire.MsgTx{fundingTx},
	}
	ctx.chain.addBlock(fundingBlock, chanID.BlockHeight, chanID.BlockHeight)

	edge := &channeldb.ChannelEdgeInfo{
		ChannelID:        chanID.ToUint64(),
		NodeKey1Bytes:    pub1,
		NodeKey2Bytes:    pub2,
		BitcoinKey1Bytes: pub1,
		BitcoinKey2Bytes: pub2,
		AuthProof:        nil,
	}
	edgePolicy := &channeldb.ChannelEdgePolicy{
		SigBytes:                  testSig.Serialize(),
		ChannelID:                 edge.ChannelID,
		LastUpdate:                testTime,
		TimeLockDelta:             10,
		MinHTLC:                   1,
		FeeBaseMSat:               10,
		FeeProportionalMillionths: 10000,
	}

	// Attempt to update the edge. This should be ignored, since the edge
	// is not yet added to the router.
	err = ctx.router.UpdateEdge(edgePolicy)
	if !IsError(err, ErrIgnored) {
		t.Fatalf("expected to get ErrIgnore, instead got: %v", err)
	}

	// Add the edge.
	if err := ctx.router.AddEdge(edge); err != nil {
		t.Fatalf("expected to be able to add edge to the channel graph,"+
			" even though the vertexes were unknown: %v.", err)
	}

	// Now updating the edge policy should succeed.
	if err := ctx.router.UpdateEdge(edgePolicy); err != nil {
		t.Fatalf("unable to update edge policy: %v", err)
	}
}

// TestAddEdgeUnknownVertexes tests that if an edge is added that contains two
// vertexes which we don't know of, the edge should be available for use
// regardless. This is due to the fact that we don't actually need node
// announcements for the channel vertexes to be able to use the channel.
func TestAddEdgeUnknownVertexes(t *testing.T) {
	t.Parallel()

	const startingBlockHeight = 101
	ctx, cleanUp, err := createTestCtxFromFile(startingBlockHeight,
		basicGraphFilePath)
	if err != nil {
		t.Fatalf("unable to create router: %v", err)
	}
	defer cleanUp()

	var pub1 [33]byte
	copy(pub1[:], priv1.PubKey().SerializeCompressed())

	var pub2 [33]byte
	copy(pub2[:], priv2.PubKey().SerializeCompressed())

	// The two nodes we are about to add should not exist yet.
	_, exists1, err := ctx.graph.HasLightningNode(pub1)
	if err != nil {
		t.Fatalf("unable to query graph: %v", err)
	}
	if exists1 {
		t.Fatalf("node already existed")
	}
	_, exists2, err := ctx.graph.HasLightningNode(pub2)
	if err != nil {
		t.Fatalf("unable to query graph: %v", err)
	}
	if exists2 {
		t.Fatalf("node already existed")
	}

	// Add the edge between the two unknown nodes to the graph, and check
	// that the nodes are found after the fact.
	fundingTx, _, chanID, err := createChannelEdge(ctx,
		bitcoinKey1.SerializeCompressed(),
		bitcoinKey2.SerializeCompressed(),
		10000, 500)
	if err != nil {
		t.Fatalf("unable to create channel edge: %v", err)
	}
	fundingBlock := &wire.MsgBlock{
		Transactions: []*wire.MsgTx{fundingTx},
	}
	ctx.chain.addBlock(fundingBlock, chanID.BlockHeight, chanID.BlockHeight)

	edge := &channeldb.ChannelEdgeInfo{
		ChannelID:        chanID.ToUint64(),
		NodeKey1Bytes:    pub1,
		NodeKey2Bytes:    pub2,
		BitcoinKey1Bytes: pub1,
		BitcoinKey2Bytes: pub2,
		AuthProof:        nil,
	}
	if err := ctx.router.AddEdge(edge); err != nil {
		t.Fatalf("expected to be able to add edge to the channel graph,"+
			" even though the vertexes were unknown: %v.", err)
	}

	// We must add the edge policy to be able to use the edge for route
	// finding.
	edgePolicy := &channeldb.ChannelEdgePolicy{
		SigBytes:                  testSig.Serialize(),
		ChannelID:                 edge.ChannelID,
		LastUpdate:                testTime,
		TimeLockDelta:             10,
		MinHTLC:                   1,
		FeeBaseMSat:               10,
		FeeProportionalMillionths: 10000,
	}
	edgePolicy.ChannelFlags = 0

	if err := ctx.router.UpdateEdge(edgePolicy); err != nil {
		t.Fatalf("unable to update edge policy: %v", err)
	}

	// Create edge in the other direction as well.
	edgePolicy = &channeldb.ChannelEdgePolicy{
		SigBytes:                  testSig.Serialize(),
		ChannelID:                 edge.ChannelID,
		LastUpdate:                testTime,
		TimeLockDelta:             10,
		MinHTLC:                   1,
		FeeBaseMSat:               10,
		FeeProportionalMillionths: 10000,
	}
	edgePolicy.ChannelFlags = 1

	if err := ctx.router.UpdateEdge(edgePolicy); err != nil {
		t.Fatalf("unable to update edge policy: %v", err)
	}

	// After adding the edge between the two previously unknown nodes, they
	// should have been added to the graph.
	_, exists1, err = ctx.graph.HasLightningNode(pub1)
	if err != nil {
		t.Fatalf("unable to query graph: %v", err)
	}
	if !exists1 {
		t.Fatalf("node1 was not added to the graph")
	}
	_, exists2, err = ctx.graph.HasLightningNode(pub2)
	if err != nil {
		t.Fatalf("unable to query graph: %v", err)
	}
	if !exists2 {
		t.Fatalf("node2 was not added to the graph")
	}

	// We will connect node1 to the rest of the test graph, and make sure
	// we can find a route to node2, which will use the just added channel
	// edge.

	// We will connect node 1 to "sophon"
	connectNode := ctx.aliases["sophon"]
	connectNodeKey, err := btcec.ParsePubKey(connectNode[:], btcec.S256())
	if err != nil {
		t.Fatal(err)
	}

	var (
		pubKey1 *btcec.PublicKey
		pubKey2 *btcec.PublicKey
	)
	node1Bytes := priv1.PubKey().SerializeCompressed()
	node2Bytes := connectNode
	if bytes.Compare(node1Bytes[:], node2Bytes[:]) == -1 {
		pubKey1 = priv1.PubKey()
		pubKey2 = connectNodeKey
	} else {
		pubKey1 = connectNodeKey
		pubKey2 = priv1.PubKey()
	}

	fundingTx, _, chanID, err = createChannelEdge(ctx,
		pubKey1.SerializeCompressed(), pubKey2.SerializeCompressed(),
		10000, 510)
	if err != nil {
		t.Fatalf("unable to create channel edge: %v", err)
	}
	fundingBlock = &wire.MsgBlock{
		Transactions: []*wire.MsgTx{fundingTx},
	}
	ctx.chain.addBlock(fundingBlock, chanID.BlockHeight, chanID.BlockHeight)

	edge = &channeldb.ChannelEdgeInfo{
		ChannelID: chanID.ToUint64(),
		AuthProof: nil,
	}
	copy(edge.NodeKey1Bytes[:], node1Bytes)
	edge.NodeKey2Bytes = node2Bytes
	copy(edge.BitcoinKey1Bytes[:], node1Bytes)
	edge.BitcoinKey2Bytes = node2Bytes

	if err := ctx.router.AddEdge(edge); err != nil {
		t.Fatalf("unable to add edge to the channel graph: %v.", err)
	}

	edgePolicy = &channeldb.ChannelEdgePolicy{
		SigBytes:                  testSig.Serialize(),
		ChannelID:                 edge.ChannelID,
		LastUpdate:                testTime,
		TimeLockDelta:             10,
		MinHTLC:                   1,
		FeeBaseMSat:               10,
		FeeProportionalMillionths: 10000,
	}
	edgePolicy.ChannelFlags = 0

	if err := ctx.router.UpdateEdge(edgePolicy); err != nil {
		t.Fatalf("unable to update edge policy: %v", err)
	}

	edgePolicy = &channeldb.ChannelEdgePolicy{
		SigBytes:                  testSig.Serialize(),
		ChannelID:                 edge.ChannelID,
		LastUpdate:                testTime,
		TimeLockDelta:             10,
		MinHTLC:                   1,
		FeeBaseMSat:               10,
		FeeProportionalMillionths: 10000,
	}
	edgePolicy.ChannelFlags = 1

	if err := ctx.router.UpdateEdge(edgePolicy); err != nil {
		t.Fatalf("unable to update edge policy: %v", err)
	}

	// We should now be able to find two routes to node 2.
	paymentAmt := lnwire.NewMSatFromSatoshis(100)
	targetNode := priv2.PubKey()
	var targetPubKeyBytes Vertex
	copy(targetPubKeyBytes[:], targetNode.SerializeCompressed())
	routes, err := ctx.router.FindRoutes(
		ctx.router.selfNode.PubKeyBytes,
		targetPubKeyBytes, paymentAmt, noRestrictions, defaultNumRoutes,
		zpay32.DefaultFinalCLTVDelta,
	)
	if err != nil {
		t.Fatalf("unable to find any routes: %v", err)
	}
	if len(routes) != 2 {
		t.Fatalf("expected to find 2 route, found: %v", len(routes))
	}

	// Now check that we can update the node info for the partial node
	// without messing up the channel graph.
	n1 := &channeldb.LightningNode{
		HaveNodeAnnouncement: true,
		LastUpdate:           time.Unix(123, 0),
		Addresses:            testAddrs,
		Color:                color.RGBA{1, 2, 3, 0},
		Alias:                "node11",
		AuthSigBytes:         testSig.Serialize(),
		Features:             testFeatures,
	}
	copy(n1.PubKeyBytes[:], priv1.PubKey().SerializeCompressed())

	if err := ctx.router.AddNode(n1); err != nil {
		t.Fatalf("could not add node: %v", err)
	}

	n2 := &channeldb.LightningNode{
		HaveNodeAnnouncement: true,
		LastUpdate:           time.Unix(123, 0),
		Addresses:            testAddrs,
		Color:                color.RGBA{1, 2, 3, 0},
		Alias:                "node22",
		AuthSigBytes:         testSig.Serialize(),
		Features:             testFeatures,
	}
	copy(n2.PubKeyBytes[:], priv2.PubKey().SerializeCompressed())

	if err := ctx.router.AddNode(n2); err != nil {
		t.Fatalf("could not add node: %v", err)
	}

	// Should still be able to find the routes, and the info should be
	// updated.
	routes, err = ctx.router.FindRoutes(
		ctx.router.selfNode.PubKeyBytes,
		targetPubKeyBytes, paymentAmt, noRestrictions, defaultNumRoutes,
		zpay32.DefaultFinalCLTVDelta,
	)
	if err != nil {
		t.Fatalf("unable to find any routes: %v", err)
	}
	if len(routes) != 2 {
		t.Fatalf("expected to find 2 route, found: %v", len(routes))
	}

	copy1, err := ctx.graph.FetchLightningNode(priv1.PubKey())
	if err != nil {
		t.Fatalf("unable to fetch node: %v", err)
	}

	if copy1.Alias != n1.Alias {
		t.Fatalf("fetched node not equal to original")
	}

	copy2, err := ctx.graph.FetchLightningNode(priv2.PubKey())
	if err != nil {
		t.Fatalf("unable to fetch node: %v", err)
	}

	if copy2.Alias != n2.Alias {
		t.Fatalf("fetched node not equal to original")
	}
}

// TestWakeUpOnStaleBranch tests that upon startup of the ChannelRouter, if the
// the chain previously reflected in the channel graph is stale (overtaken by a
// longer chain), the channel router will prune the graph for any channels
// confirmed on the stale chain, and resync to the main chain.
func TestWakeUpOnStaleBranch(t *testing.T) {
	t.Parallel()

	const startingBlockHeight = 101
	ctx, cleanUp, err := createTestCtxSingleNode(startingBlockHeight)
	if err != nil {
		t.Fatalf("unable to create router: %v", err)
	}
	defer cleanUp()

	const chanValue = 10000

	// chanID1 will not be reorged out.
	var chanID1 uint64

	// chanID2 will be reorged out.
	var chanID2 uint64

	// Create 10 common blocks, confirming chanID1.
	for i := uint32(1); i <= 10; i++ {
		block := &wire.MsgBlock{
			Transactions: []*wire.MsgTx{},
		}
		height := startingBlockHeight + i
		if i == 5 {
			fundingTx, _, chanID, err := createChannelEdge(ctx,
				bitcoinKey1.SerializeCompressed(),
				bitcoinKey2.SerializeCompressed(),
				chanValue, height)
			if err != nil {
				t.Fatalf("unable create channel edge: %v", err)
			}
			block.Transactions = append(block.Transactions,
				fundingTx)
			chanID1 = chanID.ToUint64()

		}
		ctx.chain.addBlock(block, height, rand.Uint32())
		ctx.chain.setBestBlock(int32(height))
		ctx.chainView.notifyBlock(block.BlockHash(), height,
			[]*wire.MsgTx{})
	}

	// Give time to process new blocks
	time.Sleep(time.Millisecond * 500)

	_, forkHeight, err := ctx.chain.GetBestBlock()
	if err != nil {
		t.Fatalf("unable to ge best block: %v", err)
	}

	// Create 10 blocks on the minority chain, confirming chanID2.
	for i := uint32(1); i <= 10; i++ {
		block := &wire.MsgBlock{
			Transactions: []*wire.MsgTx{},
		}
		height := uint32(forkHeight) + i
		if i == 5 {
			fundingTx, _, chanID, err := createChannelEdge(ctx,
				bitcoinKey1.SerializeCompressed(),
				bitcoinKey2.SerializeCompressed(),
				chanValue, height)
			if err != nil {
				t.Fatalf("unable create channel edge: %v", err)
			}
			block.Transactions = append(block.Transactions,
				fundingTx)
			chanID2 = chanID.ToUint64()
		}
		ctx.chain.addBlock(block, height, rand.Uint32())
		ctx.chain.setBestBlock(int32(height))
		ctx.chainView.notifyBlock(block.BlockHash(), height,
			[]*wire.MsgTx{})
	}
	// Give time to process new blocks
	time.Sleep(time.Millisecond * 500)

	// Now add the two edges to the channel graph, and check that they
	// correctly show up in the database.
	node1, err := createTestNode()
	if err != nil {
		t.Fatalf("unable to create test node: %v", err)
	}
	node2, err := createTestNode()
	if err != nil {
		t.Fatalf("unable to create test node: %v", err)
	}

	edge1 := &channeldb.ChannelEdgeInfo{
		ChannelID:     chanID1,
		NodeKey1Bytes: node1.PubKeyBytes,
		NodeKey2Bytes: node2.PubKeyBytes,
		AuthProof: &channeldb.ChannelAuthProof{
			NodeSig1Bytes:    testSig.Serialize(),
			NodeSig2Bytes:    testSig.Serialize(),
			BitcoinSig1Bytes: testSig.Serialize(),
			BitcoinSig2Bytes: testSig.Serialize(),
		},
	}
	copy(edge1.BitcoinKey1Bytes[:], bitcoinKey1.SerializeCompressed())
	copy(edge1.BitcoinKey2Bytes[:], bitcoinKey2.SerializeCompressed())

	if err := ctx.router.AddEdge(edge1); err != nil {
		t.Fatalf("unable to add edge: %v", err)
	}

	edge2 := &channeldb.ChannelEdgeInfo{
		ChannelID:     chanID2,
		NodeKey1Bytes: node1.PubKeyBytes,
		NodeKey2Bytes: node2.PubKeyBytes,
		AuthProof: &channeldb.ChannelAuthProof{
			NodeSig1Bytes:    testSig.Serialize(),
			NodeSig2Bytes:    testSig.Serialize(),
			BitcoinSig1Bytes: testSig.Serialize(),
			BitcoinSig2Bytes: testSig.Serialize(),
		},
	}
	copy(edge2.BitcoinKey1Bytes[:], bitcoinKey1.SerializeCompressed())
	copy(edge2.BitcoinKey2Bytes[:], bitcoinKey2.SerializeCompressed())

	if err := ctx.router.AddEdge(edge2); err != nil {
		t.Fatalf("unable to add edge: %v", err)
	}

	// Check that the fundingTxs are in the graph db.
	_, _, has, isZombie, err := ctx.graph.HasChannelEdge(chanID1)
	if err != nil {
		t.Fatalf("error looking for edge: %v", chanID1)
	}
	if !has {
		t.Fatalf("could not find edge in graph")
	}
	if isZombie {
		t.Fatal("edge was marked as zombie")
	}

	_, _, has, isZombie, err = ctx.graph.HasChannelEdge(chanID2)
	if err != nil {
		t.Fatalf("error looking for edge: %v", chanID2)
	}
	if !has {
		t.Fatalf("could not find edge in graph")
	}
	if isZombie {
		t.Fatal("edge was marked as zombie")
	}

	// Stop the router, so we can reorg the chain while its offline.
	if err := ctx.router.Stop(); err != nil {
		t.Fatalf("unable to stop router: %v", err)
	}

	// Create a 15 block fork.
	for i := uint32(1); i <= 15; i++ {
		block := &wire.MsgBlock{
			Transactions: []*wire.MsgTx{},
		}
		height := uint32(forkHeight) + i
		ctx.chain.addBlock(block, height, rand.Uint32())
		ctx.chain.setBestBlock(int32(height))
	}

	// Give time to process new blocks.
	time.Sleep(time.Millisecond * 500)

	// Create new router with same graph database.
	router, err := New(Config{
		Graph:     ctx.graph,
		Chain:     ctx.chain,
		ChainView: ctx.chainView,
		SendToSwitch: func(_ lnwire.ShortChannelID,
			_ *lnwire.UpdateAddHTLC, _ *sphinx.Circuit) ([32]byte, error) {
			return [32]byte{}, nil
		},
		ChannelPruneExpiry: time.Hour * 24,
		GraphPruneInterval: time.Hour * 2,
	})
	if err != nil {
		t.Fatalf("unable to create router %v", err)
	}

	// It should resync to the longer chain on startup.
	if err := router.Start(); err != nil {
		t.Fatalf("unable to start router: %v", err)
	}

	// The channel with chanID2 should not be in the database anymore,
	// since it is not confirmed on the longest chain. chanID1 should
	// still be.
	_, _, has, isZombie, err = ctx.graph.HasChannelEdge(chanID1)
	if err != nil {
		t.Fatalf("error looking for edge: %v", chanID1)
	}
	if !has {
		t.Fatalf("did not find edge in graph")
	}
	if isZombie {
		t.Fatal("edge was marked as zombie")
	}

	_, _, has, isZombie, err = ctx.graph.HasChannelEdge(chanID2)
	if err != nil {
		t.Fatalf("error looking for edge: %v", chanID2)
	}
	if has {
		t.Fatalf("found edge in graph")
	}
	if isZombie {
		t.Fatal("reorged edge should not be marked as zombie")
	}
}

// TestDisconnectedBlocks checks that the router handles a reorg happening when
// it is active.
func TestDisconnectedBlocks(t *testing.T) {
	t.Parallel()

	const startingBlockHeight = 101
	ctx, cleanUp, err := createTestCtxSingleNode(startingBlockHeight)
	if err != nil {
		t.Fatalf("unable to create router: %v", err)
	}
	defer cleanUp()

	const chanValue = 10000

	// chanID1 will not be reorged out, while chanID2 will be reorged out.
	var chanID1, chanID2 uint64

	// Create 10 common blocks, confirming chanID1.
	for i := uint32(1); i <= 10; i++ {
		block := &wire.MsgBlock{
			Transactions: []*wire.MsgTx{},
		}
		height := startingBlockHeight + i
		if i == 5 {
			fundingTx, _, chanID, err := createChannelEdge(ctx,
				bitcoinKey1.SerializeCompressed(),
				bitcoinKey2.SerializeCompressed(),
				chanValue, height)
			if err != nil {
				t.Fatalf("unable create channel edge: %v", err)
			}
			block.Transactions = append(block.Transactions,
				fundingTx)
			chanID1 = chanID.ToUint64()

		}
		ctx.chain.addBlock(block, height, rand.Uint32())
		ctx.chain.setBestBlock(int32(height))
		ctx.chainView.notifyBlock(block.BlockHash(), height,
			[]*wire.MsgTx{})
	}

	// Give time to process new blocks
	time.Sleep(time.Millisecond * 500)

	_, forkHeight, err := ctx.chain.GetBestBlock()
	if err != nil {
		t.Fatalf("unable to get best block: %v", err)
	}

	// Create 10 blocks on the minority chain, confirming chanID2.
	var minorityChain []*wire.MsgBlock
	for i := uint32(1); i <= 10; i++ {
		block := &wire.MsgBlock{
			Transactions: []*wire.MsgTx{},
		}
		height := uint32(forkHeight) + i
		if i == 5 {
			fundingTx, _, chanID, err := createChannelEdge(ctx,
				bitcoinKey1.SerializeCompressed(),
				bitcoinKey2.SerializeCompressed(),
				chanValue, height)
			if err != nil {
				t.Fatalf("unable create channel edge: %v", err)
			}
			block.Transactions = append(block.Transactions,
				fundingTx)
			chanID2 = chanID.ToUint64()
		}
		minorityChain = append(minorityChain, block)
		ctx.chain.addBlock(block, height, rand.Uint32())
		ctx.chain.setBestBlock(int32(height))
		ctx.chainView.notifyBlock(block.BlockHash(), height,
			[]*wire.MsgTx{})
	}
	// Give time to process new blocks
	time.Sleep(time.Millisecond * 500)

	// Now add the two edges to the channel graph, and check that they
	// correctly show up in the database.
	node1, err := createTestNode()
	if err != nil {
		t.Fatalf("unable to create test node: %v", err)
	}
	node2, err := createTestNode()
	if err != nil {
		t.Fatalf("unable to create test node: %v", err)
	}

	edge1 := &channeldb.ChannelEdgeInfo{
		ChannelID:        chanID1,
		NodeKey1Bytes:    node1.PubKeyBytes,
		NodeKey2Bytes:    node2.PubKeyBytes,
		BitcoinKey1Bytes: node1.PubKeyBytes,
		BitcoinKey2Bytes: node2.PubKeyBytes,
		AuthProof: &channeldb.ChannelAuthProof{
			NodeSig1Bytes:    testSig.Serialize(),
			NodeSig2Bytes:    testSig.Serialize(),
			BitcoinSig1Bytes: testSig.Serialize(),
			BitcoinSig2Bytes: testSig.Serialize(),
		},
	}
	copy(edge1.BitcoinKey1Bytes[:], bitcoinKey1.SerializeCompressed())
	copy(edge1.BitcoinKey2Bytes[:], bitcoinKey2.SerializeCompressed())

	if err := ctx.router.AddEdge(edge1); err != nil {
		t.Fatalf("unable to add edge: %v", err)
	}

	edge2 := &channeldb.ChannelEdgeInfo{
		ChannelID:        chanID2,
		NodeKey1Bytes:    node1.PubKeyBytes,
		NodeKey2Bytes:    node2.PubKeyBytes,
		BitcoinKey1Bytes: node1.PubKeyBytes,
		BitcoinKey2Bytes: node2.PubKeyBytes,
		AuthProof: &channeldb.ChannelAuthProof{
			NodeSig1Bytes:    testSig.Serialize(),
			NodeSig2Bytes:    testSig.Serialize(),
			BitcoinSig1Bytes: testSig.Serialize(),
			BitcoinSig2Bytes: testSig.Serialize(),
		},
	}
	copy(edge2.BitcoinKey1Bytes[:], bitcoinKey1.SerializeCompressed())
	copy(edge2.BitcoinKey2Bytes[:], bitcoinKey2.SerializeCompressed())

	if err := ctx.router.AddEdge(edge2); err != nil {
		t.Fatalf("unable to add edge: %v", err)
	}

	// Check that the fundingTxs are in the graph db.
	_, _, has, isZombie, err := ctx.graph.HasChannelEdge(chanID1)
	if err != nil {
		t.Fatalf("error looking for edge: %v", chanID1)
	}
	if !has {
		t.Fatalf("could not find edge in graph")
	}
	if isZombie {
		t.Fatal("edge was marked as zombie")
	}

	_, _, has, isZombie, err = ctx.graph.HasChannelEdge(chanID2)
	if err != nil {
		t.Fatalf("error looking for edge: %v", chanID2)
	}
	if !has {
		t.Fatalf("could not find edge in graph")
	}
	if isZombie {
		t.Fatal("edge was marked as zombie")
	}

	// Create a 15 block fork. We first let the chainView notify the router
	// about stale blocks, before sending the now connected blocks. We do
	// this because we expect this order from the chainview.
	for i := len(minorityChain) - 1; i >= 0; i-- {
		block := minorityChain[i]
		height := uint32(forkHeight) + uint32(i) + 1
		ctx.chainView.notifyStaleBlock(block.BlockHash(), height,
			block.Transactions)
	}
	for i := uint32(1); i <= 15; i++ {
		block := &wire.MsgBlock{
			Transactions: []*wire.MsgTx{},
		}
		height := uint32(forkHeight) + i
		ctx.chain.addBlock(block, height, rand.Uint32())
		ctx.chain.setBestBlock(int32(height))
		ctx.chainView.notifyBlock(block.BlockHash(), height,
			block.Transactions)
	}

	// Give time to process new blocks
	time.Sleep(time.Millisecond * 500)

	// chanID2 should not be in the database anymore, since it is not
	// confirmed on the longest chain. chanID1 should still be.
	_, _, has, isZombie, err = ctx.graph.HasChannelEdge(chanID1)
	if err != nil {
		t.Fatalf("error looking for edge: %v", chanID1)
	}
	if !has {
		t.Fatalf("did not find edge in graph")
	}
	if isZombie {
		t.Fatal("edge was marked as zombie")
	}

	_, _, has, isZombie, err = ctx.graph.HasChannelEdge(chanID2)
	if err != nil {
		t.Fatalf("error looking for edge: %v", chanID2)
	}
	if has {
		t.Fatalf("found edge in graph")
	}
	if isZombie {
		t.Fatal("reorged edge should not be marked as zombie")
	}
}

// TestChansClosedOfflinePruneGraph tests that if channels we know of are
// closed while we're offline, then once we resume operation of the
// ChannelRouter, then the channels are properly pruned.
func TestRouterChansClosedOfflinePruneGraph(t *testing.T) {
	t.Parallel()

	const startingBlockHeight = 101
	ctx, cleanUp, err := createTestCtxSingleNode(startingBlockHeight)
	if err != nil {
		t.Fatalf("unable to create router: %v", err)
	}
	defer cleanUp()

	const chanValue = 10000

	// First, we'll create a channel, to be mined shortly at height 102.
	block102 := &wire.MsgBlock{
		Transactions: []*wire.MsgTx{},
	}
	nextHeight := startingBlockHeight + 1
	fundingTx1, chanUTXO, chanID1, err := createChannelEdge(ctx,
		bitcoinKey1.SerializeCompressed(),
		bitcoinKey2.SerializeCompressed(),
		chanValue, uint32(nextHeight))
	if err != nil {
		t.Fatalf("unable create channel edge: %v", err)
	}
	block102.Transactions = append(block102.Transactions, fundingTx1)
	ctx.chain.addBlock(block102, uint32(nextHeight), rand.Uint32())
	ctx.chain.setBestBlock(int32(nextHeight))
	ctx.chainView.notifyBlock(block102.BlockHash(), uint32(nextHeight),
		[]*wire.MsgTx{})

	// We'll now create the edges and nodes within the database required
	// for the ChannelRouter to properly recognize the channel we added
	// above.
	node1, err := createTestNode()
	if err != nil {
		t.Fatalf("unable to create test node: %v", err)
	}
	node2, err := createTestNode()
	if err != nil {
		t.Fatalf("unable to create test node: %v", err)
	}
	edge1 := &channeldb.ChannelEdgeInfo{
		ChannelID:     chanID1.ToUint64(),
		NodeKey1Bytes: node1.PubKeyBytes,
		NodeKey2Bytes: node2.PubKeyBytes,
		AuthProof: &channeldb.ChannelAuthProof{
			NodeSig1Bytes:    testSig.Serialize(),
			NodeSig2Bytes:    testSig.Serialize(),
			BitcoinSig1Bytes: testSig.Serialize(),
			BitcoinSig2Bytes: testSig.Serialize(),
		},
	}
	copy(edge1.BitcoinKey1Bytes[:], bitcoinKey1.SerializeCompressed())
	copy(edge1.BitcoinKey2Bytes[:], bitcoinKey2.SerializeCompressed())
	if err := ctx.router.AddEdge(edge1); err != nil {
		t.Fatalf("unable to add edge: %v", err)
	}

	// The router should now be aware of the channel we created above.
	_, _, hasChan, isZombie, err := ctx.graph.HasChannelEdge(chanID1.ToUint64())
	if err != nil {
		t.Fatalf("error looking for edge: %v", chanID1)
	}
	if !hasChan {
		t.Fatalf("could not find edge in graph")
	}
	if isZombie {
		t.Fatal("edge was marked as zombie")
	}

	// With the transaction included, and the router's database state
	// updated, we'll now mine 5 additional blocks on top of it.
	for i := 0; i < 5; i++ {
		nextHeight++

		block := &wire.MsgBlock{
			Transactions: []*wire.MsgTx{},
		}
		ctx.chain.addBlock(block, uint32(nextHeight), rand.Uint32())
		ctx.chain.setBestBlock(int32(nextHeight))
		ctx.chainView.notifyBlock(block.BlockHash(), uint32(nextHeight),
			[]*wire.MsgTx{})
	}

	// At this point, our starting height should be 107.
	_, chainHeight, err := ctx.chain.GetBestBlock()
	if err != nil {
		t.Fatalf("unable to get best block: %v", err)
	}
	if chainHeight != 107 {
		t.Fatalf("incorrect chain height: expected %v, got %v",
			107, chainHeight)
	}

	// Next, we'll "shut down" the router in order to simulate downtime.
	if err := ctx.router.Stop(); err != nil {
		t.Fatalf("unable to shutdown router: %v", err)
	}

	// While the router is "offline" we'll mine 5 additional blocks, with
	// the second block closing the channel we created above.
	for i := 0; i < 5; i++ {
		nextHeight++

		block := &wire.MsgBlock{
			Transactions: []*wire.MsgTx{},
		}

		if i == 2 {
			// For the second block, we'll add a transaction that
			// closes the channel we created above by spending the
			// output.
			closingTx := wire.NewMsgTx(2)
			closingTx.AddTxIn(&wire.TxIn{
				PreviousOutPoint: *chanUTXO,
			})
			block.Transactions = append(block.Transactions,
				closingTx)
		}

		ctx.chain.addBlock(block, uint32(nextHeight), rand.Uint32())
		ctx.chain.setBestBlock(int32(nextHeight))
		ctx.chainView.notifyBlock(block.BlockHash(), uint32(nextHeight),
			[]*wire.MsgTx{})
	}

	// At this point, our starting height should be 112.
	_, chainHeight, err = ctx.chain.GetBestBlock()
	if err != nil {
		t.Fatalf("unable to get best block: %v", err)
	}
	if chainHeight != 112 {
		t.Fatalf("incorrect chain height: expected %v, got %v",
			112, chainHeight)
	}

	// Now we'll re-start the ChannelRouter. It should recognize that it's
	// behind the main chain and prune all the blocks that it missed while
	// it was down.
	ctx.RestartRouter()

	// At this point, the channel that was pruned should no longer be known
	// by the router.
	_, _, hasChan, isZombie, err = ctx.graph.HasChannelEdge(chanID1.ToUint64())
	if err != nil {
		t.Fatalf("error looking for edge: %v", chanID1)
	}
	if hasChan {
		t.Fatalf("channel was found in graph but shouldn't have been")
	}
	if isZombie {
		t.Fatal("closed channel should not be marked as zombie")
	}
}

// TestFindPathFeeWeighting tests that the findPath method will properly prefer
// routes with lower fees over routes with lower time lock values. This is
// meant to exercise the fact that the internal findPath method ranks edges
// with the square of the total fee in order bias towards lower fees.
func TestFindPathFeeWeighting(t *testing.T) {
	t.Parallel()

	const startingBlockHeight = 101
	ctx, cleanUp, err := createTestCtxFromFile(startingBlockHeight, basicGraphFilePath)
	if err != nil {
		t.Fatalf("unable to create router: %v", err)
	}
	defer cleanUp()

	var preImage [32]byte
	copy(preImage[:], bytes.Repeat([]byte{9}, 32))

	sourceNode, err := ctx.graph.SourceNode()
	if err != nil {
		t.Fatalf("unable to fetch source node: %v", err)
	}

	amt := lnwire.MilliSatoshi(100)

	target := ctx.aliases["luoji"]

	// We'll now attempt a path finding attempt using this set up. Due to
	// the edge weighting, we should select the direct path over the 2 hop
	// path even though the direct path has a higher potential time lock.
	path, err := findPath(
		&graphParams{
			graph: ctx.graph,
		},
<<<<<<< HEAD
		&restrictParams{
			ignoredNodes: ignoreVertex,
			ignoredEdges: ignoreEdge,
			feeLimit:     noFeeLimit,
		},
		sourceNode, target, amt,
=======
		&RestrictParams{
			FeeLimit: noFeeLimit,
		},
		sourceNode.PubKeyBytes, target, amt,
>>>>>>> 58ec9efe
	)
	if err != nil {
		t.Fatalf("unable to find path: %v", err)
	}

	// The route that was chosen should be exactly one hop, and should be
	// directly to luoji.
	if len(path) != 1 {
		t.Fatalf("expected path length of 1, instead was: %v", len(path))
	}
	if path[0].Node.Alias != "luoji" {
		t.Fatalf("wrong node: %v", path[0].Node.Alias)
	}
}

// TestIsStaleNode tests that the IsStaleNode method properly detects stale
// node announcements.
func TestIsStaleNode(t *testing.T) {
	t.Parallel()

	const startingBlockHeight = 101
	ctx, cleanUp, err := createTestCtxSingleNode(startingBlockHeight)
	if err != nil {
		t.Fatalf("unable to create router: %v", err)
	}
	defer cleanUp()

	// Before we can insert a node in to the database, we need to create a
	// channel that it's linked to.
	var (
		pub1 [33]byte
		pub2 [33]byte
	)
	copy(pub1[:], priv1.PubKey().SerializeCompressed())
	copy(pub2[:], priv2.PubKey().SerializeCompressed())

	fundingTx, _, chanID, err := createChannelEdge(ctx,
		bitcoinKey1.SerializeCompressed(),
		bitcoinKey2.SerializeCompressed(),
		10000, 500)
	if err != nil {
		t.Fatalf("unable to create channel edge: %v", err)
	}
	fundingBlock := &wire.MsgBlock{
		Transactions: []*wire.MsgTx{fundingTx},
	}
	ctx.chain.addBlock(fundingBlock, chanID.BlockHeight, chanID.BlockHeight)

	edge := &channeldb.ChannelEdgeInfo{
		ChannelID:        chanID.ToUint64(),
		NodeKey1Bytes:    pub1,
		NodeKey2Bytes:    pub2,
		BitcoinKey1Bytes: pub1,
		BitcoinKey2Bytes: pub2,
		AuthProof:        nil,
	}
	if err := ctx.router.AddEdge(edge); err != nil {
		t.Fatalf("unable to add edge: %v", err)
	}

	// Before we add the node, if we query for staleness, we should get
	// false, as we haven't added the full node.
	updateTimeStamp := time.Unix(123, 0)
	if ctx.router.IsStaleNode(pub1, updateTimeStamp) {
		t.Fatalf("incorrectly detected node as stale")
	}

	// With the node stub in the database, we'll add the fully node
	// announcement to the database.
	n1 := &channeldb.LightningNode{
		HaveNodeAnnouncement: true,
		LastUpdate:           updateTimeStamp,
		Addresses:            testAddrs,
		Color:                color.RGBA{1, 2, 3, 0},
		Alias:                "node11",
		AuthSigBytes:         testSig.Serialize(),
		Features:             testFeatures,
	}
	copy(n1.PubKeyBytes[:], priv1.PubKey().SerializeCompressed())
	if err := ctx.router.AddNode(n1); err != nil {
		t.Fatalf("could not add node: %v", err)
	}

	// If we use the same timestamp and query for staleness, we should get
	// true.
	if !ctx.router.IsStaleNode(pub1, updateTimeStamp) {
		t.Fatalf("failure to detect stale node update")
	}

	// If we update the timestamp and once again query for staleness, it
	// should report false.
	newTimeStamp := time.Unix(1234, 0)
	if ctx.router.IsStaleNode(pub1, newTimeStamp) {
		t.Fatalf("incorrectly detected node as stale")
	}
}

// TestIsKnownEdge tests that the IsKnownEdge method properly detects stale
// channel announcements.
func TestIsKnownEdge(t *testing.T) {
	t.Parallel()

	const startingBlockHeight = 101
	ctx, cleanUp, err := createTestCtxSingleNode(startingBlockHeight)
	if err != nil {
		t.Fatalf("unable to create router: %v", err)
	}
	defer cleanUp()

	// First, we'll create a new channel edge (just the info) and insert it
	// into the database.
	var (
		pub1 [33]byte
		pub2 [33]byte
	)
	copy(pub1[:], priv1.PubKey().SerializeCompressed())
	copy(pub2[:], priv2.PubKey().SerializeCompressed())

	fundingTx, _, chanID, err := createChannelEdge(ctx,
		bitcoinKey1.SerializeCompressed(),
		bitcoinKey2.SerializeCompressed(),
		10000, 500)
	if err != nil {
		t.Fatalf("unable to create channel edge: %v", err)
	}
	fundingBlock := &wire.MsgBlock{
		Transactions: []*wire.MsgTx{fundingTx},
	}
	ctx.chain.addBlock(fundingBlock, chanID.BlockHeight, chanID.BlockHeight)

	edge := &channeldb.ChannelEdgeInfo{
		ChannelID:        chanID.ToUint64(),
		NodeKey1Bytes:    pub1,
		NodeKey2Bytes:    pub2,
		BitcoinKey1Bytes: pub1,
		BitcoinKey2Bytes: pub2,
		AuthProof:        nil,
	}
	if err := ctx.router.AddEdge(edge); err != nil {
		t.Fatalf("unable to add edge: %v", err)
	}

	// Now that the edge has been inserted, query is the router already
	// knows of the edge should return true.
	if !ctx.router.IsKnownEdge(*chanID) {
		t.Fatalf("router should detect edge as known")
	}
}

// TestIsStaleEdgePolicy tests that the IsStaleEdgePolicy properly detects
// stale channel edge update announcements.
func TestIsStaleEdgePolicy(t *testing.T) {
	t.Parallel()

	const startingBlockHeight = 101
	ctx, cleanUp, err := createTestCtxFromFile(startingBlockHeight,
		basicGraphFilePath)
	if err != nil {
		t.Fatalf("unable to create router: %v", err)
	}
	defer cleanUp()

	// First, we'll create a new channel edge (just the info) and insert it
	// into the database.
	var (
		pub1 [33]byte
		pub2 [33]byte
	)
	copy(pub1[:], priv1.PubKey().SerializeCompressed())
	copy(pub2[:], priv2.PubKey().SerializeCompressed())

	fundingTx, _, chanID, err := createChannelEdge(ctx,
		bitcoinKey1.SerializeCompressed(),
		bitcoinKey2.SerializeCompressed(),
		10000, 500)
	if err != nil {
		t.Fatalf("unable to create channel edge: %v", err)
	}
	fundingBlock := &wire.MsgBlock{
		Transactions: []*wire.MsgTx{fundingTx},
	}
	ctx.chain.addBlock(fundingBlock, chanID.BlockHeight, chanID.BlockHeight)

	// If we query for staleness before adding the edge, we should get
	// false.
	updateTimeStamp := time.Unix(123, 0)
	if ctx.router.IsStaleEdgePolicy(*chanID, updateTimeStamp, 0) {
		t.Fatalf("router failed to detect fresh edge policy")
	}
	if ctx.router.IsStaleEdgePolicy(*chanID, updateTimeStamp, 1) {
		t.Fatalf("router failed to detect fresh edge policy")
	}

	edge := &channeldb.ChannelEdgeInfo{
		ChannelID:        chanID.ToUint64(),
		NodeKey1Bytes:    pub1,
		NodeKey2Bytes:    pub2,
		BitcoinKey1Bytes: pub1,
		BitcoinKey2Bytes: pub2,
		AuthProof:        nil,
	}
	if err := ctx.router.AddEdge(edge); err != nil {
		t.Fatalf("unable to add edge: %v", err)
	}

	// We'll also add two edge policies, one for each direction.
	edgePolicy := &channeldb.ChannelEdgePolicy{
		SigBytes:                  testSig.Serialize(),
		ChannelID:                 edge.ChannelID,
		LastUpdate:                updateTimeStamp,
		TimeLockDelta:             10,
		MinHTLC:                   1,
		FeeBaseMSat:               10,
		FeeProportionalMillionths: 10000,
	}
	edgePolicy.ChannelFlags = 0
	if err := ctx.router.UpdateEdge(edgePolicy); err != nil {
		t.Fatalf("unable to update edge policy: %v", err)
	}

	edgePolicy = &channeldb.ChannelEdgePolicy{
		SigBytes:                  testSig.Serialize(),
		ChannelID:                 edge.ChannelID,
		LastUpdate:                updateTimeStamp,
		TimeLockDelta:             10,
		MinHTLC:                   1,
		FeeBaseMSat:               10,
		FeeProportionalMillionths: 10000,
	}
	edgePolicy.ChannelFlags = 1
	if err := ctx.router.UpdateEdge(edgePolicy); err != nil {
		t.Fatalf("unable to update edge policy: %v", err)
	}

	// Now that the edges have been added, an identical (chanID, flag,
	// timestamp) tuple for each edge should be detected as a stale edge.
	if !ctx.router.IsStaleEdgePolicy(*chanID, updateTimeStamp, 0) {
		t.Fatalf("router failed to detect stale edge policy")
	}
	if !ctx.router.IsStaleEdgePolicy(*chanID, updateTimeStamp, 1) {
		t.Fatalf("router failed to detect stale edge policy")
	}

	// If we now update the timestamp for both edges, the router should
	// detect that this tuple represents a fresh edge.
	updateTimeStamp = time.Unix(9999, 0)
	if ctx.router.IsStaleEdgePolicy(*chanID, updateTimeStamp, 0) {
		t.Fatalf("router failed to detect fresh edge policy")
	}
	if ctx.router.IsStaleEdgePolicy(*chanID, updateTimeStamp, 1) {
		t.Fatalf("router failed to detect fresh edge policy")
	}
}

// TestEmptyRoutesGenerateSphinxPacket tests that the generateSphinxPacket
// function is able to gracefully handle being passed a nil set of hops for the
// route by the caller.
func TestEmptyRoutesGenerateSphinxPacket(t *testing.T) {
	t.Parallel()

	emptyRoute := &Route{}
	_, _, err := generateSphinxPacket(emptyRoute, testHash[:])
	if err != ErrNoRouteHopsProvided {
		t.Fatalf("expected empty hops error: instead got: %v", err)
	}
}<|MERGE_RESOLUTION|>--- conflicted
+++ resolved
@@ -9,29 +9,16 @@
 	"testing"
 	"time"
 
-<<<<<<< HEAD
 	"github.com/breez/lightninglib/channeldb"
 	"github.com/breez/lightninglib/htlcswitch"
-	"github.com/btcsuite/btcd/wire"
-
 	"github.com/breez/lightninglib/lnwire"
-=======
->>>>>>> 58ec9efe
+	"github.com/breez/lightninglib/zpay32"
 	"github.com/btcsuite/btcd/btcec"
 	"github.com/btcsuite/btcd/chaincfg/chainhash"
 	"github.com/btcsuite/btcd/wire"
 	"github.com/btcsuite/btcutil"
 	"github.com/davecgh/go-spew/spew"
-<<<<<<< HEAD
 	sphinx "github.com/lightningnetwork/lightning-onion"
-=======
-
-	sphinx "github.com/lightningnetwork/lightning-onion"
-	"github.com/lightningnetwork/lnd/channeldb"
-	"github.com/lightningnetwork/lnd/htlcswitch"
-	"github.com/lightningnetwork/lnd/lnwire"
-	"github.com/lightningnetwork/lnd/zpay32"
->>>>>>> 58ec9efe
 )
 
 // defaultNumRoutes is the default value for the maximum number of routes to
@@ -440,11 +427,7 @@
 
 	route, err := NewRouteFromHops(
 		lnwire.MilliSatoshi(10000), 100,
-<<<<<<< HEAD
-		NewVertex(ctx.aliases["a"]), hops,
-=======
 		ctx.aliases["a"], hops,
->>>>>>> 58ec9efe
 	)
 	if err != nil {
 		t.Fatalf("unable to create route: %v", err)
@@ -578,15 +561,6 @@
 
 	errChanUpdate := lnwire.ChannelUpdate{
 		ShortChannelID:  lnwire.NewShortChanIDFromInt(chanID),
-<<<<<<< HEAD
-		Timestamp:       uint32(edgeUpateToFail.LastUpdate.Unix()),
-		MessageFlags:    edgeUpateToFail.MessageFlags,
-		ChannelFlags:    edgeUpateToFail.ChannelFlags,
-		TimeLockDelta:   edgeUpateToFail.TimeLockDelta,
-		HtlcMinimumMsat: edgeUpateToFail.MinHTLC,
-		BaseFee:         uint32(edgeUpateToFail.FeeBaseMSat),
-		FeeRate:         uint32(edgeUpateToFail.FeeProportionalMillionths),
-=======
 		Timestamp:       uint32(edgeUpdateToFail.LastUpdate.Unix()),
 		MessageFlags:    edgeUpdateToFail.MessageFlags,
 		ChannelFlags:    edgeUpdateToFail.ChannelFlags,
@@ -595,7 +569,6 @@
 		HtlcMaximumMsat: edgeUpdateToFail.MaxHTLC,
 		BaseFee:         uint32(edgeUpdateToFail.FeeBaseMSat),
 		FeeRate:         uint32(edgeUpdateToFail.FeeProportionalMillionths),
->>>>>>> 58ec9efe
 	}
 
 	// The error will be returned by Son Goku.
@@ -702,15 +675,6 @@
 
 	errChanUpdate := lnwire.ChannelUpdate{
 		ShortChannelID:  lnwire.NewShortChanIDFromInt(chanID),
-<<<<<<< HEAD
-		Timestamp:       uint32(edgeUpateToFail.LastUpdate.Unix()),
-		MessageFlags:    edgeUpateToFail.MessageFlags,
-		ChannelFlags:    edgeUpateToFail.ChannelFlags,
-		TimeLockDelta:   edgeUpateToFail.TimeLockDelta,
-		HtlcMinimumMsat: edgeUpateToFail.MinHTLC,
-		BaseFee:         uint32(edgeUpateToFail.FeeBaseMSat),
-		FeeRate:         uint32(edgeUpateToFail.FeeProportionalMillionths),
-=======
 		Timestamp:       uint32(edgeUpdateToFail.LastUpdate.Unix()),
 		MessageFlags:    edgeUpdateToFail.MessageFlags,
 		ChannelFlags:    edgeUpdateToFail.ChannelFlags,
@@ -719,7 +683,6 @@
 		HtlcMaximumMsat: edgeUpdateToFail.MaxHTLC,
 		BaseFee:         uint32(edgeUpdateToFail.FeeBaseMSat),
 		FeeRate:         uint32(edgeUpdateToFail.FeeProportionalMillionths),
->>>>>>> 58ec9efe
 	}
 
 	// The error will be returned by Son Goku.
@@ -2063,19 +2026,10 @@
 		&graphParams{
 			graph: ctx.graph,
 		},
-<<<<<<< HEAD
-		&restrictParams{
-			ignoredNodes: ignoreVertex,
-			ignoredEdges: ignoreEdge,
-			feeLimit:     noFeeLimit,
-		},
-		sourceNode, target, amt,
-=======
 		&RestrictParams{
 			FeeLimit: noFeeLimit,
 		},
 		sourceNode.PubKeyBytes, target, amt,
->>>>>>> 58ec9efe
 	)
 	if err != nil {
 		t.Fatalf("unable to find path: %v", err)
