package routing

import (
	"bytes"
	"crypto/sha256"
	"encoding/binary"
	"encoding/hex"
	"encoding/json"
	"errors"
	"fmt"
	"io/ioutil"
	"math"
	"math/big"
	"net"
	"os"
	"strings"
	"testing"

	"github.com/breez/lightninglib/channeldb"
	"github.com/breez/lightninglib/lnwire"
	"github.com/btcsuite/btcd/btcec"
	"github.com/btcsuite/btcd/chaincfg/chainhash"
	"github.com/btcsuite/btcd/wire"
	"github.com/btcsuite/btcutil"
<<<<<<< HEAD
=======
	"github.com/lightningnetwork/lnd/channeldb"
	"github.com/lightningnetwork/lnd/lnwire"
	"github.com/lightningnetwork/lnd/zpay32"
>>>>>>> 58ec9efe
)

const (
	// basicGraphFilePath is the file path for a basic graph used within
	// the tests. The basic graph consists of 5 nodes with 5 channels
	// connecting them.
	basicGraphFilePath = "testdata/basic_graph.json"

	// excessiveHopsGraphFilePath is a file path which stores the JSON dump
	// of a graph which was previously triggering an erroneous excessive
	// hops error. The error has since been fixed, but a test case
	// exercising it is kept around to guard against regressions.
	excessiveHopsGraphFilePath = "testdata/excessive_hops.json"

	// specExampleFilePath is a file path which stores an example which
	// implementations will use in order to ensure that they're calculating
	// the payload for each hop in path properly.
	specExampleFilePath = "testdata/spec_example.json"

	// noFeeLimit is the maximum value of a payment through Lightning. We
	// can use this value to signal there is no fee limit since payments
	// should never be larger than this.
	noFeeLimit = lnwire.MilliSatoshi(math.MaxUint32)
)

var (
	noRestrictions = &RestrictParams{
		FeeLimit: noFeeLimit,
	}
)

var (
	testSig = &btcec.Signature{
		R: new(big.Int),
		S: new(big.Int),
	}
	_, _ = testSig.R.SetString("63724406601629180062774974542967536251589935445068131219452686511677818569431", 10)
	_, _ = testSig.S.SetString("18801056069249825825291287104931333862866033135609736119018462340006816851118", 10)

	testAuthProof = channeldb.ChannelAuthProof{
		NodeSig1Bytes:    testSig.Serialize(),
		NodeSig2Bytes:    testSig.Serialize(),
		BitcoinSig1Bytes: testSig.Serialize(),
		BitcoinSig2Bytes: testSig.Serialize(),
	}
)

// testGraph is the struct which corresponds to the JSON format used to encode
// graphs within the files in the testdata directory.
//
// TODO(roasbeef): add test graph auto-generator
type testGraph struct {
	Info  []string   `json:"info"`
	Nodes []testNode `json:"nodes"`
	Edges []testChan `json:"edges"`
}

// testNode represents a node within the test graph above. We skip certain
// information such as the node's IP address as that information isn't needed
// for our tests.
type testNode struct {
	Source bool   `json:"source"`
	PubKey string `json:"pubkey"`
	Alias  string `json:"alias"`
}

// testChan represents the JSON version of a payment channel. This struct
// matches the Json that's encoded under the "edges" key within the test graph.
type testChan struct {
	Node1        string `json:"node_1"`
	Node2        string `json:"node_2"`
	ChannelID    uint64 `json:"channel_id"`
	ChannelPoint string `json:"channel_point"`
	ChannelFlags uint8  `json:"channel_flags"`
	MessageFlags uint8  `json:"message_flags"`
	Expiry       uint16 `json:"expiry"`
	MinHTLC      int64  `json:"min_htlc"`
	MaxHTLC      int64  `json:"max_htlc"`
	FeeBaseMsat  int64  `json:"fee_base_msat"`
	FeeRate      int64  `json:"fee_rate"`
	Capacity     int64  `json:"capacity"`
}

// makeTestGraph creates a new instance of a channeldb.ChannelGraph for testing
// purposes. A callback which cleans up the created temporary directories is
// also returned and intended to be executed after the test completes.
func makeTestGraph() (*channeldb.ChannelGraph, func(), error) {
	// First, create a temporary directory to be used for the duration of
	// this test.
	tempDirName, err := ioutil.TempDir("", "channeldb")
	if err != nil {
		return nil, nil, err
	}

	// Next, create channeldb for the first time.
	cdb, err := channeldb.Open(tempDirName)
	if err != nil {
		return nil, nil, err
	}

	cleanUp := func() {
		cdb.Close()
		os.RemoveAll(tempDirName)
	}

	return cdb.ChannelGraph(), cleanUp, nil
}

// parseTestGraph returns a fully populated ChannelGraph given a path to a JSON
// file which encodes a test graph.
func parseTestGraph(path string) (*testGraphInstance, error) {
	graphJSON, err := ioutil.ReadFile(path)
	if err != nil {
		return nil, err
	}

	// First unmarshal the JSON graph into an instance of the testGraph
	// struct. Using the struct tags created above in the struct, the JSON
	// will be properly parsed into the struct above.
	var g testGraph
	if err := json.Unmarshal(graphJSON, &g); err != nil {
		return nil, err
	}

	// We'll use this fake address for the IP address of all the nodes in
	// our tests. This value isn't needed for path finding so it doesn't
	// need to be unique.
	var testAddrs []net.Addr
	testAddr, err := net.ResolveTCPAddr("tcp", "192.0.0.1:8888")
	if err != nil {
		return nil, err
	}
	testAddrs = append(testAddrs, testAddr)

	// Next, create a temporary graph database for usage within the test.
	graph, cleanUp, err := makeTestGraph()
	if err != nil {
		return nil, err
	}

	aliasMap := make(map[string]Vertex)
	var source *channeldb.LightningNode

	// First we insert all the nodes within the graph as vertexes.
	for _, node := range g.Nodes {
		pubBytes, err := hex.DecodeString(node.PubKey)
		if err != nil {
			return nil, err
		}

		dbNode := &channeldb.LightningNode{
			HaveNodeAnnouncement: true,
			AuthSigBytes:         testSig.Serialize(),
			LastUpdate:           testTime,
			Addresses:            testAddrs,
			Alias:                node.Alias,
			Features:             testFeatures,
		}
		copy(dbNode.PubKeyBytes[:], pubBytes)

		// We require all aliases within the graph to be unique for our
		// tests.
		if _, ok := aliasMap[node.Alias]; ok {
			return nil, errors.New("aliases for nodes " +
				"must be unique!")
		}

		// If the alias is unique, then add the node to the
		// alias map for easy lookup.
		aliasMap[node.Alias] = dbNode.PubKeyBytes

		// If the node is tagged as the source, then we create a
		// pointer to is so we can mark the source in the graph
		// properly.
		if node.Source {
			// If we come across a node that's marked as the
			// source, and we've already set the source in a prior
			// iteration, then the JSON has an error as only ONE
			// node can be the source in the graph.
			if source != nil {
				return nil, errors.New("JSON is invalid " +
					"multiple nodes are tagged as the source")
			}

			source = dbNode
		}

		// With the node fully parsed, add it as a vertex within the
		// graph.
		if err := graph.AddLightningNode(dbNode); err != nil {
			return nil, err
		}
	}

	if source != nil {
		// Set the selected source node
		if err := graph.SetSourceNode(source); err != nil {
			return nil, err
		}
	}

	// With all the vertexes inserted, we can now insert the edges into the
	// test graph.
	for _, edge := range g.Edges {
		node1Bytes, err := hex.DecodeString(edge.Node1)
		if err != nil {
			return nil, err
		}

		node2Bytes, err := hex.DecodeString(edge.Node2)
		if err != nil {
			return nil, err
		}

		if bytes.Compare(node1Bytes, node2Bytes) == 1 {
			return nil, fmt.Errorf(
				"channel %v node order incorrect",
				edge.ChannelID,
			)
		}

		fundingTXID := strings.Split(edge.ChannelPoint, ":")[0]
		txidBytes, err := chainhash.NewHashFromStr(fundingTXID)
		if err != nil {
			return nil, err
		}
		fundingPoint := wire.OutPoint{
			Hash:  *txidBytes,
			Index: 0,
		}

		// We first insert the existence of the edge between the two
		// nodes.
		edgeInfo := channeldb.ChannelEdgeInfo{
			ChannelID:    edge.ChannelID,
			AuthProof:    &testAuthProof,
			ChannelPoint: fundingPoint,
			Capacity:     btcutil.Amount(edge.Capacity),
		}

		copy(edgeInfo.NodeKey1Bytes[:], node1Bytes)
		copy(edgeInfo.NodeKey2Bytes[:], node2Bytes)
		copy(edgeInfo.BitcoinKey1Bytes[:], node1Bytes)
		copy(edgeInfo.BitcoinKey2Bytes[:], node2Bytes)

		err = graph.AddChannelEdge(&edgeInfo)
		if err != nil && err != channeldb.ErrEdgeAlreadyExist {
			return nil, err
		}

		edgePolicy := &channeldb.ChannelEdgePolicy{
			SigBytes:                  testSig.Serialize(),
<<<<<<< HEAD
			MessageFlags:              lnwire.ChanUpdateMsgFlags(edge.Flags >> 8),
			ChannelFlags:              lnwire.ChanUpdateChanFlags(edge.Flags),
=======
			MessageFlags:              lnwire.ChanUpdateMsgFlags(edge.MessageFlags),
			ChannelFlags:              lnwire.ChanUpdateChanFlags(edge.ChannelFlags),
>>>>>>> 58ec9efe
			ChannelID:                 edge.ChannelID,
			LastUpdate:                testTime,
			TimeLockDelta:             edge.Expiry,
			MinHTLC:                   lnwire.MilliSatoshi(edge.MinHTLC),
			MaxHTLC:                   lnwire.MilliSatoshi(edge.MaxHTLC),
			FeeBaseMSat:               lnwire.MilliSatoshi(edge.FeeBaseMsat),
			FeeProportionalMillionths: lnwire.MilliSatoshi(edge.FeeRate),
		}
		if err := graph.UpdateEdgePolicy(edgePolicy); err != nil {
			return nil, err
		}
	}

	return &testGraphInstance{
		graph:    graph,
		cleanUp:  cleanUp,
		aliasMap: aliasMap,
	}, nil
}

type testChannelPolicy struct {
	Expiry      uint16
	MinHTLC     lnwire.MilliSatoshi
	MaxHTLC     lnwire.MilliSatoshi
	FeeBaseMsat lnwire.MilliSatoshi
	FeeRate     lnwire.MilliSatoshi
}

type testChannelEnd struct {
	Alias string
	testChannelPolicy
}

func defaultTestChannelEnd(alias string, capacity btcutil.Amount) *testChannelEnd {
	return &testChannelEnd{
		Alias: alias,
		testChannelPolicy: testChannelPolicy{
			Expiry:      144,
			MinHTLC:     lnwire.MilliSatoshi(1000),
			MaxHTLC:     lnwire.NewMSatFromSatoshis(capacity),
			FeeBaseMsat: lnwire.MilliSatoshi(1000),
			FeeRate:     lnwire.MilliSatoshi(1),
		},
	}
}

func symmetricTestChannel(alias1 string, alias2 string, capacity btcutil.Amount,
	policy *testChannelPolicy, chanID ...uint64) *testChannel {

	// Leaving id zero will result in auto-generation of a channel id during
	// graph construction.
	var id uint64
	if len(chanID) > 0 {
		id = chanID[0]
	}

	return &testChannel{
		Capacity: capacity,
		Node1: &testChannelEnd{
			Alias:             alias1,
			testChannelPolicy: *policy,
		},
		Node2: &testChannelEnd{
			Alias:             alias2,
			testChannelPolicy: *policy,
		},
		ChannelID: id,
	}
}

type testChannel struct {
	Node1     *testChannelEnd
	Node2     *testChannelEnd
	Capacity  btcutil.Amount
	ChannelID uint64
}

type testGraphInstance struct {
	graph   *channeldb.ChannelGraph
	cleanUp func()

	// aliasMap is a map from a node's alias to its public key. This type is
	// provided in order to allow easily look up from the human memorable alias
	// to an exact node's public key.
	aliasMap map[string]Vertex

	// privKeyMap maps a node alias to its private key. This is used to be
	// able to mock a remote node's signing behaviour.
	privKeyMap map[string]*btcec.PrivateKey
}

// createTestGraphFromChannels returns a fully populated ChannelGraph based on a set of
// test channels. Additional required information like keys are derived in
// a deterministical way and added to the channel graph. A list of nodes is
// not required and derived from the channel data. The goal is to keep
// instantiating a test channel graph as light weight as possible.
func createTestGraphFromChannels(testChannels []*testChannel) (*testGraphInstance, error) {
	// We'll use this fake address for the IP address of all the nodes in
	// our tests. This value isn't needed for path finding so it doesn't
	// need to be unique.
	var testAddrs []net.Addr
	testAddr, err := net.ResolveTCPAddr("tcp", "192.0.0.1:8888")
	if err != nil {
		return nil, err
	}
	testAddrs = append(testAddrs, testAddr)

	// Next, create a temporary graph database for usage within the test.
	graph, cleanUp, err := makeTestGraph()
	if err != nil {
		return nil, err
	}

	aliasMap := make(map[string]Vertex)
	privKeyMap := make(map[string]*btcec.PrivateKey)

	nodeIndex := byte(0)
	addNodeWithAlias := func(alias string) (*channeldb.LightningNode, error) {
		keyBytes := make([]byte, 32)
		keyBytes = []byte{
			0, 0, 0, 0, 0, 0, 0, 0,
			0, 0, 0, 0, 0, 0, 0, 0,
			0, 0, 0, 0, 0, 0, 0, 0,
			0, 0, 0, 0, 0, 0, 0, nodeIndex + 1,
		}

		privKey, pubKey := btcec.PrivKeyFromBytes(btcec.S256(),
			keyBytes)

		dbNode := &channeldb.LightningNode{
			HaveNodeAnnouncement: true,
			AuthSigBytes:         testSig.Serialize(),
			LastUpdate:           testTime,
			Addresses:            testAddrs,
			Alias:                alias,
			Features:             testFeatures,
		}

		copy(dbNode.PubKeyBytes[:], pubKey.SerializeCompressed())

		privKeyMap[alias] = privKey

		// With the node fully parsed, add it as a vertex within the
		// graph.
		if err := graph.AddLightningNode(dbNode); err != nil {
			return nil, err
		}

		aliasMap[alias] = dbNode.PubKeyBytes
		nodeIndex++

		return dbNode, nil
	}

	var source *channeldb.LightningNode
	if source, err = addNodeWithAlias("roasbeef"); err != nil {
		return nil, err
	}

	// Set the source node
	if err := graph.SetSourceNode(source); err != nil {
		return nil, err
	}

	// Initialize variable that keeps track of the next channel id to assign
	// if none is specified.
	nextUnassignedChannelID := uint64(100000)

	for _, testChannel := range testChannels {
		for _, alias := range []string{
			testChannel.Node1.Alias, testChannel.Node2.Alias} {

			_, exists := aliasMap[alias]
			if !exists {
				addNodeWithAlias(alias)
			}
		}

		channelID := testChannel.ChannelID

		// If no channel id is specified, generate an id.
		if channelID == 0 {
			channelID = nextUnassignedChannelID
			nextUnassignedChannelID++
		}

		var hash [sha256.Size]byte
		hash[len(hash)-1] = byte(channelID)

		fundingPoint := &wire.OutPoint{
			Hash:  chainhash.Hash(hash),
			Index: 0,
		}

		// We first insert the existence of the edge between the two
		// nodes.
		edgeInfo := channeldb.ChannelEdgeInfo{
			ChannelID:    channelID,
			AuthProof:    &testAuthProof,
			ChannelPoint: *fundingPoint,
			Capacity:     testChannel.Capacity,

			NodeKey1Bytes:    aliasMap[testChannel.Node1.Alias],
			BitcoinKey1Bytes: aliasMap[testChannel.Node1.Alias],
			NodeKey2Bytes:    aliasMap[testChannel.Node2.Alias],
			BitcoinKey2Bytes: aliasMap[testChannel.Node2.Alias],
		}

		err = graph.AddChannelEdge(&edgeInfo)
		if err != nil && err != channeldb.ErrEdgeAlreadyExist {
			return nil, err
		}

		var msgFlags lnwire.ChanUpdateMsgFlags
		if testChannel.Node1.MaxHTLC != 0 {
			msgFlags = 1
		}
		edgePolicy := &channeldb.ChannelEdgePolicy{
			SigBytes:                  testSig.Serialize(),
<<<<<<< HEAD
			MessageFlags:              0,
=======
			MessageFlags:              msgFlags,
>>>>>>> 58ec9efe
			ChannelFlags:              0,
			ChannelID:                 channelID,
			LastUpdate:                testTime,
			TimeLockDelta:             testChannel.Node1.Expiry,
			MinHTLC:                   testChannel.Node1.MinHTLC,
			MaxHTLC:                   testChannel.Node1.MaxHTLC,
			FeeBaseMSat:               testChannel.Node1.FeeBaseMsat,
			FeeProportionalMillionths: testChannel.Node1.FeeRate,
		}
		if err := graph.UpdateEdgePolicy(edgePolicy); err != nil {
			return nil, err
		}

		msgFlags = 0
		if testChannel.Node2.MaxHTLC != 0 {
			msgFlags = 1
		}
		edgePolicy = &channeldb.ChannelEdgePolicy{
			SigBytes:                  testSig.Serialize(),
<<<<<<< HEAD
			MessageFlags:              0,
=======
			MessageFlags:              msgFlags,
>>>>>>> 58ec9efe
			ChannelFlags:              lnwire.ChanUpdateDirection,
			ChannelID:                 channelID,
			LastUpdate:                testTime,
			TimeLockDelta:             testChannel.Node2.Expiry,
			MinHTLC:                   testChannel.Node2.MinHTLC,
			MaxHTLC:                   testChannel.Node2.MaxHTLC,
			FeeBaseMSat:               testChannel.Node2.FeeBaseMsat,
			FeeProportionalMillionths: testChannel.Node2.FeeRate,
		}

		if err := graph.UpdateEdgePolicy(edgePolicy); err != nil {
			return nil, err
		}

		channelID++
	}

	return &testGraphInstance{
		graph:      graph,
		cleanUp:    cleanUp,
		aliasMap:   aliasMap,
		privKeyMap: privKeyMap,
	}, nil
}

// TestFindLowestFeePath tests that out of two routes with identical total
// time lock values, the route with the lowest total fee should be returned.
// The fee rates are chosen such that the test failed on the previous edge
// weight function where one of the terms was fee squared.
func TestFindLowestFeePath(t *testing.T) {
	t.Parallel()

	// Set up a test graph with two paths from roasbeef to target. Both
	// paths have equal total time locks, but the path through b has lower
	// fees (700 compared to 800 for the path through a).
	testChannels := []*testChannel{
		symmetricTestChannel("roasbeef", "first", 100000, &testChannelPolicy{
			Expiry:  144,
			FeeRate: 400,
			MinHTLC: 1,
			MaxHTLC: 100000000,
		}),
		symmetricTestChannel("first", "a", 100000, &testChannelPolicy{
			Expiry:  144,
			FeeRate: 400,
			MinHTLC: 1,
			MaxHTLC: 100000000,
		}),
		symmetricTestChannel("a", "target", 100000, &testChannelPolicy{
			Expiry:  144,
			FeeRate: 400,
			MinHTLC: 1,
			MaxHTLC: 100000000,
		}),
		symmetricTestChannel("first", "b", 100000, &testChannelPolicy{
			Expiry:  144,
			FeeRate: 100,
			MinHTLC: 1,
			MaxHTLC: 100000000,
		}),
		symmetricTestChannel("b", "target", 100000, &testChannelPolicy{
			Expiry:  144,
			FeeRate: 600,
			MinHTLC: 1,
			MaxHTLC: 100000000,
		}),
	}

	testGraphInstance, err := createTestGraphFromChannels(testChannels)
	if err != nil {
		t.Fatalf("unable to create graph: %v", err)
	}
	defer testGraphInstance.cleanUp()

	sourceNode, err := testGraphInstance.graph.SourceNode()
	if err != nil {
		t.Fatalf("unable to fetch source node: %v", err)
	}
	sourceVertex := Vertex(sourceNode.PubKeyBytes)

	const (
		startingHeight = 100
		finalHopCLTV   = 1
	)

	paymentAmt := lnwire.NewMSatFromSatoshis(100)
	target := testGraphInstance.aliasMap["target"]
	path, err := findPath(
		&graphParams{
			graph: testGraphInstance.graph,
		},
<<<<<<< HEAD
		&restrictParams{
			ignoredNodes: ignoredVertexes,
			ignoredEdges: ignoredEdges,
			feeLimit:     noFeeLimit,
		},
		sourceNode, target, paymentAmt,
=======
		&RestrictParams{
			FeeLimit: noFeeLimit,
		},
		sourceNode.PubKeyBytes, target, paymentAmt,
>>>>>>> 58ec9efe
	)
	if err != nil {
		t.Fatalf("unable to find path: %v", err)
	}
	route, err := newRoute(
		paymentAmt, sourceVertex, path, startingHeight,
		finalHopCLTV)
	if err != nil {
		t.Fatalf("unable to create path: %v", err)
	}

	// Assert that the lowest fee route is returned.
	if route.Hops[1].PubKeyBytes != testGraphInstance.aliasMap["b"] {
		t.Fatalf("expected route to pass through b, "+
			"but got a route through %v",
			getAliasFromPubKey(route.Hops[1].PubKeyBytes,
				testGraphInstance.aliasMap))
	}
}

func getAliasFromPubKey(pubKey Vertex,
	aliases map[string]Vertex) string {

	for alias, key := range aliases {
		if key == pubKey {
			return alias
		}
	}
	return ""
}

type expectedHop struct {
	alias     string
	fee       lnwire.MilliSatoshi
	fwdAmount lnwire.MilliSatoshi
	timeLock  uint32
}

type basicGraphPathFindingTestCase struct {
	target                string
	paymentAmt            btcutil.Amount
	feeLimit              lnwire.MilliSatoshi
	expectedTotalAmt      lnwire.MilliSatoshi
	expectedTotalTimeLock uint32
	expectedHops          []expectedHop
	expectFailureNoPath   bool
}

var basicGraphPathFindingTests = []basicGraphPathFindingTestCase{
	// Basic route with one intermediate hop.
	{target: "sophon", paymentAmt: 100, feeLimit: noFeeLimit,
		expectedTotalTimeLock: 102, expectedTotalAmt: 100110,
		expectedHops: []expectedHop{
			{alias: "songoku", fwdAmount: 100000, fee: 110, timeLock: 101},
			{alias: "sophon", fwdAmount: 100000, fee: 0, timeLock: 101},
		}},

	// Basic direct (one hop) route.
	{target: "luoji", paymentAmt: 100, feeLimit: noFeeLimit,
		expectedTotalTimeLock: 101, expectedTotalAmt: 100000,
		expectedHops: []expectedHop{
			{alias: "luoji", fwdAmount: 100000, fee: 0, timeLock: 101},
		}},

	// Three hop route where fees need to be added in to the forwarding amount.
	// The high fee hop phamnewun should be avoided.
	{target: "elst", paymentAmt: 50000, feeLimit: noFeeLimit,
		expectedTotalTimeLock: 103, expectedTotalAmt: 50050210,
		expectedHops: []expectedHop{
			{alias: "songoku", fwdAmount: 50000200, fee: 50010, timeLock: 102},
			{alias: "sophon", fwdAmount: 50000000, fee: 200, timeLock: 101},
			{alias: "elst", fwdAmount: 50000000, fee: 0, timeLock: 101},
		}},
	// Three hop route where fees need to be added in to the forwarding amount.
	// However this time the fwdAmount becomes too large for the roasbeef <->
	// songoku channel. Then there is no other option than to choose the
	// expensive phamnuwen channel. This test case was failing before
	// the route search was executed backwards.
	{target: "elst", paymentAmt: 100000, feeLimit: noFeeLimit,
		expectedTotalTimeLock: 103, expectedTotalAmt: 110010220,
		expectedHops: []expectedHop{
			{alias: "phamnuwen", fwdAmount: 100000200, fee: 10010020, timeLock: 102},
			{alias: "sophon", fwdAmount: 100000000, fee: 200, timeLock: 101},
			{alias: "elst", fwdAmount: 100000000, fee: 0, timeLock: 101},
		}},

	// Basic route with fee limit.
	{target: "sophon", paymentAmt: 100, feeLimit: 50,
		expectFailureNoPath: true,
	}}

func TestBasicGraphPathFinding(t *testing.T) {
	t.Parallel()

	testGraphInstance, err := parseTestGraph(basicGraphFilePath)
	if err != nil {
		t.Fatalf("unable to create graph: %v", err)
	}
	defer testGraphInstance.cleanUp()

	// With the test graph loaded, we'll test some basic path finding using
	// the pre-generated graph. Consult the testdata/basic_graph.json file
	// to follow along with the assumptions we'll use to test the path
	// finding.

	for _, testCase := range basicGraphPathFindingTests {
		t.Run(testCase.target, func(subT *testing.T) {
			testBasicGraphPathFindingCase(subT, testGraphInstance, &testCase)
		})
	}
}

func testBasicGraphPathFindingCase(t *testing.T, graphInstance *testGraphInstance,
	test *basicGraphPathFindingTestCase) {

	aliases := graphInstance.aliasMap
	expectedHops := test.expectedHops
	expectedHopCount := len(expectedHops)

	sourceNode, err := graphInstance.graph.SourceNode()
	if err != nil {
		t.Fatalf("unable to fetch source node: %v", err)
	}
	sourceVertex := Vertex(sourceNode.PubKeyBytes)

	const (
		startingHeight = 100
		finalHopCLTV   = 1
	)

	paymentAmt := lnwire.NewMSatFromSatoshis(test.paymentAmt)
	target := graphInstance.aliasMap[test.target]
	path, err := findPath(
		&graphParams{
			graph: graphInstance.graph,
		},
<<<<<<< HEAD
		&restrictParams{
			ignoredNodes: ignoredVertexes,
			ignoredEdges: ignoredEdges,
			feeLimit:     test.feeLimit,
		},
		sourceNode, target, paymentAmt,
=======
		&RestrictParams{
			FeeLimit: test.feeLimit,
		},
		sourceNode.PubKeyBytes, target, paymentAmt,
>>>>>>> 58ec9efe
	)
	if test.expectFailureNoPath {
		if err == nil {
			t.Fatal("expected no path to be found")
		}
		return
	}
	if err != nil {
		t.Fatalf("unable to find path: %v", err)
	}

	route, err := newRoute(
		paymentAmt, sourceVertex, path, startingHeight,
		finalHopCLTV,
	)
	if err != nil {
		t.Fatalf("unable to create path: %v", err)
	}

	if len(route.Hops) != len(expectedHops) {
		t.Fatalf("route is of incorrect length, expected %v got %v",
			expectedHopCount, len(route.Hops))
	}

	// Check hop nodes
	for i := 0; i < len(expectedHops); i++ {
		if route.Hops[i].PubKeyBytes != aliases[expectedHops[i].alias] {

			t.Fatalf("%v-th hop should be %v, is instead: %v",
				i, expectedHops[i],
				getAliasFromPubKey(route.Hops[i].PubKeyBytes,
					aliases))
		}
	}

	// Next, we'll assert that the "next hop" field in each route payload
	// properly points to the channel ID that the HTLC should be forwarded
	// along.
	hopPayloads := route.ToHopPayloads()
	if len(hopPayloads) != expectedHopCount {
		t.Fatalf("incorrect number of hop payloads: expected %v, got %v",
			expectedHopCount, len(hopPayloads))
	}

	// Hops should point to the next hop
	for i := 0; i < len(expectedHops)-1; i++ {
		var expectedHop [8]byte
		binary.BigEndian.PutUint64(expectedHop[:], route.Hops[i+1].ChannelID)
		if !bytes.Equal(hopPayloads[i].NextAddress[:], expectedHop[:]) {
			t.Fatalf("first hop has incorrect next hop: expected %x, got %x",
				expectedHop[:], hopPayloads[i].NextAddress)
		}
	}

	// The final hop should have a next hop value of all zeroes in order
	// to indicate it's the exit hop.
	var exitHop [8]byte
	lastHopIndex := len(expectedHops) - 1
	if !bytes.Equal(hopPayloads[lastHopIndex].NextAddress[:], exitHop[:]) {
		t.Fatalf("first hop has incorrect next hop: expected %x, got %x",
			exitHop[:], hopPayloads[lastHopIndex].NextAddress)
	}

	var expectedTotalFee lnwire.MilliSatoshi
	for i := 0; i < expectedHopCount; i++ {
		// We'll ensure that the amount to forward, and fees
		// computed for each hop are correct.

		fee := route.HopFee(i)
		if fee != expectedHops[i].fee {
			t.Fatalf("fee incorrect for hop %v: expected %v, got %v",
				i, expectedHops[i].fee, fee)
		}

		if route.Hops[i].AmtToForward != expectedHops[i].fwdAmount {
			t.Fatalf("forwarding amount for hop %v incorrect: "+
				"expected %v, got %v",
				i, expectedHops[i].fwdAmount,
				route.Hops[i].AmtToForward)
		}

		// We'll also assert that the outgoing CLTV value for each
		// hop was set accordingly.
		if route.Hops[i].OutgoingTimeLock != expectedHops[i].timeLock {
			t.Fatalf("outgoing time-lock for hop %v is incorrect: "+
				"expected %v, got %v", i,
				expectedHops[i].timeLock,
				route.Hops[i].OutgoingTimeLock)
		}

		expectedTotalFee += expectedHops[i].fee
	}

	if route.TotalAmount != test.expectedTotalAmt {
		t.Fatalf("total amount incorrect: "+
			"expected %v, got %v",
			test.expectedTotalAmt, route.TotalAmount)
	}

	if route.TotalTimeLock != test.expectedTotalTimeLock {
		t.Fatalf("expected time lock of %v, instead have %v", 2,
			route.TotalTimeLock)
	}
}

func TestPathFindingWithAdditionalEdges(t *testing.T) {
	t.Parallel()

	graph, err := parseTestGraph(basicGraphFilePath)
	if err != nil {
		t.Fatalf("unable to create graph: %v", err)
	}
	defer graph.cleanUp()

	sourceNode, err := graph.graph.SourceNode()
	if err != nil {
		t.Fatalf("unable to fetch source node: %v", err)
	}

	paymentAmt := lnwire.NewMSatFromSatoshis(100)

	// In this test, we'll test that we're able to find paths through
	// private channels when providing them as additional edges in our path
	// finding algorithm. To do so, we'll create a new node, doge, and
	// create a private channel between it and songoku. We'll then attempt
	// to find a path from our source node, roasbeef, to doge.
	dogePubKeyHex := "03dd46ff29a6941b4a2607525b043ec9b020b3f318a1bf281536fd7011ec59c882"
	dogePubKeyBytes, err := hex.DecodeString(dogePubKeyHex)
	if err != nil {
		t.Fatalf("unable to decode public key: %v", err)
	}
	dogePubKey, err := btcec.ParsePubKey(dogePubKeyBytes, btcec.S256())
	if err != nil {
		t.Fatalf("unable to parse public key from bytes: %v", err)
	}

	doge := &channeldb.LightningNode{}
	doge.AddPubKey(dogePubKey)
	doge.Alias = "doge"
	copy(doge.PubKeyBytes[:], dogePubKeyBytes)
	graph.aliasMap["doge"] = doge.PubKeyBytes

	// Create the channel edge going from songoku to doge and include it in
	// our map of additional edges.
	songokuToDoge := &channeldb.ChannelEdgePolicy{
		Node:                      doge,
		ChannelID:                 1337,
		FeeBaseMSat:               1,
		FeeProportionalMillionths: 1000,
		TimeLockDelta:             9,
	}

	additionalEdges := map[Vertex][]*channeldb.ChannelEdgePolicy{
		graph.aliasMap["songoku"]: {songokuToDoge},
	}

	// We should now be able to find a path from roasbeef to doge.
	path, err := findPath(
		&graphParams{
			graph:           graph.graph,
			additionalEdges: additionalEdges,
		},
<<<<<<< HEAD
		&restrictParams{
			feeLimit: noFeeLimit,
		},
		sourceNode, dogePubKey, paymentAmt,
=======
		&RestrictParams{
			FeeLimit: noFeeLimit,
		},
		sourceNode.PubKeyBytes, doge.PubKeyBytes, paymentAmt,
>>>>>>> 58ec9efe
	)
	if err != nil {
		t.Fatalf("unable to find private path to doge: %v", err)
	}

	// The path should represent the following hops:
	//	roasbeef -> songoku -> doge
	assertExpectedPath(t, graph.aliasMap, path, "songoku", "doge")
}

func TestKShortestPathFinding(t *testing.T) {
	t.Parallel()

	graph, err := parseTestGraph(basicGraphFilePath)
	if err != nil {
		t.Fatalf("unable to create graph: %v", err)
	}
	defer graph.cleanUp()

	sourceNode, err := graph.graph.SourceNode()
	if err != nil {
		t.Fatalf("unable to fetch source node: %v", err)
	}

	// In this test we'd like to ensure that our algorithm to find the
	// k-shortest paths from a given source node to any destination node
	// works as expected.

	// In our basic_graph.json, there exist two paths from roasbeef to luo
	// ji. Our algorithm should properly find both paths, and also rank
	// them in order of their total "distance".

	paymentAmt := lnwire.NewMSatFromSatoshis(100)
	target := graph.aliasMap["luoji"]
	restrictions := &RestrictParams{
		FeeLimit: noFeeLimit,
	}
	paths, err := findPaths(
		nil, graph.graph, sourceNode.PubKeyBytes, target, paymentAmt,
		restrictions, 100, nil,
	)
	if err != nil {
		t.Fatalf("unable to find paths between roasbeef and "+
			"luo ji: %v", err)
	}

	// The algorithm should have found two paths from roasbeef to luo ji.
	if len(paths) != 2 {
		t.Fatalf("two path shouldn't been found, instead %v were",
			len(paths))
	}

	// Additionally, the total hop length of the first path returned should
	// be _less_ than that of the second path returned.
	if len(paths[0]) > len(paths[1]) {
		t.Fatalf("paths found not ordered properly")
	}

	// The first route should be a direct route to luo ji.
	assertExpectedPath(t, graph.aliasMap, paths[0], "roasbeef", "luoji")

	// The second route should be a route to luo ji via satoshi.
	assertExpectedPath(
		t, graph.aliasMap, paths[1], "roasbeef", "satoshi", "luoji",
	)
}

// TestNewRoute tests whether the construction of hop payloads by newRoute
// is executed correctly.
func TestNewRoute(t *testing.T) {

	var sourceKey [33]byte
	sourceVertex := Vertex(sourceKey)

	const (
		startingHeight = 100
		finalHopCLTV   = 1
	)

	createHop := func(baseFee lnwire.MilliSatoshi,
		feeRate lnwire.MilliSatoshi,
		bandwidth lnwire.MilliSatoshi,
		timeLockDelta uint16) *channeldb.ChannelEdgePolicy {

		return &channeldb.ChannelEdgePolicy{
			Node:                      &channeldb.LightningNode{},
			FeeProportionalMillionths: feeRate,
			FeeBaseMSat:               baseFee,
			TimeLockDelta:             timeLockDelta,
		}
	}

	testCases := []struct {
		// name identifies the test case in the test output.
		name string

		// hops is the list of hops (the route) that gets passed into
		// the call to newRoute.
		hops []*channeldb.ChannelEdgePolicy

		// paymentAmount is the amount that is send into the route
		// indicated by hops.
		paymentAmount lnwire.MilliSatoshi

		// expectedFees is a list of fees that every hop is expected
		// to charge for forwarding.
		expectedFees []lnwire.MilliSatoshi

		// expectedTimeLocks is a list of time lock values that every
		// hop is expected to specify in its outgoing HTLC. The time
		// lock values in this list are relative to the current block
		// height.
		expectedTimeLocks []uint32

		// expectedTotalAmount is the total amount that is expected to
		// be returned from newRoute. This amount should include all
		// the fees to be paid to intermediate hops.
		expectedTotalAmount lnwire.MilliSatoshi

		// expectedTotalTimeLock is the time lock that is expected to
		// be returned from newRoute. This is the time lock that should
		// be specified in the HTLC that is sent by the source node.
		// expectedTotalTimeLock is relative to the current block height.
		expectedTotalTimeLock uint32

		// expectError indicates whether the newRoute call is expected
		// to fail or succeed.
		expectError bool

		// expectedErrorCode indicates the expected error code when
		// expectError is true.
		expectedErrorCode errorCode
	}{
		{
			// For a single hop payment, no fees are expected to be paid.
			name:          "single hop",
			paymentAmount: 100000,
			hops: []*channeldb.ChannelEdgePolicy{
				createHop(100, 1000, 1000000, 10),
			},
			expectedFees:          []lnwire.MilliSatoshi{0},
			expectedTimeLocks:     []uint32{1},
			expectedTotalAmount:   100000,
			expectedTotalTimeLock: 1,
		}, {
			// For a two hop payment, only the fee for the first hop
			// needs to be paid. The destination hop does not require
			// a fee to receive the payment.
			name:          "two hop",
			paymentAmount: 100000,
			hops: []*channeldb.ChannelEdgePolicy{
				createHop(0, 1000, 1000000, 10),
				createHop(30, 1000, 1000000, 5),
			},
			expectedFees:          []lnwire.MilliSatoshi{130, 0},
			expectedTimeLocks:     []uint32{1, 1},
			expectedTotalAmount:   100130,
			expectedTotalTimeLock: 6,
		}, {
			// A three hop payment where the first and second hop
			// will both charge 1 msat. The fee for the first hop
			// is actually slightly higher than 1, because the amount
			// to forward also includes the fee for the second hop. This
			// gets rounded down to 1.
			name:          "three hop",
			paymentAmount: 100000,
			hops: []*channeldb.ChannelEdgePolicy{
				createHop(0, 10, 1000000, 10),
				createHop(0, 10, 1000000, 5),
				createHop(0, 10, 1000000, 3),
			},
			expectedFees:          []lnwire.MilliSatoshi{1, 1, 0},
			expectedTotalAmount:   100002,
			expectedTimeLocks:     []uint32{4, 1, 1},
			expectedTotalTimeLock: 9,
		}, {
			// A three hop payment where the fee of the first hop
			// is slightly higher (11) than the fee at the second hop,
			// because of the increase amount to forward.
			name:          "three hop with fee carry over",
			paymentAmount: 100000,
			hops: []*channeldb.ChannelEdgePolicy{
				createHop(0, 10000, 1000000, 10),
				createHop(0, 10000, 1000000, 5),
				createHop(0, 10000, 1000000, 3),
			},
			expectedFees:          []lnwire.MilliSatoshi{1010, 1000, 0},
			expectedTotalAmount:   102010,
			expectedTimeLocks:     []uint32{4, 1, 1},
			expectedTotalTimeLock: 9,
		}, {
			// A three hop payment where the fee policies of the first and
			// second hop are just high enough to show the fee carry over
			// effect.
			name:          "three hop with minimal fees for carry over",
			paymentAmount: 100000,
			hops: []*channeldb.ChannelEdgePolicy{
				createHop(0, 10000, 1000000, 10),

				// First hop charges 0.1% so the second hop fee
				// should show up in the first hop fee as 1 msat
				// extra.
				createHop(0, 1000, 1000000, 5),

				// Second hop charges a fixed 1000 msat.
				createHop(1000, 0, 1000000, 3),
			},
			expectedFees:          []lnwire.MilliSatoshi{101, 1000, 0},
			expectedTotalAmount:   101101,
			expectedTimeLocks:     []uint32{4, 1, 1},
			expectedTotalTimeLock: 9,
		}}

	for _, testCase := range testCases {
		assertRoute := func(t *testing.T, route *Route) {
			if route.TotalAmount != testCase.expectedTotalAmount {
				t.Errorf("Expected total amount is be %v"+
					", but got %v instead",
					testCase.expectedTotalAmount,
					route.TotalAmount)
			}

			for i := 0; i < len(testCase.expectedFees); i++ {
				fee := route.HopFee(i)
				if testCase.expectedFees[i] != fee {

					t.Errorf("Expected fee for hop %v to "+
						"be %v, but got %v instead",
						i, testCase.expectedFees[i],
						fee)
				}
			}

			expectedTimeLockHeight := startingHeight +
				testCase.expectedTotalTimeLock

			if route.TotalTimeLock != expectedTimeLockHeight {

				t.Errorf("Expected total time lock to be %v"+
					", but got %v instead",
					expectedTimeLockHeight,
					route.TotalTimeLock)
			}

			for i := 0; i < len(testCase.expectedTimeLocks); i++ {
				expectedTimeLockHeight := startingHeight +
					testCase.expectedTimeLocks[i]

				if expectedTimeLockHeight !=
					route.Hops[i].OutgoingTimeLock {

					t.Errorf("Expected time lock for hop "+
						"%v to be %v, but got %v instead",
						i, expectedTimeLockHeight,
						route.Hops[i].OutgoingTimeLock)
				}
			}
		}

		t.Run(testCase.name, func(t *testing.T) {
			route, err := newRoute(testCase.paymentAmount,
				sourceVertex, testCase.hops, startingHeight,
				finalHopCLTV)

			if testCase.expectError {
				expectedCode := testCase.expectedErrorCode
				if err == nil || !IsError(err, expectedCode) {
					t.Fatalf("expected newRoute to fail "+
						"with error code %v but got "+
						"%v instead",
						expectedCode, err)
				}
			} else {
				if err != nil {
					t.Errorf("unable to create path: %v", err)
					return
				}

				assertRoute(t, route)
			}
		})
	}
}

func TestNewRoutePathTooLong(t *testing.T) {
	t.Skip()

	// Ensure that potential paths which are over the maximum hop-limit are
	// rejected.
	graph, err := parseTestGraph(excessiveHopsGraphFilePath)
	if err != nil {
		t.Fatalf("unable to create graph: %v", err)
	}
	defer graph.cleanUp()

	sourceNode, err := graph.graph.SourceNode()
	if err != nil {
		t.Fatalf("unable to fetch source node: %v", err)
	}

	paymentAmt := lnwire.NewMSatFromSatoshis(100)

	// We start by confirming that routing a payment 20 hops away is
	// possible. Alice should be able to find a valid route to ursula.
	target := graph.aliasMap["ursula"]
	_, err = findPath(
		&graphParams{
			graph: graph.graph,
		},
<<<<<<< HEAD
		&restrictParams{
			ignoredNodes: ignoredVertexes,
			ignoredEdges: ignoredEdges,
			feeLimit:     noFeeLimit,
		},
		sourceNode, target, paymentAmt,
=======
		&RestrictParams{
			FeeLimit: noFeeLimit,
		},
		sourceNode.PubKeyBytes, target, paymentAmt,
>>>>>>> 58ec9efe
	)
	if err != nil {
		t.Fatalf("path should have been found")
	}

	// Vincent is 21 hops away from Alice, and thus no valid route should be
	// presented to Alice.
	target = graph.aliasMap["vincent"]
	path, err := findPath(
		&graphParams{
			graph: graph.graph,
		},
<<<<<<< HEAD
		&restrictParams{
			ignoredNodes: ignoredVertexes,
			ignoredEdges: ignoredEdges,
			feeLimit:     noFeeLimit,
		},
		sourceNode, target, paymentAmt,
=======
		&RestrictParams{
			FeeLimit: noFeeLimit,
		},
		sourceNode.PubKeyBytes, target, paymentAmt,
>>>>>>> 58ec9efe
	)
	if err == nil {
		t.Fatalf("should not have been able to find path, supposed to be "+
			"greater than 20 hops, found route with %v hops",
			len(path))
	}

}

func TestPathNotAvailable(t *testing.T) {
	t.Parallel()

	graph, err := parseTestGraph(basicGraphFilePath)
	if err != nil {
		t.Fatalf("unable to create graph: %v", err)
	}
	defer graph.cleanUp()

	sourceNode, err := graph.graph.SourceNode()
	if err != nil {
		t.Fatalf("unable to fetch source node: %v", err)
	}

	// With the test graph loaded, we'll test that queries for target that
	// are either unreachable within the graph, or unknown result in an
	// error.
	unknownNodeStr := "03dd46ff29a6941b4a2607525b043ec9b020b3f318a1bf281536fd7011ec59c882"
	unknownNodeBytes, err := hex.DecodeString(unknownNodeStr)
	if err != nil {
		t.Fatalf("unable to parse bytes: %v", err)
	}
	var unknownNode Vertex
	copy(unknownNode[:], unknownNodeBytes)

	_, err = findPath(
		&graphParams{
			graph: graph.graph,
		},
<<<<<<< HEAD
		&restrictParams{
			ignoredNodes: ignoredVertexes,
			ignoredEdges: ignoredEdges,
			feeLimit:     noFeeLimit,
		},
		sourceNode, unknownNode, 100,
=======
		&RestrictParams{
			FeeLimit: noFeeLimit,
		},
		sourceNode.PubKeyBytes, unknownNode, 100,
>>>>>>> 58ec9efe
	)
	if !IsError(err, ErrNoPathFound) {
		t.Fatalf("path shouldn't have been found: %v", err)
	}
}

func TestPathInsufficientCapacity(t *testing.T) {
	t.Parallel()

	graph, err := parseTestGraph(basicGraphFilePath)
	if err != nil {
		t.Fatalf("unable to create graph: %v", err)
	}
	defer graph.cleanUp()

	sourceNode, err := graph.graph.SourceNode()
	if err != nil {
		t.Fatalf("unable to fetch source node: %v", err)
	}

	// Next, test that attempting to find a path in which the current
	// channel graph cannot support due to insufficient capacity triggers
	// an error.

	// To test his we'll attempt to make a payment of 1 BTC, or 100 million
	// satoshis. The largest channel in the basic graph is of size 100k
	// satoshis, so we shouldn't be able to find a path to sophon even
	// though we have a 2-hop link.
	target := graph.aliasMap["sophon"]

	payAmt := lnwire.NewMSatFromSatoshis(btcutil.SatoshiPerBitcoin)
	_, err = findPath(
		&graphParams{
			graph: graph.graph,
		},
<<<<<<< HEAD
		&restrictParams{
			ignoredNodes: ignoredVertexes,
			ignoredEdges: ignoredEdges,
			feeLimit:     noFeeLimit,
		},
		sourceNode, target, payAmt,
=======
		&RestrictParams{
			FeeLimit: noFeeLimit,
		},
		sourceNode.PubKeyBytes, target, payAmt,
>>>>>>> 58ec9efe
	)
	if !IsError(err, ErrNoPathFound) {
		t.Fatalf("graph shouldn't be able to support payment: %v", err)
	}
}

// TestRouteFailMinHTLC tests that if we attempt to route an HTLC which is
// smaller than the advertised minHTLC of an edge, then path finding fails.
func TestRouteFailMinHTLC(t *testing.T) {
	t.Parallel()

	graph, err := parseTestGraph(basicGraphFilePath)
	if err != nil {
		t.Fatalf("unable to create graph: %v", err)
	}
	defer graph.cleanUp()

	sourceNode, err := graph.graph.SourceNode()
	if err != nil {
		t.Fatalf("unable to fetch source node: %v", err)
	}

	// We'll not attempt to route an HTLC of 10 SAT from roasbeef to Son
	// Goku. However, the min HTLC of Son Goku is 1k SAT, as a result, this
	// attempt should fail.
	target := graph.aliasMap["songoku"]
	payAmt := lnwire.MilliSatoshi(10)
	_, err = findPath(
		&graphParams{
			graph: graph.graph,
		},
<<<<<<< HEAD
		&restrictParams{
			ignoredNodes: ignoredVertexes,
			ignoredEdges: ignoredEdges,
			feeLimit:     noFeeLimit,
		},
		sourceNode, target, payAmt,
=======
		&RestrictParams{
			FeeLimit: noFeeLimit,
		},
		sourceNode.PubKeyBytes, target, payAmt,
	)
	if !IsError(err, ErrNoPathFound) {
		t.Fatalf("graph shouldn't be able to support payment: %v", err)
	}
}

// TestRouteFailMaxHTLC tests that if we attempt to route an HTLC which is
// larger than the advertised max HTLC of an edge, then path finding fails.
func TestRouteFailMaxHTLC(t *testing.T) {
	t.Parallel()

	// Set up a test graph:
	// roasbeef <--> firstHop <--> secondHop <--> target
	// We will be adjusting the max HTLC of the edge between the first and
	// second hops.
	var firstToSecondID uint64 = 1
	testChannels := []*testChannel{
		symmetricTestChannel("roasbeef", "first", 100000, &testChannelPolicy{
			Expiry:  144,
			FeeRate: 400,
			MinHTLC: 1,
			MaxHTLC: 100000001,
		}),
		symmetricTestChannel("first", "second", 100000, &testChannelPolicy{
			Expiry:  144,
			FeeRate: 400,
			MinHTLC: 1,
			MaxHTLC: 100000002,
		}, firstToSecondID),
		symmetricTestChannel("second", "target", 100000, &testChannelPolicy{
			Expiry:  144,
			FeeRate: 400,
			MinHTLC: 1,
			MaxHTLC: 100000003,
		}),
	}

	graph, err := createTestGraphFromChannels(testChannels)
	if err != nil {
		t.Fatalf("unable to create graph: %v", err)
	}
	defer graph.cleanUp()

	sourceNode, err := graph.graph.SourceNode()
	if err != nil {
		t.Fatalf("unable to fetch source node: %v", err)
	}

	// First, attempt to send a payment greater than the max HTLC we are
	// about to set, which should succeed.
	target := graph.aliasMap["target"]
	payAmt := lnwire.MilliSatoshi(100001)
	_, err = findPath(
		&graphParams{
			graph: graph.graph,
		},
		&RestrictParams{
			FeeLimit: noFeeLimit,
		},
		sourceNode.PubKeyBytes, target, payAmt,
	)
	if err != nil {
		t.Fatalf("graph should've been able to support payment: %v", err)
	}

	// Next, update the middle edge policy to only allow payments up to 100k
	// msat.
	_, midEdge, _, err := graph.graph.FetchChannelEdgesByID(firstToSecondID)
	midEdge.MessageFlags = 1
	midEdge.MaxHTLC = payAmt - 1
	if err := graph.graph.UpdateEdgePolicy(midEdge); err != nil {
		t.Fatalf("unable to update edge: %v", err)
	}

	// We'll now attempt to route through that edge with a payment above
	// 100k msat, which should fail.
	_, err = findPath(
		&graphParams{
			graph: graph.graph,
		},
		&RestrictParams{
			FeeLimit: noFeeLimit,
		},
		sourceNode.PubKeyBytes, target, payAmt,
>>>>>>> 58ec9efe
	)
	if !IsError(err, ErrNoPathFound) {
		t.Fatalf("graph shouldn't be able to support payment: %v", err)
	}
}

// TestRouteFailDisabledEdge tests that if we attempt to route to an edge
// that's disabled, then that edge is disqualified, and the routing attempt
// will fail. We also test that this is true only for non-local edges, as we'll
// ignore the disable flags, with the assumption that the correct bandwidth is
// found among the bandwidth hints.
func TestRouteFailDisabledEdge(t *testing.T) {
	t.Parallel()

	graph, err := parseTestGraph(basicGraphFilePath)
	if err != nil {
		t.Fatalf("unable to create graph: %v", err)
	}
	defer graph.cleanUp()

	sourceNode, err := graph.graph.SourceNode()
	if err != nil {
		t.Fatalf("unable to fetch source node: %v", err)
	}

	// First, we'll try to route from roasbeef -> sophon. This should
	// succeed without issue, and return a single path via phamnuwen
	target := graph.aliasMap["sophon"]
	payAmt := lnwire.NewMSatFromSatoshis(105000)
	_, err = findPath(
		&graphParams{
			graph: graph.graph,
		},
<<<<<<< HEAD
		&restrictParams{
			ignoredNodes: ignoredVertexes,
			ignoredEdges: ignoredEdges,
			feeLimit:     noFeeLimit,
		},
		sourceNode, target, payAmt,
=======
		&RestrictParams{
			FeeLimit: noFeeLimit,
		},
		sourceNode.PubKeyBytes, target, payAmt,
>>>>>>> 58ec9efe
	)
	if err != nil {
		t.Fatalf("unable to find path: %v", err)
	}

	// Disable the edge roasbeef->phamnuwen. This should not impact the
	// path finding, as we don't consider the disable flag for local
	// channels (and roasbeef is the source).
	roasToPham := uint64(999991)
	_, e1, e2, err := graph.graph.FetchChannelEdgesByID(roasToPham)
	if err != nil {
		t.Fatalf("unable to fetch edge: %v", err)
	}
	e1.ChannelFlags |= lnwire.ChanUpdateDisabled
	if err := graph.graph.UpdateEdgePolicy(e1); err != nil {
		t.Fatalf("unable to update edge: %v", err)
	}
	e2.ChannelFlags |= lnwire.ChanUpdateDisabled
	if err := graph.graph.UpdateEdgePolicy(e2); err != nil {
		t.Fatalf("unable to update edge: %v", err)
	}

	_, err = findPath(
		&graphParams{
			graph: graph.graph,
		},
<<<<<<< HEAD
		&restrictParams{
			ignoredNodes: ignoredVertexes,
			ignoredEdges: ignoredEdges,
			feeLimit:     noFeeLimit,
		},
		sourceNode, target, payAmt,
=======
		&RestrictParams{
			FeeLimit: noFeeLimit,
		},
		sourceNode.PubKeyBytes, target, payAmt,
>>>>>>> 58ec9efe
	)
	if err != nil {
		t.Fatalf("unable to find path: %v", err)
	}

	// Now, we'll modify the edge from phamnuwen -> sophon, to read that
	// it's disabled.
	phamToSophon := uint64(99999)
	_, e, _, err := graph.graph.FetchChannelEdgesByID(phamToSophon)
	if err != nil {
		t.Fatalf("unable to fetch edge: %v", err)
	}
	e.ChannelFlags |= lnwire.ChanUpdateDisabled
	if err := graph.graph.UpdateEdgePolicy(e); err != nil {
		t.Fatalf("unable to update edge: %v", err)
	}

	// If we attempt to route through that edge, we should get a failure as
	// it is no longer eligible.
<<<<<<< HEAD
	_, err = findPath(
		&graphParams{
			graph: graph.graph,
		},
		&restrictParams{
			ignoredNodes: ignoredVertexes,
			ignoredEdges: ignoredEdges,
			feeLimit:     noFeeLimit,
		},
		sourceNode, target, payAmt,
	)
	if !IsError(err, ErrNoPathFound) {
		t.Fatalf("graph shouldn't be able to support payment: %v", err)
	}
}

// TestPathSourceEdgesBandwidth tests that explicitly passing in a set of
// bandwidth hints is used by the path finding algorithm to consider whether to
// use a local channel.
func TestPathSourceEdgesBandwidth(t *testing.T) {
	t.Parallel()

	graph, err := parseTestGraph(basicGraphFilePath)
	if err != nil {
		t.Fatalf("unable to create graph: %v", err)
	}
	defer graph.cleanUp()

	sourceNode, err := graph.graph.SourceNode()
	if err != nil {
		t.Fatalf("unable to fetch source node: %v", err)
	}
	ignoredEdges := make(map[uint64]struct{})
	ignoredVertexes := make(map[Vertex]struct{})

	// First, we'll try to route from roasbeef -> sophon. This should
	// succeed without issue, and return a path via songoku, as that's the
	// cheapest path.
	target := graph.aliasMap["sophon"]
	payAmt := lnwire.NewMSatFromSatoshis(50000)
	path, err := findPath(
		&graphParams{
			graph: graph.graph,
		},
		&restrictParams{
			ignoredNodes: ignoredVertexes,
			ignoredEdges: ignoredEdges,
			feeLimit:     noFeeLimit,
		},
		sourceNode, target, payAmt,
	)
	if err != nil {
		t.Fatalf("unable to find path: %v", err)
	}
	assertExpectedPath(t, path, "songoku", "sophon")

	// Now we'll set the bandwidth of the edge roasbeef->songoku and
	// roasbeef->phamnuwen to 0.
	roasToSongoku := uint64(12345)
	roasToPham := uint64(999991)
	bandwidths := map[uint64]lnwire.MilliSatoshi{
		roasToSongoku: 0,
		roasToPham:    0,
	}

	// Since both these edges has a bandwidth of zero, no path should be
	// found.
	_, err = findPath(
		&graphParams{
			graph:          graph.graph,
			bandwidthHints: bandwidths,
		},
		&restrictParams{
			ignoredNodes: ignoredVertexes,
			ignoredEdges: ignoredEdges,
			feeLimit:     noFeeLimit,
		},
		sourceNode, target, payAmt,
=======
	_, err = findPath(
		&graphParams{
			graph: graph.graph,
		},
		&RestrictParams{
			FeeLimit: noFeeLimit,
		},
		sourceNode.PubKeyBytes, target, payAmt,
>>>>>>> 58ec9efe
	)
	if !IsError(err, ErrNoPathFound) {
		t.Fatalf("graph shouldn't be able to support payment: %v", err)
	}

	// Set the bandwidth of roasbeef->phamnuwen high enough to carry the
	// payment.
	bandwidths[roasToPham] = 2 * payAmt

	// Now, if we attempt to route again, we should find the path via
	// phamnuven, as the other source edge won't be considered.
	path, err = findPath(
		&graphParams{
			graph:          graph.graph,
			bandwidthHints: bandwidths,
		},
		&restrictParams{
			ignoredNodes: ignoredVertexes,
			ignoredEdges: ignoredEdges,
			feeLimit:     noFeeLimit,
		},
		sourceNode, target, payAmt,
	)
	if err != nil {
		t.Fatalf("unable to find path: %v", err)
	}
	assertExpectedPath(t, path, "phamnuwen", "sophon")

	// Finally, set the roasbeef->songoku bandwidth, but also set its
	// disable flag.
	bandwidths[roasToSongoku] = 2 * payAmt
	_, e1, e2, err := graph.graph.FetchChannelEdgesByID(roasToSongoku)
	if err != nil {
		t.Fatalf("unable to fetch edge: %v", err)
	}
	e1.ChannelFlags |= lnwire.ChanUpdateDisabled
	if err := graph.graph.UpdateEdgePolicy(e1); err != nil {
		t.Fatalf("unable to update edge: %v", err)
	}
	e2.ChannelFlags |= lnwire.ChanUpdateDisabled
	if err := graph.graph.UpdateEdgePolicy(e2); err != nil {
		t.Fatalf("unable to update edge: %v", err)
	}

	// Since we ignore disable flags for local channels, a path should
	// still be found.
	path, err = findPath(
		&graphParams{
			graph:          graph.graph,
			bandwidthHints: bandwidths,
		},
		&restrictParams{
			ignoredNodes: ignoredVertexes,
			ignoredEdges: ignoredEdges,
			feeLimit:     noFeeLimit,
		},
		sourceNode, target, payAmt,
	)
	if err != nil {
		t.Fatalf("unable to find path: %v", err)
	}
	assertExpectedPath(t, path, "songoku", "sophon")
}

// TestPathSourceEdgesBandwidth tests that explicitly passing in a set of
// bandwidth hints is used by the path finding algorithm to consider whether to
// use a local channel.
func TestPathSourceEdgesBandwidth(t *testing.T) {
	t.Parallel()

	graph, err := parseTestGraph(basicGraphFilePath)
	if err != nil {
		t.Fatalf("unable to create graph: %v", err)
	}
	defer graph.cleanUp()

	sourceNode, err := graph.graph.SourceNode()
	if err != nil {
		t.Fatalf("unable to fetch source node: %v", err)
	}

	// First, we'll try to route from roasbeef -> sophon. This should
	// succeed without issue, and return a path via songoku, as that's the
	// cheapest path.
	target := graph.aliasMap["sophon"]
	payAmt := lnwire.NewMSatFromSatoshis(50000)
	path, err := findPath(
		&graphParams{
			graph: graph.graph,
		},
		&RestrictParams{
			FeeLimit: noFeeLimit,
		},
		sourceNode.PubKeyBytes, target, payAmt,
	)
	if err != nil {
		t.Fatalf("unable to find path: %v", err)
	}
	assertExpectedPath(t, graph.aliasMap, path, "songoku", "sophon")

	// Now we'll set the bandwidth of the edge roasbeef->songoku and
	// roasbeef->phamnuwen to 0.
	roasToSongoku := uint64(12345)
	roasToPham := uint64(999991)
	bandwidths := map[uint64]lnwire.MilliSatoshi{
		roasToSongoku: 0,
		roasToPham:    0,
	}

	// Since both these edges has a bandwidth of zero, no path should be
	// found.
	_, err = findPath(
		&graphParams{
			graph:          graph.graph,
			bandwidthHints: bandwidths,
		},
		&RestrictParams{
			FeeLimit: noFeeLimit,
		},
		sourceNode.PubKeyBytes, target, payAmt,
	)
	if !IsError(err, ErrNoPathFound) {
		t.Fatalf("graph shouldn't be able to support payment: %v", err)
	}

	// Set the bandwidth of roasbeef->phamnuwen high enough to carry the
	// payment.
	bandwidths[roasToPham] = 2 * payAmt

	// Now, if we attempt to route again, we should find the path via
	// phamnuven, as the other source edge won't be considered.
	path, err = findPath(
		&graphParams{
			graph:          graph.graph,
			bandwidthHints: bandwidths,
		},
		&RestrictParams{
			FeeLimit: noFeeLimit,
		},
		sourceNode.PubKeyBytes, target, payAmt,
	)
	if err != nil {
		t.Fatalf("unable to find path: %v", err)
	}
	assertExpectedPath(t, graph.aliasMap, path, "phamnuwen", "sophon")

	// Finally, set the roasbeef->songoku bandwidth, but also set its
	// disable flag.
	bandwidths[roasToSongoku] = 2 * payAmt
	_, e1, e2, err := graph.graph.FetchChannelEdgesByID(roasToSongoku)
	if err != nil {
		t.Fatalf("unable to fetch edge: %v", err)
	}
	e1.ChannelFlags |= lnwire.ChanUpdateDisabled
	if err := graph.graph.UpdateEdgePolicy(e1); err != nil {
		t.Fatalf("unable to update edge: %v", err)
	}
	e2.ChannelFlags |= lnwire.ChanUpdateDisabled
	if err := graph.graph.UpdateEdgePolicy(e2); err != nil {
		t.Fatalf("unable to update edge: %v", err)
	}

	// Since we ignore disable flags for local channels, a path should
	// still be found.
	path, err = findPath(
		&graphParams{
			graph:          graph.graph,
			bandwidthHints: bandwidths,
		},
		&RestrictParams{
			FeeLimit: noFeeLimit,
		},
		sourceNode.PubKeyBytes, target, payAmt,
	)
	if err != nil {
		t.Fatalf("unable to find path: %v", err)
	}
	assertExpectedPath(t, graph.aliasMap, path, "songoku", "sophon")
}

func TestPathInsufficientCapacityWithFee(t *testing.T) {
	t.Parallel()

	// TODO(roasbeef): encode live graph to json

	// TODO(roasbeef): need to add a case, or modify the fee ratio for one
	// to ensure that has going forward, but when fees are applied doesn't
	// work
}

func TestPathFindSpecExample(t *testing.T) {
	t.Parallel()

	// All our path finding tests will assume a starting height of 100, so
	// we'll pass that in to ensure that the router uses 100 as the current
	// height.
	const startingHeight = 100
	ctx, cleanUp, err := createTestCtxFromFile(startingHeight, specExampleFilePath)
	if err != nil {
		t.Fatalf("unable to create router: %v", err)
	}
	defer cleanUp()

	const (
		aliceFinalCLTV = 10
		bobFinalCLTV   = 20
		carolFinalCLTV = 30
		daveFinalCLTV  = 40
	)

	// We'll first exercise the scenario of a direct payment from Bob to
	// Carol, so we set "B" as the source node so path finding starts from
	// Bob.
	bob := ctx.aliases["B"]
	bobKey, err := btcec.ParsePubKey(bob[:], btcec.S256())
	if err != nil {
		t.Fatal(err)
	}
	bobNode, err := ctx.graph.FetchLightningNode(bobKey)
	if err != nil {
		t.Fatalf("unable to find bob: %v", err)
	}
	if err := ctx.graph.SetSourceNode(bobNode); err != nil {
		t.Fatalf("unable to set source node: %v", err)
	}

	// Query for a route of 4,999,999 mSAT to carol.
	carol := ctx.aliases["C"]
	const amt lnwire.MilliSatoshi = 4999999
	routes, err := ctx.router.FindRoutes(
		bobNode.PubKeyBytes, carol, amt, noRestrictions, 100,
	)
	if err != nil {
		t.Fatalf("unable to find route: %v", err)
	}

	// We should come back with _exactly_ two routes.
	if len(routes) != 2 {
		t.Fatalf("expected %v routes, instead have: %v", 2,
			len(routes))
	}

	// Now we'll examine the first route returned for correctness.
	//
	// It should be sending the exact payment amount as there are no
	// additional hops.
	firstRoute := routes[0]
	if firstRoute.TotalAmount != amt {
		t.Fatalf("wrong total amount: got %v, expected %v",
			firstRoute.TotalAmount, amt)
	}
	if firstRoute.Hops[0].AmtToForward != amt {
		t.Fatalf("wrong forward amount: got %v, expected %v",
			firstRoute.Hops[0].AmtToForward, amt)
	}

	fee := firstRoute.HopFee(0)
	if fee != 0 {
		t.Fatalf("wrong hop fee: got %v, expected %v", fee, 0)
	}

	// The CLTV expiry should be the current height plus 9 (the expiry for
	// the B -> C channel.
	if firstRoute.TotalTimeLock !=
		startingHeight+zpay32.DefaultFinalCLTVDelta {

		t.Fatalf("wrong total time lock: got %v, expecting %v",
			firstRoute.TotalTimeLock,
			startingHeight+zpay32.DefaultFinalCLTVDelta)
	}

	// Next, we'll set A as the source node so we can assert that we create
	// the proper route for any queries starting with Alice.
	alice := ctx.aliases["A"]
	aliceKey, err := btcec.ParsePubKey(alice[:], btcec.S256())
	if err != nil {
		t.Fatal(err)
	}
	aliceNode, err := ctx.graph.FetchLightningNode(aliceKey)
	if err != nil {
		t.Fatalf("unable to find alice: %v", err)
	}
	if err := ctx.graph.SetSourceNode(aliceNode); err != nil {
		t.Fatalf("unable to set source node: %v", err)
	}
	ctx.router.selfNode = aliceNode
	source, err := ctx.graph.SourceNode()
	if err != nil {
		t.Fatalf("unable to retrieve source node: %v", err)
	}
	if source.PubKeyBytes != alice {
		t.Fatalf("source node not set")
	}

	// We'll now request a route from A -> B -> C.
	ctx.router.routeCache = make(map[routeTuple][]*Route)
	routes, err = ctx.router.FindRoutes(
		source.PubKeyBytes, carol, amt, noRestrictions, 100,
	)
	if err != nil {
		t.Fatalf("unable to find routes: %v", err)
	}

	// We should come back with _exactly_ two routes.
	if len(routes) != 2 {
		t.Fatalf("expected %v routes, instead have: %v", 2,
			len(routes))
	}

	// Both routes should be two hops.
	if len(routes[0].Hops) != 2 {
		t.Fatalf("route should be %v hops, is instead %v", 2,
			len(routes[0].Hops))
	}
	if len(routes[1].Hops) != 2 {
		t.Fatalf("route should be %v hops, is instead %v", 2,
			len(routes[1].Hops))
	}

	// The total amount should factor in a fee of 10199 and also use a CLTV
	// delta total of 29 (20 + 9),
	expectedAmt := lnwire.MilliSatoshi(5010198)
	if routes[0].TotalAmount != expectedAmt {
		t.Fatalf("wrong amount: got %v, expected %v",
			routes[0].TotalAmount, expectedAmt)
	}
	if routes[0].TotalTimeLock != startingHeight+29 {
		t.Fatalf("wrong total time lock: got %v, expecting %v",
			routes[0].TotalTimeLock, startingHeight+29)
	}

	// Ensure that the hops of the first route are properly crafted.
	//
	// After taking the fee, Bob should be forwarding the remainder which
	// is the exact payment to Bob.
	if routes[0].Hops[0].AmtToForward != amt {
		t.Fatalf("wrong forward amount: got %v, expected %v",
			routes[0].Hops[0].AmtToForward, amt)
	}

	// We shouldn't pay any fee for the first, hop, but the fee for the
	// second hop posted fee should be exactly:

	// The fee that we pay for the second hop will be "applied to the first
	// hop, so we should get a fee of exactly:
	//
	//  * 200 + 4999999 * 2000 / 1000000 = 10199

	fee = routes[0].HopFee(0)
	if fee != 10199 {
		t.Fatalf("wrong hop fee: got %v, expected %v", fee, 10199)
	}

	// While for the final hop, as there's no additional hop afterwards, we
	// pay no fee.
	fee = routes[0].HopFee(1)
	if fee != 0 {
		t.Fatalf("wrong hop fee: got %v, expected %v", fee, 0)
	}

	// The outgoing CLTV value itself should be the current height plus 30
	// to meet Carol's requirements.
	if routes[0].Hops[0].OutgoingTimeLock !=
		startingHeight+zpay32.DefaultFinalCLTVDelta {

		t.Fatalf("wrong total time lock: got %v, expecting %v",
			routes[0].Hops[0].OutgoingTimeLock,
			startingHeight+zpay32.DefaultFinalCLTVDelta)
	}

	// For B -> C, we assert that the final hop also has the proper
	// parameters.
	lastHop := routes[0].Hops[1]
	if lastHop.AmtToForward != amt {
		t.Fatalf("wrong forward amount: got %v, expected %v",
			lastHop.AmtToForward, amt)
	}
	if lastHop.OutgoingTimeLock !=
		startingHeight+zpay32.DefaultFinalCLTVDelta {

		t.Fatalf("wrong total time lock: got %v, expecting %v",
			lastHop.OutgoingTimeLock,
			startingHeight+zpay32.DefaultFinalCLTVDelta)
	}

	// We'll also make similar assertions for the second route from A to C
	// via D.
	secondRoute := routes[1]
	expectedAmt = 5020398
	if secondRoute.TotalAmount != expectedAmt {
		t.Fatalf("wrong amount: got %v, expected %v",
			secondRoute.TotalAmount, expectedAmt)
	}
	expectedTimeLock := startingHeight + daveFinalCLTV + zpay32.DefaultFinalCLTVDelta
	if secondRoute.TotalTimeLock != uint32(expectedTimeLock) {
		t.Fatalf("wrong total time lock: got %v, expecting %v",
			secondRoute.TotalTimeLock, expectedTimeLock)
	}
	onionPayload := secondRoute.Hops[0]
	if onionPayload.AmtToForward != amt {
		t.Fatalf("wrong forward amount: got %v, expected %v",
			onionPayload.AmtToForward, amt)
	}
	expectedTimeLock = startingHeight + zpay32.DefaultFinalCLTVDelta
	if onionPayload.OutgoingTimeLock != uint32(expectedTimeLock) {
		t.Fatalf("wrong outgoing time lock: got %v, expecting %v",
			onionPayload.OutgoingTimeLock,
			expectedTimeLock)
	}

	// The B -> C hop should also be identical as the prior cases.
	lastHop = secondRoute.Hops[1]
	if lastHop.AmtToForward != amt {
		t.Fatalf("wrong forward amount: got %v, expected %v",
			lastHop.AmtToForward, amt)
	}
	if lastHop.OutgoingTimeLock !=
		startingHeight+zpay32.DefaultFinalCLTVDelta {

		t.Fatalf("wrong total time lock: got %v, expecting %v",
			lastHop.OutgoingTimeLock,
			startingHeight+zpay32.DefaultFinalCLTVDelta)
	}
}

func assertExpectedPath(t *testing.T, aliasMap map[string]Vertex,
	path []*channeldb.ChannelEdgePolicy, nodeAliases ...string) {

	if len(path) != len(nodeAliases) {
		t.Fatal("number of hops and number of aliases do not match")
	}

	for i, hop := range path {
		if hop.Node.PubKeyBytes != aliasMap[nodeAliases[i]] {
			t.Fatalf("expected %v to be pos #%v in hop, instead "+
				"%v was", nodeAliases[i], i, hop.Node.Alias)
		}
	}
}

// TestNewRouteFromEmptyHops tests that the NewRouteFromHops function returns an
// error when the hop list is empty.
func TestNewRouteFromEmptyHops(t *testing.T) {
	t.Parallel()

	var source Vertex
	_, err := NewRouteFromHops(0, 0, source, []*Hop{})
	if err != ErrNoRouteHopsProvided {
		t.Fatalf("expected empty hops error: instead got: %v", err)
	}
<<<<<<< HEAD
=======
}

// TestRestrictOutgoingChannel asserts that a outgoing channel restriction is
// obeyed by the path finding algorithm.
func TestRestrictOutgoingChannel(t *testing.T) {
	t.Parallel()

	// Set up a test graph with three possible paths from roasbeef to
	// target. The path through channel 2 is the highest cost path.
	testChannels := []*testChannel{
		symmetricTestChannel("roasbeef", "a", 100000, &testChannelPolicy{
			Expiry:  144,
			FeeRate: 400,
			MinHTLC: 1,
		}, 1),
		symmetricTestChannel("a", "target", 100000, &testChannelPolicy{
			Expiry:  144,
			FeeRate: 400,
			MinHTLC: 1,
		}),
		symmetricTestChannel("roasbeef", "b", 100000, &testChannelPolicy{
			Expiry:  144,
			FeeRate: 800,
			MinHTLC: 1,
		}, 2),
		symmetricTestChannel("roasbeef", "b", 100000, &testChannelPolicy{
			Expiry:  144,
			FeeRate: 600,
			MinHTLC: 1,
		}, 3),
		symmetricTestChannel("b", "target", 100000, &testChannelPolicy{
			Expiry:  144,
			FeeRate: 400,
			MinHTLC: 1,
		}),
	}

	testGraphInstance, err := createTestGraphFromChannels(testChannels)
	if err != nil {
		t.Fatalf("unable to create graph: %v", err)
	}
	defer testGraphInstance.cleanUp()

	sourceNode, err := testGraphInstance.graph.SourceNode()
	if err != nil {
		t.Fatalf("unable to fetch source node: %v", err)
	}
	sourceVertex := Vertex(sourceNode.PubKeyBytes)

	const (
		startingHeight = 100
		finalHopCLTV   = 1
	)

	paymentAmt := lnwire.NewMSatFromSatoshis(100)
	target := testGraphInstance.aliasMap["target"]
	outgoingChannelID := uint64(2)

	// Find the best path given the restriction to only use channel 2 as the
	// outgoing channel.
	path, err := findPath(
		&graphParams{
			graph: testGraphInstance.graph,
		},
		&RestrictParams{
			FeeLimit:          noFeeLimit,
			OutgoingChannelID: &outgoingChannelID,
		},
		sourceVertex, target, paymentAmt,
	)
	if err != nil {
		t.Fatalf("unable to find path: %v", err)
	}
	route, err := newRoute(
		paymentAmt, sourceVertex, path, startingHeight,
		finalHopCLTV,
	)
	if err != nil {
		t.Fatalf("unable to create path: %v", err)
	}

	// Assert that the route starts with channel 2, in line with the
	// specified restriction.
	if route.Hops[0].ChannelID != 2 {
		t.Fatalf("expected route to pass through channel 2, "+
			"but channel %v was selected instead", route.Hops[0].ChannelID)
	}
}

// TestCltvLimit asserts that a cltv limit is obeyed by the path finding
// algorithm.
func TestCltvLimit(t *testing.T) {
	t.Run("no limit", func(t *testing.T) { testCltvLimit(t, 0, 1) })
	t.Run("no path", func(t *testing.T) { testCltvLimit(t, 50, 0) })
	t.Run("force high cost", func(t *testing.T) { testCltvLimit(t, 80, 3) })
}

func testCltvLimit(t *testing.T, limit uint32, expectedChannel uint64) {
	t.Parallel()

	// Set up a test graph with three possible paths to the target. The path
	// through a is the lowest cost with a high time lock (144). The path
	// through b has a higher cost but a lower time lock (100). That path
	// through c and d (two hops) has the same case as the path through b,
	// but the total time lock is lower (60).
	testChannels := []*testChannel{
		symmetricTestChannel("roasbeef", "a", 100000, &testChannelPolicy{}, 1),
		symmetricTestChannel("a", "target", 100000, &testChannelPolicy{
			Expiry:      144,
			FeeBaseMsat: 10000,
			MinHTLC:     1,
		}),
		symmetricTestChannel("roasbeef", "b", 100000, &testChannelPolicy{}, 2),
		symmetricTestChannel("b", "target", 100000, &testChannelPolicy{
			Expiry:      100,
			FeeBaseMsat: 20000,
			MinHTLC:     1,
		}),
		symmetricTestChannel("roasbeef", "c", 100000, &testChannelPolicy{}, 3),
		symmetricTestChannel("c", "d", 100000, &testChannelPolicy{
			Expiry:      30,
			FeeBaseMsat: 10000,
			MinHTLC:     1,
		}),
		symmetricTestChannel("d", "target", 100000, &testChannelPolicy{
			Expiry:      30,
			FeeBaseMsat: 10000,
			MinHTLC:     1,
		}),
	}

	testGraphInstance, err := createTestGraphFromChannels(testChannels)
	if err != nil {
		t.Fatalf("unable to create graph: %v", err)
	}
	defer testGraphInstance.cleanUp()

	sourceNode, err := testGraphInstance.graph.SourceNode()
	if err != nil {
		t.Fatalf("unable to fetch source node: %v", err)
	}
	sourceVertex := Vertex(sourceNode.PubKeyBytes)

	ignoredEdges := make(map[EdgeLocator]struct{})
	ignoredVertexes := make(map[Vertex]struct{})

	paymentAmt := lnwire.NewMSatFromSatoshis(100)
	target := testGraphInstance.aliasMap["target"]

	// Find the best path given the cltv limit.
	var cltvLimit *uint32
	if limit != 0 {
		cltvLimit = &limit
	}

	path, err := findPath(
		&graphParams{
			graph: testGraphInstance.graph,
		},
		&RestrictParams{
			IgnoredNodes: ignoredVertexes,
			IgnoredEdges: ignoredEdges,
			FeeLimit:     noFeeLimit,
			CltvLimit:    cltvLimit,
		},
		sourceVertex, target, paymentAmt,
	)
	if expectedChannel == 0 {
		// Finish test if we expect no route.
		if IsError(err, ErrNoPathFound) {
			return
		}
		t.Fatal("expected no path to be found")
	}
	if err != nil {
		t.Fatalf("unable to find path: %v", err)
	}

	const (
		startingHeight = 100
		finalHopCLTV   = 1
	)
	route, err := newRoute(
		paymentAmt, sourceVertex, path, startingHeight, finalHopCLTV,
	)
	if err != nil {
		t.Fatalf("unable to create path: %v", err)
	}

	// Assert that the route starts with the expected channel.
	if route.Hops[0].ChannelID != expectedChannel {
		t.Fatalf("expected route to pass through channel %v, "+
			"but channel %v was selected instead", expectedChannel,
			route.Hops[0].ChannelID)
	}
>>>>>>> 58ec9efe
}<|MERGE_RESOLUTION|>--- conflicted
+++ resolved
@@ -18,16 +18,11 @@
 
 	"github.com/breez/lightninglib/channeldb"
 	"github.com/breez/lightninglib/lnwire"
+	"github.com/breez/lightninglib/zpay32"
 	"github.com/btcsuite/btcd/btcec"
 	"github.com/btcsuite/btcd/chaincfg/chainhash"
 	"github.com/btcsuite/btcd/wire"
 	"github.com/btcsuite/btcutil"
-<<<<<<< HEAD
-=======
-	"github.com/lightningnetwork/lnd/channeldb"
-	"github.com/lightningnetwork/lnd/lnwire"
-	"github.com/lightningnetwork/lnd/zpay32"
->>>>>>> 58ec9efe
 )
 
 const (
@@ -280,13 +275,8 @@
 
 		edgePolicy := &channeldb.ChannelEdgePolicy{
 			SigBytes:                  testSig.Serialize(),
-<<<<<<< HEAD
-			MessageFlags:              lnwire.ChanUpdateMsgFlags(edge.Flags >> 8),
-			ChannelFlags:              lnwire.ChanUpdateChanFlags(edge.Flags),
-=======
 			MessageFlags:              lnwire.ChanUpdateMsgFlags(edge.MessageFlags),
 			ChannelFlags:              lnwire.ChanUpdateChanFlags(edge.ChannelFlags),
->>>>>>> 58ec9efe
 			ChannelID:                 edge.ChannelID,
 			LastUpdate:                testTime,
 			TimeLockDelta:             edge.Expiry,
@@ -506,11 +496,7 @@
 		}
 		edgePolicy := &channeldb.ChannelEdgePolicy{
 			SigBytes:                  testSig.Serialize(),
-<<<<<<< HEAD
-			MessageFlags:              0,
-=======
 			MessageFlags:              msgFlags,
->>>>>>> 58ec9efe
 			ChannelFlags:              0,
 			ChannelID:                 channelID,
 			LastUpdate:                testTime,
@@ -530,11 +516,7 @@
 		}
 		edgePolicy = &channeldb.ChannelEdgePolicy{
 			SigBytes:                  testSig.Serialize(),
-<<<<<<< HEAD
-			MessageFlags:              0,
-=======
 			MessageFlags:              msgFlags,
->>>>>>> 58ec9efe
 			ChannelFlags:              lnwire.ChanUpdateDirection,
 			ChannelID:                 channelID,
 			LastUpdate:                testTime,
@@ -626,19 +608,10 @@
 		&graphParams{
 			graph: testGraphInstance.graph,
 		},
-<<<<<<< HEAD
-		&restrictParams{
-			ignoredNodes: ignoredVertexes,
-			ignoredEdges: ignoredEdges,
-			feeLimit:     noFeeLimit,
-		},
-		sourceNode, target, paymentAmt,
-=======
 		&RestrictParams{
 			FeeLimit: noFeeLimit,
 		},
 		sourceNode.PubKeyBytes, target, paymentAmt,
->>>>>>> 58ec9efe
 	)
 	if err != nil {
 		t.Fatalf("unable to find path: %v", err)
@@ -775,19 +748,10 @@
 		&graphParams{
 			graph: graphInstance.graph,
 		},
-<<<<<<< HEAD
-		&restrictParams{
-			ignoredNodes: ignoredVertexes,
-			ignoredEdges: ignoredEdges,
-			feeLimit:     test.feeLimit,
-		},
-		sourceNode, target, paymentAmt,
-=======
 		&RestrictParams{
 			FeeLimit: test.feeLimit,
 		},
 		sourceNode.PubKeyBytes, target, paymentAmt,
->>>>>>> 58ec9efe
 	)
 	if test.expectFailureNoPath {
 		if err == nil {
@@ -950,17 +914,10 @@
 			graph:           graph.graph,
 			additionalEdges: additionalEdges,
 		},
-<<<<<<< HEAD
-		&restrictParams{
-			feeLimit: noFeeLimit,
-		},
-		sourceNode, dogePubKey, paymentAmt,
-=======
 		&RestrictParams{
 			FeeLimit: noFeeLimit,
 		},
 		sourceNode.PubKeyBytes, doge.PubKeyBytes, paymentAmt,
->>>>>>> 58ec9efe
 	)
 	if err != nil {
 		t.Fatalf("unable to find private path to doge: %v", err)
@@ -1270,19 +1227,10 @@
 		&graphParams{
 			graph: graph.graph,
 		},
-<<<<<<< HEAD
-		&restrictParams{
-			ignoredNodes: ignoredVertexes,
-			ignoredEdges: ignoredEdges,
-			feeLimit:     noFeeLimit,
-		},
-		sourceNode, target, paymentAmt,
-=======
 		&RestrictParams{
 			FeeLimit: noFeeLimit,
 		},
 		sourceNode.PubKeyBytes, target, paymentAmt,
->>>>>>> 58ec9efe
 	)
 	if err != nil {
 		t.Fatalf("path should have been found")
@@ -1295,19 +1243,10 @@
 		&graphParams{
 			graph: graph.graph,
 		},
-<<<<<<< HEAD
-		&restrictParams{
-			ignoredNodes: ignoredVertexes,
-			ignoredEdges: ignoredEdges,
-			feeLimit:     noFeeLimit,
-		},
-		sourceNode, target, paymentAmt,
-=======
 		&RestrictParams{
 			FeeLimit: noFeeLimit,
 		},
 		sourceNode.PubKeyBytes, target, paymentAmt,
->>>>>>> 58ec9efe
 	)
 	if err == nil {
 		t.Fatalf("should not have been able to find path, supposed to be "+
@@ -1346,19 +1285,10 @@
 		&graphParams{
 			graph: graph.graph,
 		},
-<<<<<<< HEAD
-		&restrictParams{
-			ignoredNodes: ignoredVertexes,
-			ignoredEdges: ignoredEdges,
-			feeLimit:     noFeeLimit,
-		},
-		sourceNode, unknownNode, 100,
-=======
 		&RestrictParams{
 			FeeLimit: noFeeLimit,
 		},
 		sourceNode.PubKeyBytes, unknownNode, 100,
->>>>>>> 58ec9efe
 	)
 	if !IsError(err, ErrNoPathFound) {
 		t.Fatalf("path shouldn't have been found: %v", err)
@@ -1394,19 +1324,10 @@
 		&graphParams{
 			graph: graph.graph,
 		},
-<<<<<<< HEAD
-		&restrictParams{
-			ignoredNodes: ignoredVertexes,
-			ignoredEdges: ignoredEdges,
-			feeLimit:     noFeeLimit,
-		},
-		sourceNode, target, payAmt,
-=======
 		&RestrictParams{
 			FeeLimit: noFeeLimit,
 		},
 		sourceNode.PubKeyBytes, target, payAmt,
->>>>>>> 58ec9efe
 	)
 	if !IsError(err, ErrNoPathFound) {
 		t.Fatalf("graph shouldn't be able to support payment: %v", err)
@@ -1438,14 +1359,6 @@
 		&graphParams{
 			graph: graph.graph,
 		},
-<<<<<<< HEAD
-		&restrictParams{
-			ignoredNodes: ignoredVertexes,
-			ignoredEdges: ignoredEdges,
-			feeLimit:     noFeeLimit,
-		},
-		sourceNode, target, payAmt,
-=======
 		&RestrictParams{
 			FeeLimit: noFeeLimit,
 		},
@@ -1534,7 +1447,6 @@
 			FeeLimit: noFeeLimit,
 		},
 		sourceNode.PubKeyBytes, target, payAmt,
->>>>>>> 58ec9efe
 	)
 	if !IsError(err, ErrNoPathFound) {
 		t.Fatalf("graph shouldn't be able to support payment: %v", err)
@@ -1568,19 +1480,10 @@
 		&graphParams{
 			graph: graph.graph,
 		},
-<<<<<<< HEAD
-		&restrictParams{
-			ignoredNodes: ignoredVertexes,
-			ignoredEdges: ignoredEdges,
-			feeLimit:     noFeeLimit,
-		},
-		sourceNode, target, payAmt,
-=======
 		&RestrictParams{
 			FeeLimit: noFeeLimit,
 		},
 		sourceNode.PubKeyBytes, target, payAmt,
->>>>>>> 58ec9efe
 	)
 	if err != nil {
 		t.Fatalf("unable to find path: %v", err)
@@ -1607,42 +1510,87 @@
 		&graphParams{
 			graph: graph.graph,
 		},
-<<<<<<< HEAD
+		&RestrictParams{
+			FeeLimit: noFeeLimit,
+		},
+		sourceNode.PubKeyBytes, target, payAmt,
+	)
+	if err != nil {
+		t.Fatalf("unable to find path: %v", err)
+	}
+
+	// Now, we'll modify the edge from phamnuwen -> sophon, to read that
+	// it's disabled.
+	phamToSophon := uint64(99999)
+	_, e, _, err := graph.graph.FetchChannelEdgesByID(phamToSophon)
+	if err != nil {
+		t.Fatalf("unable to fetch edge: %v", err)
+	}
+	e.ChannelFlags |= lnwire.ChanUpdateDisabled
+	if err := graph.graph.UpdateEdgePolicy(e); err != nil {
+		t.Fatalf("unable to update edge: %v", err)
+	}
+
+	// If we attempt to route through that edge, we should get a failure as
+	// it is no longer eligible.
+	_, err = findPath(
+		&graphParams{
+			graph: graph.graph,
+		},
+		&RestrictParams{
+			FeeLimit: noFeeLimit,
+		},
+		sourceNode.PubKeyBytes, target, payAmt,
+	)
+	if !IsError(err, ErrNoPathFound) {
+		t.Fatalf("graph shouldn't be able to support payment: %v", err)
+	}
+
+	// Set the bandwidth of roasbeef->phamnuwen high enough to carry the
+	// payment.
+	bandwidths[roasToPham] = 2 * payAmt
+
+	// Now, if we attempt to route again, we should find the path via
+	// phamnuven, as the other source edge won't be considered.
+	path, err = findPath(
+		&graphParams{
+			graph:          graph.graph,
+			bandwidthHints: bandwidths,
+		},
 		&restrictParams{
 			ignoredNodes: ignoredVertexes,
 			ignoredEdges: ignoredEdges,
 			feeLimit:     noFeeLimit,
 		},
 		sourceNode, target, payAmt,
-=======
-		&RestrictParams{
-			FeeLimit: noFeeLimit,
-		},
-		sourceNode.PubKeyBytes, target, payAmt,
->>>>>>> 58ec9efe
 	)
 	if err != nil {
 		t.Fatalf("unable to find path: %v", err)
 	}
-
-	// Now, we'll modify the edge from phamnuwen -> sophon, to read that
-	// it's disabled.
-	phamToSophon := uint64(99999)
-	_, e, _, err := graph.graph.FetchChannelEdgesByID(phamToSophon)
+	assertExpectedPath(t, path, "phamnuwen", "sophon")
+
+	// Finally, set the roasbeef->songoku bandwidth, but also set its
+	// disable flag.
+	bandwidths[roasToSongoku] = 2 * payAmt
+	_, e1, e2, err := graph.graph.FetchChannelEdgesByID(roasToSongoku)
 	if err != nil {
 		t.Fatalf("unable to fetch edge: %v", err)
 	}
-	e.ChannelFlags |= lnwire.ChanUpdateDisabled
-	if err := graph.graph.UpdateEdgePolicy(e); err != nil {
+	e1.ChannelFlags |= lnwire.ChanUpdateDisabled
+	if err := graph.graph.UpdateEdgePolicy(e1); err != nil {
 		t.Fatalf("unable to update edge: %v", err)
 	}
-
-	// If we attempt to route through that edge, we should get a failure as
-	// it is no longer eligible.
-<<<<<<< HEAD
-	_, err = findPath(
+	e2.ChannelFlags |= lnwire.ChanUpdateDisabled
+	if err := graph.graph.UpdateEdgePolicy(e2); err != nil {
+		t.Fatalf("unable to update edge: %v", err)
+	}
+
+	// Since we ignore disable flags for local channels, a path should
+	// still be found.
+	path, err = findPath(
 		&graphParams{
-			graph: graph.graph,
+			graph:          graph.graph,
+			bandwidthHints: bandwidths,
 		},
 		&restrictParams{
 			ignoredNodes: ignoredVertexes,
@@ -1651,9 +1599,10 @@
 		},
 		sourceNode, target, payAmt,
 	)
-	if !IsError(err, ErrNoPathFound) {
-		t.Fatalf("graph shouldn't be able to support payment: %v", err)
-	}
+	if err != nil {
+		t.Fatalf("unable to find path: %v", err)
+	}
+	assertExpectedPath(t, path, "songoku", "sophon")
 }
 
 // TestPathSourceEdgesBandwidth tests that explicitly passing in a set of
@@ -1672,8 +1621,6 @@
 	if err != nil {
 		t.Fatalf("unable to fetch source node: %v", err)
 	}
-	ignoredEdges := make(map[uint64]struct{})
-	ignoredVertexes := make(map[Vertex]struct{})
 
 	// First, we'll try to route from roasbeef -> sophon. This should
 	// succeed without issue, and return a path via songoku, as that's the
@@ -1684,140 +1631,6 @@
 		&graphParams{
 			graph: graph.graph,
 		},
-		&restrictParams{
-			ignoredNodes: ignoredVertexes,
-			ignoredEdges: ignoredEdges,
-			feeLimit:     noFeeLimit,
-		},
-		sourceNode, target, payAmt,
-	)
-	if err != nil {
-		t.Fatalf("unable to find path: %v", err)
-	}
-	assertExpectedPath(t, path, "songoku", "sophon")
-
-	// Now we'll set the bandwidth of the edge roasbeef->songoku and
-	// roasbeef->phamnuwen to 0.
-	roasToSongoku := uint64(12345)
-	roasToPham := uint64(999991)
-	bandwidths := map[uint64]lnwire.MilliSatoshi{
-		roasToSongoku: 0,
-		roasToPham:    0,
-	}
-
-	// Since both these edges has a bandwidth of zero, no path should be
-	// found.
-	_, err = findPath(
-		&graphParams{
-			graph:          graph.graph,
-			bandwidthHints: bandwidths,
-		},
-		&restrictParams{
-			ignoredNodes: ignoredVertexes,
-			ignoredEdges: ignoredEdges,
-			feeLimit:     noFeeLimit,
-		},
-		sourceNode, target, payAmt,
-=======
-	_, err = findPath(
-		&graphParams{
-			graph: graph.graph,
-		},
-		&RestrictParams{
-			FeeLimit: noFeeLimit,
-		},
-		sourceNode.PubKeyBytes, target, payAmt,
->>>>>>> 58ec9efe
-	)
-	if !IsError(err, ErrNoPathFound) {
-		t.Fatalf("graph shouldn't be able to support payment: %v", err)
-	}
-
-	// Set the bandwidth of roasbeef->phamnuwen high enough to carry the
-	// payment.
-	bandwidths[roasToPham] = 2 * payAmt
-
-	// Now, if we attempt to route again, we should find the path via
-	// phamnuven, as the other source edge won't be considered.
-	path, err = findPath(
-		&graphParams{
-			graph:          graph.graph,
-			bandwidthHints: bandwidths,
-		},
-		&restrictParams{
-			ignoredNodes: ignoredVertexes,
-			ignoredEdges: ignoredEdges,
-			feeLimit:     noFeeLimit,
-		},
-		sourceNode, target, payAmt,
-	)
-	if err != nil {
-		t.Fatalf("unable to find path: %v", err)
-	}
-	assertExpectedPath(t, path, "phamnuwen", "sophon")
-
-	// Finally, set the roasbeef->songoku bandwidth, but also set its
-	// disable flag.
-	bandwidths[roasToSongoku] = 2 * payAmt
-	_, e1, e2, err := graph.graph.FetchChannelEdgesByID(roasToSongoku)
-	if err != nil {
-		t.Fatalf("unable to fetch edge: %v", err)
-	}
-	e1.ChannelFlags |= lnwire.ChanUpdateDisabled
-	if err := graph.graph.UpdateEdgePolicy(e1); err != nil {
-		t.Fatalf("unable to update edge: %v", err)
-	}
-	e2.ChannelFlags |= lnwire.ChanUpdateDisabled
-	if err := graph.graph.UpdateEdgePolicy(e2); err != nil {
-		t.Fatalf("unable to update edge: %v", err)
-	}
-
-	// Since we ignore disable flags for local channels, a path should
-	// still be found.
-	path, err = findPath(
-		&graphParams{
-			graph:          graph.graph,
-			bandwidthHints: bandwidths,
-		},
-		&restrictParams{
-			ignoredNodes: ignoredVertexes,
-			ignoredEdges: ignoredEdges,
-			feeLimit:     noFeeLimit,
-		},
-		sourceNode, target, payAmt,
-	)
-	if err != nil {
-		t.Fatalf("unable to find path: %v", err)
-	}
-	assertExpectedPath(t, path, "songoku", "sophon")
-}
-
-// TestPathSourceEdgesBandwidth tests that explicitly passing in a set of
-// bandwidth hints is used by the path finding algorithm to consider whether to
-// use a local channel.
-func TestPathSourceEdgesBandwidth(t *testing.T) {
-	t.Parallel()
-
-	graph, err := parseTestGraph(basicGraphFilePath)
-	if err != nil {
-		t.Fatalf("unable to create graph: %v", err)
-	}
-	defer graph.cleanUp()
-
-	sourceNode, err := graph.graph.SourceNode()
-	if err != nil {
-		t.Fatalf("unable to fetch source node: %v", err)
-	}
-
-	// First, we'll try to route from roasbeef -> sophon. This should
-	// succeed without issue, and return a path via songoku, as that's the
-	// cheapest path.
-	target := graph.aliasMap["sophon"]
-	payAmt := lnwire.NewMSatFromSatoshis(50000)
-	path, err := findPath(
-		&graphParams{
-			graph: graph.graph,
-		},
 		&RestrictParams{
 			FeeLimit: noFeeLimit,
 		},
@@ -2178,8 +1991,6 @@
 	if err != ErrNoRouteHopsProvided {
 		t.Fatalf("expected empty hops error: instead got: %v", err)
 	}
-<<<<<<< HEAD
-=======
 }
 
 // TestRestrictOutgoingChannel asserts that a outgoing channel restriction is
@@ -2375,5 +2186,4 @@
 			"but channel %v was selected instead", expectedChannel,
 			route.Hops[0].ChannelID)
 	}
->>>>>>> 58ec9efe
 }