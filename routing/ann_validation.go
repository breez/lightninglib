--- conflicted
+++ resolved
@@ -171,17 +171,12 @@
 			return errors.Errorf("invalid max htlc for channel "+
 				"update %v", spew.Sdump(msg))
 		}
-<<<<<<< HEAD
-		cap := lnwire.NewMSatFromSatoshis(capacity)
-		if cap > 0 && maxHtlc > cap {
-=======
 
 		// For light clients, the capacity will not be set so we'll skip
 		// checking whether the MaxHTLC value respects the channel's
 		// capacity.
 		capacityMsat := lnwire.NewMSatFromSatoshis(capacity)
 		if capacityMsat != 0 && maxHtlc > capacityMsat {
->>>>>>> c4415f04
 			return errors.Errorf("max_htlc(%v) for channel "+
 				"update greater than capacity(%v)", maxHtlc,
 				capacityMsat)
