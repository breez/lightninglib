--- conflicted
+++ resolved
@@ -17,6 +17,7 @@
 	"github.com/breez/lightninglib/lnwire"
 	"github.com/breez/lightninglib/multimutex"
 	"github.com/breez/lightninglib/routing/chainview"
+	"github.com/breez/lightninglib/routing/route"
 	"github.com/breez/lightninglib/zpay32"
 	"github.com/btcsuite/btcd/btcec"
 	"github.com/btcsuite/btcd/wire"
@@ -25,18 +26,6 @@
 	"github.com/davecgh/go-spew/spew"
 	"github.com/go-errors/errors"
 	sphinx "github.com/lightningnetwork/lightning-onion"
-<<<<<<< HEAD
-=======
-	"github.com/lightningnetwork/lnd/channeldb"
-	"github.com/lightningnetwork/lnd/htlcswitch"
-	"github.com/lightningnetwork/lnd/input"
-	"github.com/lightningnetwork/lnd/lnwallet"
-	"github.com/lightningnetwork/lnd/lnwire"
-	"github.com/lightningnetwork/lnd/multimutex"
-	"github.com/lightningnetwork/lnd/routing/chainview"
-	"github.com/lightningnetwork/lnd/routing/route"
-	"github.com/lightningnetwork/lnd/zpay32"
->>>>>>> c4415f04
 )
 
 const (
@@ -245,7 +234,7 @@
 // FailedPaymentAttempt reflects a failure attempt to send a payment through
 // a specific route. It is usefull to debug payment failures.
 type FailedPaymentAttempt struct {
-	PaymentRoute *Route
+	PaymentRoute *route.Route
 	PaymentError error
 }
 
@@ -461,32 +450,6 @@
 			return err
 		}
 
-<<<<<<< HEAD
-	if r.cfg.NoGraphUpdatingOnStartup {
-		r.bestHeight = uint32(bestHeight)
-	} else {
-		// Before we begin normal operation of the router, we first need to
-		// synchronize the channel graph to the latest state of the UTXO set.
-
-		if err := r.syncGraphWithChain(); err != nil {
-			return err
-		}
-
-		// Finally, before we proceed, we'll prune any unconnected nodes from
-		// the graph in order to ensure we maintain a tight graph of "useful"
-		// nodes.
-		err = r.cfg.Graph.PruneGraphNodes()
-		if err != nil && err != channeldb.ErrGraphNodesNotFound {
-			return err
-		}
-	}
-
-	r.wg.Add(1)
-
-	// prune zombie chans before start
-	if err = r.pruneZombieChans(); err != nil {
-		return err
-=======
 		log.Infof("Filtering chain using %v channels active",
 			len(channelView))
 
@@ -513,9 +476,9 @@
 		if err != nil && err != channeldb.ErrGraphNodesNotFound {
 			return err
 		}
->>>>>>> c4415f04
-	}
-
+	}
+
+	r.wg.Add(1)
 	go r.networkHandler()
 
 	return nil
@@ -696,14 +659,9 @@
 // usually signals that a channel has been closed on-chain. We do this
 // periodically to keep a healthy, lively routing table.
 func (r *ChannelRouter) pruneZombieChans() error {
-<<<<<<< HEAD
-	var chansToPrune []*channeldb.ChannelEdgeInfo
+	var chansToPrune []uint64
 	//chanExpiry := r.cfg.ChannelPruneExpiry
 	pruneTime := time.Date(2019, time.March, 6, 0, 0, 0, 0, time.UTC)
-=======
-	var chansToPrune []uint64
-	chanExpiry := r.cfg.ChannelPruneExpiry
->>>>>>> c4415f04
 
 	log.Infof("Examining channel graph for zombie channels")
 
@@ -768,26 +726,11 @@
 
 			isZombieChan = e1Disabled && e2Disabled
 		}
-<<<<<<< HEAD
-		if e1Zombie && e2Zombie {
-			log.Debugf("ChannelPoint(%v) is a zombie, collecting "+
-				"to prune", info.ChannelPoint)
-
-			// TODO(roasbeef): add ability to delete single
-			// directional edge
-			chansToPrune = append(chansToPrune, info)
-
-			// As we're detecting this as a zombie channel, we'll
-			// add this to the set of recently rejected items so we
-			// don't re-accept it shortly after.
-			r.rejectCache[info.ChannelID] = struct{}{}
-=======
 
 		// If the channel is not considered zombie, we can move on to
 		// the next.
 		if !isZombieChan {
 			return nil
->>>>>>> c4415f04
 		}
 
 		log.Debugf("ChannelID(%v) is a zombie, collecting to prune",
@@ -829,25 +772,11 @@
 		return fmt.Errorf("unable to delete zombie channels: %v", err)
 	}
 
-<<<<<<< HEAD
-		var err error
-		if r.cfg.AssumeChannelValid {
-			err = r.cfg.Graph.DeleteChannelEdgeByID(chanToPrune.ChannelID)
-		} else {
-			err = r.cfg.Graph.DeleteChannelEdge(&chanToPrune.ChannelPoint)
-		}
-
-		if err != nil {
-			return fmt.Errorf("Unable to prune zombie "+
-				"chans: %v", err)
-		}
-=======
 	// With the channels pruned, we'll also attempt to prune any nodes that
 	// were a part of them.
 	err = r.cfg.Graph.PruneGraphNodes()
 	if err != nil && err != channeldb.ErrGraphNodesNotFound {
 		return fmt.Errorf("unable to prune graph nodes: %v", err)
->>>>>>> c4415f04
 	}
 
 	log.Infof("Pruning %v Zombie Channels finished", len(chansToPrune))
@@ -1171,18 +1100,6 @@
 				"chan_id=%v", msg.ChannelID)
 		}
 
-<<<<<<< HEAD
-		if !r.cfg.AssumeChannelValid || msg.NodeKey1Bytes == r.selfNode.PubKeyBytes || msg.NodeKey2Bytes == r.selfNode.PubKeyBytes {
-			// Before we can add the channel to the channel graph, we need
-			// to obtain the full funding outpoint that's encoded within
-			// the channel ID.
-			channelID := lnwire.NewShortChanIDFromInt(msg.ChannelID)
-			fundingPoint, _, err := r.fetchChanPoint(&channelID)
-			if err != nil {
-				r.rejectMtx.Lock()
-				r.rejectCache[msg.ChannelID] = struct{}{}
-				r.rejectMtx.Unlock()
-=======
 		// If AssumeChannelValid is present, then we are unable to
 		// perform any of the expensive checks below, so we'll
 		// short-circuit our path straight to adding the edge to our
@@ -1207,46 +1124,25 @@
 			r.rejectMtx.Lock()
 			r.rejectCache[msg.ChannelID] = struct{}{}
 			r.rejectMtx.Unlock()
->>>>>>> c4415f04
-
-				return errors.Errorf("unable to fetch chan point for "+
-					"chan_id=%v: %v", msg.ChannelID, err)
-			}
-
-			// Recreate witness output to be sure that declared in channel
-			// edge bitcoin keys and channel value corresponds to the
-			// reality.
-			witnessScript, err := input.GenMultiSigScript(
-				msg.BitcoinKey1Bytes[:], msg.BitcoinKey2Bytes[:],
-			)
-			if err != nil {
-				return err
-			}
-			fundingPkScript, err := input.WitnessScriptHash(witnessScript)
-			if err != nil {
-				return err
-			}
-
-			var chanUtxo *wire.TxOut
-
-<<<<<<< HEAD
-			// Now that we have the funding outpoint of the channel,
-			// ensure that it hasn't yet been spent. If so, then
-			// this channel has been closed so we'll ignore it.
-			chanUtxo, err = r.cfg.Chain.GetUtxo(
-				fundingPoint, fundingPkScript,
-				channelID.BlockHeight,
-			)
-			if err != nil {
-				r.rejectMtx.Lock()
-				r.rejectCache[msg.ChannelID] = struct{}{}
-				r.rejectMtx.Unlock()
-
-				return errors.Errorf("unable to fetch utxo "+
-					"for chan_id=%v, chan_point=%v: %v",
-					msg.ChannelID, fundingPoint, err)
-			}
-=======
+
+			return errors.Errorf("unable to fetch chan point for "+
+				"chan_id=%v: %v", msg.ChannelID, err)
+		}
+
+		// Recreate witness output to be sure that declared in channel
+		// edge bitcoin keys and channel value corresponds to the
+		// reality.
+		witnessScript, err := input.GenMultiSigScript(
+			msg.BitcoinKey1Bytes[:], msg.BitcoinKey2Bytes[:],
+		)
+		if err != nil {
+			return err
+		}
+		fundingPkScript, err := input.WitnessScriptHash(witnessScript)
+		if err != nil {
+			return err
+		}
+
 		// Now that we have the funding outpoint of the channel, ensure
 		// that it hasn't yet been spent. If so, then this channel has
 		// been closed so we'll ignore it.
@@ -1262,42 +1158,21 @@
 				"for chan_id=%v, chan_point=%v: %v",
 				msg.ChannelID, fundingPoint, err)
 		}
->>>>>>> c4415f04
-
-			// By checking the equality of witness pkscripts we checks that
-			// funding witness script is multisignature lock which contains
-			// both local and remote public keys which was declared in
-			// channel edge and also that the announced channel value is
-			// right.
-			if !bytes.Equal(fundingPkScript, chanUtxo.PkScript) {
-				return errors.Errorf("pkScript mismatch: expected %x, "+
-					"got %x", fundingPkScript, chanUtxo.PkScript)
-			}
-
-			// TODO(roasbeef): this is a hack, needs to be removed
-			// after commitment fees are dynamic.
-			msg.Capacity = btcutil.Amount(chanUtxo.Value)
-			msg.ChannelPoint = *fundingPoint
-
-			// As a new edge has been added to the channel graph, we'll
-			// update the current UTXO filter within our active
-			// FilteredChainView so we are notified if/when this channel is
-			// closed.
-			filterUpdate := []channeldb.EdgePoint{
-				{
-					FundingPkScript: fundingPkScript,
-					OutPoint:        *fundingPoint,
-				},
-			}
-			err = r.cfg.ChainView.UpdateFilter(
-				filterUpdate, atomic.LoadUint32(&r.bestHeight),
-			)
-			if err != nil {
-				return errors.Errorf("unable to update chain "+
-					"view: %v", err)
-			}
-		}
-
+
+		// By checking the equality of witness pkscripts we checks that
+		// funding witness script is multisignature lock which contains
+		// both local and remote public keys which was declared in
+		// channel edge and also that the announced channel value is
+		// right.
+		if !bytes.Equal(fundingPkScript, chanUtxo.PkScript) {
+			return errors.Errorf("pkScript mismatch: expected %x, "+
+				"got %x", fundingPkScript, chanUtxo.PkScript)
+		}
+
+		// TODO(roasbeef): this is a hack, needs to be removed
+		// after commitment fees are dynamic.
+		msg.Capacity = btcutil.Amount(chanUtxo.Value)
+		msg.ChannelPoint = *fundingPoint
 		if err := r.cfg.Graph.AddChannelEdge(msg); err != nil {
 			return errors.Errorf("unable to add edge: %v", err)
 		}
@@ -1306,7 +1181,25 @@
 			"connects %x and %x with ChannelPoint(%v): "+
 			"chan_id=%v, capacity=%v",
 			msg.NodeKey1Bytes, msg.NodeKey2Bytes,
-			msg.ChannelPoint, msg.ChannelID, msg.Capacity)
+			fundingPoint, msg.ChannelID, msg.Capacity)
+
+		// As a new edge has been added to the channel graph, we'll
+		// update the current UTXO filter within our active
+		// FilteredChainView so we are notified if/when this channel is
+		// closed.
+		filterUpdate := []channeldb.EdgePoint{
+			{
+				FundingPkScript: fundingPkScript,
+				OutPoint:        *fundingPoint,
+			},
+		}
+		err = r.cfg.ChainView.UpdateFilter(
+			filterUpdate, atomic.LoadUint32(&r.bestHeight),
+		)
+		if err != nil {
+			return errors.Errorf("unable to update chain "+
+				"view: %v", err)
+		}
 
 	case *channeldb.ChannelEdgePolicy:
 		// If we recently rejected this channel edge, then we won't
@@ -1733,11 +1626,7 @@
 // will be returned which describes the path the successful payment traversed
 // within the network to reach the destination. Additionally, the payment
 // preimage will also be returned.
-<<<<<<< HEAD
-func (r *ChannelRouter) SendPayment(payment *LightningPayment) ([32]byte, *Route, []*FailedPaymentAttempt, error) {
-=======
-func (r *ChannelRouter) SendPayment(payment *LightningPayment) ([32]byte, *route.Route, error) {
->>>>>>> c4415f04
+func (r *ChannelRouter) SendPayment(payment *LightningPayment) ([32]byte, *route.Route, []*FailedPaymentAttempt, error) {
 	// Before starting the HTLC routing attempt, we'll create a fresh
 	// payment session which will report our errors back to mission
 	// control.
@@ -1758,13 +1647,8 @@
 // succeeds, then a non-nil Route will be returned which describes the
 // path the successful payment traversed within the network to reach the
 // destination. Additionally, the payment preimage will also be returned.
-<<<<<<< HEAD
-func (r *ChannelRouter) SendToRoute(routes []*Route,
-	payment *LightningPayment) ([32]byte, *Route, []*FailedPaymentAttempt, error) {
-=======
 func (r *ChannelRouter) SendToRoute(routes []*route.Route,
-	payment *LightningPayment) ([32]byte, *route.Route, error) {
->>>>>>> c4415f04
+	payment *LightningPayment) ([32]byte, *route.Route, []*FailedPaymentAttempt, error) {
 
 	paySession := r.missionControl.NewPaymentSessionFromRoutes(
 		routes,
@@ -1781,11 +1665,7 @@
 // within the network to reach the destination. Additionally, the payment
 // preimage will also be returned.
 func (r *ChannelRouter) sendPayment(payment *LightningPayment,
-<<<<<<< HEAD
-	paySession *paymentSession) ([32]byte, *Route, []*FailedPaymentAttempt, error) {
-=======
-	paySession *paymentSession) ([32]byte, *route.Route, error) {
->>>>>>> c4415f04
+	paySession *paymentSession) ([32]byte, *route.Route, []*FailedPaymentAttempt, error) {
 
 	log.Tracef("Dispatching route for lightning payment: %v",
 		newLogClosure(func() string {
