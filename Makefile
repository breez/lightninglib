--- conflicted
+++ resolved
@@ -10,10 +10,7 @@
 BTCD_BIN := $(GO_BIN)/btcd
 GOVERALLS_BIN := $(GO_BIN)/goveralls
 LINT_BIN := $(GO_BIN)/gometalinter.v2
-<<<<<<< HEAD
-=======
 GOACC_BIN := $(GO_BIN)/go-acc
->>>>>>> 58ec9efe
 
 BTCD_DIR :=${GOPATH}/src/$(BTCD_PKG)
 
@@ -25,11 +22,8 @@
 		tail -n1 | \
 		awk -F " " '{ print $$2 }' | \
 		awk -F "/" '{ print $$1 }')
-<<<<<<< HEAD
-=======
 
 GOACC_COMMIT := ddc355013f90fea78d83d3a6c71f1d37ac07ecd5
->>>>>>> 58ec9efe
 
 GOBUILD := GO111MODULE=on go build -v
 GOINSTALL := GO111MODULE=on go install -v
@@ -48,26 +42,6 @@
 include make/testing_flags.mk
 
 DEV_TAGS := $(if ${tags},$(DEV_TAGS) ${tags},$(DEV_TAGS))
-<<<<<<< HEAD
-
-COVER = for dir in $(GOLISTCOVER); do \
-		$(GOTEST) -tags="$(DEV_TAGS) $(LOG_TAGS)" \
-			-covermode=count \
-			-coverprofile=$$dir/profile.tmp $$dir; \
-		\
-		if [ $$? != 0 ] ; \
-		then \
-			exit 1; \
-		fi ; \
-		\
-		if [ -f $$dir/profile.tmp ]; then \
-			cat $$dir/profile.tmp | \
-				tail -n +2 >> profile.cov; \
-			$(RM) $$dir/profile.tmp; \
-		fi \
-	done
-=======
->>>>>>> 58ec9efe
 
 LINT = $(LINT_BIN) \
 	--disable-all \
@@ -100,12 +74,6 @@
 $(LINT_BIN):
 	@$(call print, "Fetching gometalinter.v2")
 	GO111MODULE=off go get -u $(LINT_PKG)
-<<<<<<< HEAD
-
-btcd: 
-	@$(call print, "Installing btcd.")
-	GO111MODULE=on go get -v github.com/btcsuite/btcd/@$(BTCD_COMMIT)
-=======
 
 $(GOACC_BIN):
 	@$(call print, "Fetching go-acc")
@@ -117,7 +85,6 @@
 	GO111MODULE=on go get -v $(BTCD_PKG)@$(BTCD_COMMIT)
 	$(GOINSTALL) $(BTCD_PKG)
 	$(GOINSTALL) $(BTCD_PKG)/cmd/btcctl
->>>>>>> 58ec9efe
 
 # ============
 # INSTALLATION
@@ -135,11 +102,7 @@
 
 install:
 	@$(call print, "Installing lnd and lncli.")
-<<<<<<< HEAD
 	$(GOINSTALL) -tags="${tags}" $(LDFLAGS) $(PKG)/cmd/lnd
-=======
-	$(GOINSTALL) -tags="${tags}" $(LDFLAGS) $(PKG)
->>>>>>> 58ec9efe
 	$(GOINSTALL) -tags="${tags}" $(LDFLAGS) $(PKG)/cmd/lncli
 
 scratch: build
@@ -151,19 +114,11 @@
 
 check: unit itest
 
-<<<<<<< HEAD
-itest-only: 
-	@$(call print, "Running integration tests.")
-	$(ITEST)
-
-itest: btcd build itest-only
-=======
 itest-only:
 	@$(call print, "Running integration tests.")
 	$(ITEST)
 
 itest: btcd build-itest itest-only
->>>>>>> 58ec9efe
 
 unit: btcd
 	@$(call print, "Running unit tests.")
@@ -179,13 +134,6 @@
 
 goveralls: $(GOVERALLS_BIN)
 	@$(call print, "Sending coverage report.")
-<<<<<<< HEAD
-	$(GOVERALLS_BIN) -coverprofile=profile.cov -service=travis-ci
-
-travis-race: btcd unit-race
-
-travis-cover: btcd lint unit-cover goveralls
-=======
 	$(GOVERALLS_BIN) -coverprofile=coverage.txt -service=travis-ci
 
 
@@ -194,7 +142,6 @@
 travis-cover: lint btcd unit-cover goveralls
 
 travis-itest: lint itest
->>>>>>> 58ec9efe
 
 # =============
 # FLAKE HUNTING
@@ -206,12 +153,7 @@
 
 flake-unit:
 	@$(call print, "Flake hunting unit tests.")
-<<<<<<< HEAD
-	GOTRACEBACK=all $(UNIT) -count=1
-	while [ $$? -eq 0 ]; do /bin/sh -c "GOTRACEBACK=all $(UNIT) -count=1"; done
-=======
 	while [ $$? -eq 0 ]; do GOTRACEBACK=all $(UNIT) -count=1; done
->>>>>>> 58ec9efe
 
 # =========
 # UTILITIES
@@ -259,10 +201,7 @@
 	goveralls \
 	travis-race \
 	travis-cover \
-<<<<<<< HEAD
-=======
 	travis-itest \
->>>>>>> 58ec9efe
 	flakehunter \
 	flake-unit \
 	fmt \
