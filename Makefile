--- conflicted
+++ resolved
@@ -130,23 +130,13 @@
 
 build:
 	@$(call print, "Building debug lnd and lncli.")
-<<<<<<< HEAD
-	$(GOBUILD) -tags=$(TEST_TAGS) -o lnd-debug $(LDFLAGS) $(PKG)/cmd/lnd
-	$(GOBUILD) -tags=$(TEST_TAGS) -o lncli-debug $(LDFLAGS) $(PKG)/cmd/lncli
+	$(GOBUILD) -tags="$(TEST_TAGS) ${tags}" -o lnd-debug $(LDFLAGS) $(PKG)/cmd/lnd
+	$(GOBUILD) -tags="$(TEST_TAGS) ${tags}" -o lncli-debug $(LDFLAGS) $(PKG)/cmd/lncli
 
 install:
 	@$(call print, "Installing lnd and lncli.")
-	go install -v $(LDFLAGS) $(PKG)/cmd/lnd
-	go install -v $(LDFLAGS) $(PKG)/cmd/lncli
-=======
-	$(GOBUILD) -tags="$(TEST_TAGS) ${tags}" -o lnd-debug $(LDFLAGS) $(PKG)
-	$(GOBUILD) -tags="$(TEST_TAGS) ${tags}" -o lncli-debug $(LDFLAGS) $(PKG)/cmd/lncli
-
-install:
-	@$(call print, "Installing lnd and lncli.")
-	go install -v -tags="${tags}" $(LDFLAGS) $(PKG)
+	go install -v -tags="${tags}" $(LDFLAGS) $(PKG)/cmd/lnd
 	go install -v -tags="${tags}" $(LDFLAGS) $(PKG)/cmd/lncli
->>>>>>> baee07ef
 
 scratch: dep build
 
