PKG := github.com/breez/lightninglib
ESCPKG := github.comi\/breez\/lightninglib

BTCD_PKG := github.com/btcsuite/btcd
GOVERALLS_PKG := github.com/mattn/goveralls
LINT_PKG := gopkg.in/alecthomas/gometalinter.v2

GO_BIN := ${GOPATH}/bin
BTCD_BIN := $(GO_BIN)/btcd
GOVERALLS_BIN := $(GO_BIN)/goveralls
LINT_BIN := $(GO_BIN)/gometalinter.v2

BTCD_DIR :=${GOPATH}/src/$(BTCD_PKG)

COMMIT := $(shell git describe --abbrev=40 --dirty)
LDFLAGS := -ldflags "-X $(PKG)/build.Commit=$(COMMIT)"

BTCD_COMMIT := $(shell cat go.mod | \
		grep $(BTCD_PKG) | \
		tail -n1 | \
		awk -F " " '{ print $$2 }' | \
		awk -F "/" '{ print $$1 }')

GOBUILD := GO111MODULE=on go build -v
GOINSTALL := GO111MODULE=on go install -v
GOTEST := GO111MODULE=on go test -v

GOFILES_NOVENDOR = $(shell find . -type f -name '*.go' -not -path "./vendor/*")
GOLIST := go list $(PKG)/... | grep -v '/vendor/'
GOLISTCOVER := $(shell go list -f '{{.ImportPath}}' ./... | sed -e 's/^$(ESCPKG)/./')
GOLISTLINT := $(shell go list -f '{{.Dir}}' ./... | grep -v 'lnrpc')

RM := rm -f
CP := cp
MAKE := make
XARGS := xargs -L 1

include make/testing_flags.mk

DEV_TAGS := $(if ${tags},$(DEV_TAGS) ${tags},$(DEV_TAGS))

COVER = for dir in $(GOLISTCOVER); do \
		$(GOTEST) -tags="$(DEV_TAGS) $(LOG_TAGS)" \
			-covermode=count \
			-coverprofile=$$dir/profile.tmp $$dir; \
		\
		if [ $$? != 0 ] ; \
		then \
			exit 1; \
		fi ; \
		\
		if [ -f $$dir/profile.tmp ]; then \
			cat $$dir/profile.tmp | \
				tail -n +2 >> profile.cov; \
			$(RM) $$dir/profile.tmp; \
		fi \
	done

LINT = $(LINT_BIN) \
	--disable-all \
	--enable=gofmt \
	--enable=vet \
	--enable=golint \
	--line-length=72 \
	--deadline=4m $(GOLISTLINT) 2>&1 | \
	grep -v 'ALL_CAPS\|OP_' 2>&1 | \
	tee /dev/stderr

GREEN := "\\033[0;32m"
NC := "\\033[0m"
define print
	echo $(GREEN)$1$(NC)
endef

default: scratch

all: scratch check install

# ============
# DEPENDENCIES
# ============

$(GOVERALLS_BIN):
	@$(call print, "Fetching goveralls.")
	go get -u $(GOVERALLS_PKG)

$(LINT_BIN):
	@$(call print, "Fetching gometalinter.v2")
	GO111MODULE=off go get -u $(LINT_PKG)

btcd: 
	@$(call print, "Installing btcd.")
	GO111MODULE=on go get -v github.com/btcsuite/btcd/@$(BTCD_COMMIT)

# ============
# INSTALLATION
# ============

build:
	@$(call print, "Building debug lnd and lncli.")
	$(GOBUILD) -tags="$(DEV_TAGS)" -o lnd-debug $(LDFLAGS) $(PKG)/cmd/lnd
	$(GOBUILD) -tags="$(DEV_TAGS)" -o lncli-debug $(LDFLAGS) $(PKG)/cmd/lncli

install:
	@$(call print, "Installing lnd and lncli.")
<<<<<<< HEAD
	go install -v -tags="$(PROD_TAGS)" $(LDFLAGS) $(PKG)/cmd/lnd
	go install -v -tags="$(PROD_TAGS)" $(LDFLAGS) $(PKG)/cmd/lncli
=======
	$(GOINSTALL) -tags="${tags}" $(LDFLAGS) $(PKG)
	$(GOINSTALL) -tags="${tags}" $(LDFLAGS) $(PKG)/cmd/lncli
>>>>>>> d2186cc9

scratch: build


# =======
# TESTING
# =======

check: unit itest

itest-only: 
	@$(call print, "Running integration tests.")
	$(ITEST)

itest: btcd build itest-only

unit: btcd
	@$(call print, "Running unit tests.")
	$(UNIT)

unit-cover:
	@$(call print, "Running unit coverage tests.")
	echo "mode: count" > profile.cov
	$(COVER)
		
unit-race:
	@$(call print, "Running unit race tests.")
	env CGO_ENABLED=1 GORACE="history_size=7 halt_on_errors=1" $(UNIT_RACE)

goveralls: $(GOVERALLS_BIN)
	@$(call print, "Sending coverage report.")
	$(GOVERALLS_BIN) -coverprofile=profile.cov -service=travis-ci

travis-race: btcd unit-race

travis-cover: btcd lint unit-cover goveralls

# =============
# FLAKE HUNTING
# =============

flakehunter: build
	@$(call print, "Flake hunting integration tests.")
	while [ $$? -eq 0 ]; do $(ITEST); done

flake-unit:
	@$(call print, "Flake hunting unit tests.")
	GOTRACEBACK=all $(UNIT) -count=1
	while [ $$? -eq 0 ]; do /bin/sh -c "GOTRACEBACK=all $(UNIT) -count=1"; done

# =========
# UTILITIES
# =========

fmt:
	@$(call print, "Formatting source.")
	gofmt -l -w -s $(GOFILES_NOVENDOR)

lint: $(LINT_BIN)
	@$(call print, "Linting source.")
	GO111MODULE=off $(LINT_BIN) --install 1> /dev/null
	test -z "$$($(LINT))"

list:
	@$(call print, "Listing commands.")
	@$(MAKE) -qp | \
		awk -F':' '/^[a-zA-Z0-9][^$$#\/\t=]*:([^=]|$$)/ {split($$1,A,/ /);for(i in A)print A[i]}' | \
		grep -v Makefile | \
		sort

rpc:
	@$(call print, "Compiling protos.")
	cd ./lnrpc; ./gen_protos.sh

clean:
	@$(call print, "Cleaning source.$(NC)")
	$(RM) ./lnd-debug ./lncli-debug
	$(RM) -r ./vendor .vendor-new


.PHONY: all \
	btcd \
	default \
	build \
	install \
	scratch \
	check \
	itest-only \
	itest \
	unit \
	unit-cover \
	unit-race \
	goveralls \
	travis-race \
	travis-cover \
	flakehunter \
	flake-unit \
	fmt \
	lint \
	list \
	rpc \
	clean<|MERGE_RESOLUTION|>--- conflicted
+++ resolved
@@ -103,13 +103,8 @@
 
 install:
 	@$(call print, "Installing lnd and lncli.")
-<<<<<<< HEAD
-	go install -v -tags="$(PROD_TAGS)" $(LDFLAGS) $(PKG)/cmd/lnd
-	go install -v -tags="$(PROD_TAGS)" $(LDFLAGS) $(PKG)/cmd/lncli
-=======
-	$(GOINSTALL) -tags="${tags}" $(LDFLAGS) $(PKG)
+	$(GOINSTALL) -tags="${tags}" $(LDFLAGS) $(PKG)/cmd/lnd
 	$(GOINSTALL) -tags="${tags}" $(LDFLAGS) $(PKG)/cmd/lncli
->>>>>>> d2186cc9
 
 scratch: build
 
