--- conflicted
+++ resolved
@@ -10,11 +10,7 @@
 
 	"github.com/breez/lightninglib/lnwire"
 	"github.com/btcsuite/btcd/chaincfg/chainhash"
-<<<<<<< HEAD
-=======
-	"github.com/lightningnetwork/lnd/lnwire"
 	"golang.org/x/time/rate"
->>>>>>> 48d016bc
 )
 
 // syncerState is an enum that represents the current state of the
