package discovery

import (
	"fmt"
	"math"
	"sync"
	"sync/atomic"
	"time"

<<<<<<< HEAD
	"github.com/breez/lightninglib/lnwire"
	"github.com/roasbeef/btcd/chaincfg/chainhash"
=======
	"github.com/lightningnetwork/lnd/lnwire"
	"github.com/btcsuite/btcd/chaincfg/chainhash"
>>>>>>> b0288d46
)

// syncerState is an enum that represents the current state of the
// gossipSyncer.  As the syncer is a state machine, we'll gate our actions
// based off of the current state and the next incoming message.
type syncerState uint32

const (
	// syncingChans is the default state of the gossipSyncer. We start in
	// this state when a new peer first connects and we don't yet know if
	// we're fully synchronized.
	syncingChans syncerState = iota

	// waitingQueryRangeReply is the second main phase of the gossipSyncer.
	// We enter this state after we send out our first QueryChannelRange
	// reply. We'll stay in this state until the remote party sends us a
	// ReplyShortChanIDsEnd message that indicates they've responded to our
	// query entirely. After this state, we'll transition to
	// waitingQueryChanReply after we send out requests for all the new
	// chan ID's to us.
	waitingQueryRangeReply

	// queryNewChannels is the third main phase of the gossipSyncer.  In
	// this phase we'll send out all of our QueryShortChanIDs messages in
	// response to the new channels that we don't yet know about.
	queryNewChannels

	// waitingQueryChanReply is the fourth main phase of the gossipSyncer.
	// We enter this phase once we've sent off a query chink to the remote
	// peer.  We'll stay in this phase until we receive a
	// ReplyShortChanIDsEnd message which indicates that the remote party
	// has responded to all of our requests.
	waitingQueryChanReply

	// chansSynced is the terminal stage of the gossipSyncer. Once we enter
	// this phase, we'll send out our update horizon, which filters out the
	// set of channel updates that we're interested in. In this state,
	// we'll be able to accept any outgoing messages from the
	// AuthenticatedGossiper, and decide if we should forward them to our
	// target peer based on its update horizon.
	chansSynced
)

// String returns a human readable string describing the target syncerState.
func (s syncerState) String() string {
	switch s {
	case syncingChans:
		return "syncingChans"

	case waitingQueryRangeReply:
		return "waitingQueryRangeReply"

	case queryNewChannels:
		return "queryNewChannels"

	case waitingQueryChanReply:
		return "waitingQueryChanReply"

	case chansSynced:
		return "chansSynced"

	default:
		return "UNKNOWN STATE"
	}
}

var (
	// encodingTypeToChunkSize maps an encoding type, to the max number of
	// short chan ID's using the encoding type that we can fit into a
	// single message safely.
	encodingTypeToChunkSize = map[lnwire.ShortChanIDEncoding]int32{
		lnwire.EncodingSortedPlain: 8000,
	}
)

const (
	// chanRangeQueryBuffer is the number of blocks back that we'll go when
	// asking the remote peer for their any channels they know of beyond
	// our highest known channel ID.
	chanRangeQueryBuffer = 144
)

// ChannelGraphTimeSeries is an interface that provides time and block based
// querying into our view of the channel graph. New channels will have
// monotonically increasing block heights, and new channel updates will have
// increasing timestamps. Once we connect to a peer, we'll use the methods in
// this interface to determine if we're already in sync, or need to request
// some new information from them.
type ChannelGraphTimeSeries interface {
	// HighestChanID should return the channel ID of the channel we know of
	// that's furthest in the target chain. This channel will have a block
	// height that's close to the current tip of the main chain as we
	// know it.  We'll use this to start our QueryChannelRange dance with
	// the remote node.
	HighestChanID(chain chainhash.Hash) (*lnwire.ShortChannelID, error)

	// UpdatesInHorizon returns all known channel and node updates with an
	// update timestamp between the start time and end time. We'll use this
	// to catch up a remote node to the set of channel updates that they
	// may have missed out on within the target chain.
	UpdatesInHorizon(chain chainhash.Hash,
		startTime time.Time, endTime time.Time) ([]lnwire.Message, error)

	// FilterKnownChanIDs takes a target chain, and a set of channel ID's,
	// and returns a filtered set of chan ID's. This filtered set of chan
	// ID's represents the ID's that we don't know of which were in the
	// passed superSet.
	FilterKnownChanIDs(chain chainhash.Hash,
		superSet []lnwire.ShortChannelID) ([]lnwire.ShortChannelID, error)

	// FilterChannelRange returns the set of channels that we created
	// between the start height and the end height. We'll use this to to a
	// remote peer's QueryChannelRange message.
	FilterChannelRange(chain chainhash.Hash,
		startHeight, endHeight uint32) ([]lnwire.ShortChannelID, error)

	// FetchChanAnns returns a full set of channel announcements as well as
	// their updates that match the set of specified short channel ID's.
	// We'll use this to reply to a QueryShortChanIDs message sent by a
	// remote peer. The response will contain a unique set of
	// ChannelAnnouncements, the latest ChannelUpdate for each of the
	// announcements, and a unique set of NodeAnnouncements.
	FetchChanAnns(chain chainhash.Hash,
		shortChanIDs []lnwire.ShortChannelID) ([]lnwire.Message, error)

	// FetchChanUpdates returns the latest channel update messages for the
	// specified short channel ID. If no channel updates are known for the
	// channel, then an empty slice will be returned.
	FetchChanUpdates(chain chainhash.Hash,
		shortChanID lnwire.ShortChannelID) ([]*lnwire.ChannelUpdate, error)
}

// gossipSyncerCfg is a struct that packages all the information a gossipSyncer
// needs to carry out its duties.
type gossipSyncerCfg struct {
	// chainHash is the chain that this syncer is responsible for.
	chainHash chainhash.Hash

	// syncChanUpdates is a bool that indicates if we should request a
	// continual channel update stream or not.
	syncChanUpdates bool

	// channelSeries is the primary interface that we'll use to generate
	// our queries and respond to the queries of the remote peer.
	channelSeries ChannelGraphTimeSeries

	// encodingType is the current encoding type we're aware of. Requests
	// with different encoding types will be rejected.
	encodingType lnwire.ShortChanIDEncoding

	// sendToPeer is a function closure that should send the set of
	// targeted messages to the peer we've been assigned to sync the graph
	// state from.
	sendToPeer func(...lnwire.Message) error
}

// gossipSyncer is a struct that handles synchronizing the channel graph state
// with a remote peer. The gossipSyncer implements a state machine that will
// progressively ensure we're synchronized with the channel state of the remote
// node. Once both nodes have been synchronized, we'll use an update filter to
// filter out which messages should be sent to a remote peer based on their
// update horizon. If the update horizon isn't specified, then we won't send
// them any channel updates at all.
//
// TODO(roasbeef): modify to only sync from one peer at a time?
type gossipSyncer struct {
	started uint32
	stopped uint32

	// remoteUpdateHorizon is the update horizon of the remote peer. We'll
	// use this to properly filter out any messages.
	remoteUpdateHorizon *lnwire.GossipTimestampRange

	// localUpdateHorizon is our local update horizon, we'll use this to
	// determine if we've already sent out our update.
	localUpdateHorizon *lnwire.GossipTimestampRange

	// state is the current state of the gossipSyncer.
	//
	// NOTE: This variable MUST be used atomically.
	state uint32

	// gossipMsgs is a channel that all messages from the target peer will
	// be sent over.
	gossipMsgs chan lnwire.Message

	// bufferedChanRangeReplies is used in the waitingQueryChanReply to
	// buffer all the chunked response to our query.
	bufferedChanRangeReplies []lnwire.ShortChannelID

	// newChansToQuery is used to pass the set of channels we should query
	// for from the waitingQueryChanReply state to the queryNewChannels
	// state.
	newChansToQuery []lnwire.ShortChannelID

	// peerPub is the public key of the peer we're syncing with, serialized
	// in compressed format.
	peerPub [33]byte

	cfg gossipSyncerCfg

	sync.Mutex

	quit chan struct{}
	wg   sync.WaitGroup
}

// newGossiperSyncer returns a new instance of the gossipSyncer populated using
// the passed config.
func newGossiperSyncer(cfg gossipSyncerCfg) *gossipSyncer {
	return &gossipSyncer{
		cfg:        cfg,
		gossipMsgs: make(chan lnwire.Message, 100),
		quit:       make(chan struct{}),
	}
}

// Start starts the gossipSyncer and any goroutines that it needs to carry out
// its duties.
func (g *gossipSyncer) Start() error {
	if !atomic.CompareAndSwapUint32(&g.started, 0, 1) {
		return nil
	}

	log.Debugf("Starting gossipSyncer(%x)", g.peerPub[:])

	g.wg.Add(1)
	go g.channelGraphSyncer()

	return nil
}

// Stop signals the gossipSyncer for a graceful exit, then waits until it has
// exited.
func (g *gossipSyncer) Stop() error {
	if !atomic.CompareAndSwapUint32(&g.stopped, 0, 1) {
		return nil
	}

	close(g.quit)

	g.wg.Wait()

	return nil
}

// channelGraphSyncer is the main goroutine responsible for ensuring that we
// properly channel graph state with the remote peer, and also that we only
// send them messages which actually pass their defined update horizon.
func (g *gossipSyncer) channelGraphSyncer() {
	defer g.wg.Done()

	// TODO(roasbeef): also add ability to force transition back to syncing
	// chans
	//  * needed if we want to sync chan state very few blocks?

	for {
		state := atomic.LoadUint32(&g.state)
		log.Debugf("gossipSyncer(%x): state=%v", g.peerPub[:],
			syncerState(state))

		switch syncerState(state) {
		// When we're in this state, we're trying to synchronize our
		// view of the network with the remote peer. We'll kick off
		// this sync by asking them for the set of channels they
		// understand, as we'll as responding to any other queries by
		// them.
		case syncingChans:
			// If we're in this state, then we'll send the remote
			// peer our opening QueryChannelRange message.
			queryRangeMsg, err := g.genChanRangeQuery()
			if err != nil {
				log.Errorf("unable to gen chan range "+
					"query: %v", err)
				return
			}

			err = g.cfg.sendToPeer(queryRangeMsg)
			if err != nil {
				log.Errorf("unable to send chan range "+
					"query: %v", err)
				return
			}

			// With the message sent successfully, we'll transition
			// into the next state where we wait for their reply.
			atomic.StoreUint32(&g.state, uint32(waitingQueryRangeReply))

		// In this state, we've sent out our initial channel range
		// query and are waiting for the final response from the remote
		// peer before we perform a diff to see with channels they know
		// of that we don't.
		case waitingQueryRangeReply:
			// We'll wait to either process a new message from the
			// remote party, or exit due to the gossiper exiting,
			// or us being signalled to do so.
			select {
			case msg := <-g.gossipMsgs:
				// The remote peer is sending a response to our
				// initial query, we'll collate this response,
				// and see if it's the final one in the series.
				// If so, we can then transition to querying
				// for the new channels.
				queryReply, ok := msg.(*lnwire.ReplyChannelRange)
				if ok {
					err := g.processChanRangeReply(queryReply)
					if err != nil {
						log.Errorf("unable to "+
							"process chan range "+
							"query: %v", err)
						return
					}

					continue
				}

				// Otherwise, it's the remote peer performing a
				// query, which we'll attempt to reply to.
				err := g.replyPeerQueries(msg)
				if err != nil {
					log.Errorf("unable to reply to peer "+
						"query: %v", err)
				}

			case <-g.quit:
				return
			}

		// We'll enter this state once we've discovered which channels
		// the remote party knows of that we don't yet know of
		// ourselves.
		case queryNewChannels:
			// First, we'll attempt to continue our channel
			// synchronization by continuing to send off another
			// query chunk.
			done, err := g.synchronizeChanIDs()
			if err != nil {
				log.Errorf("unable to sync chan IDs: %v", err)
			}

			// If this wasn't our last query, then we'll need to
			// transition to our waiting state.
			if !done {
				atomic.StoreUint32(&g.state, uint32(waitingQueryChanReply))
				continue
			}

			// If we're fully synchronized, then we can transition
			// to our terminal state.
			atomic.StoreUint32(&g.state, uint32(chansSynced))

		// In this state, we've just sent off a new query for channels
		// that we don't yet know of. We'll remain in this state until
		// the remote party signals they've responded to our query in
		// totality.
		case waitingQueryChanReply:
			// Once we've sent off our query, we'll wait for either
			// an ending reply, or just another query from the
			// remote peer.
			select {
			case msg := <-g.gossipMsgs:
				// If this is the final reply to one of our
				// queries, then we'll loop back into our query
				// state to send of the remaining query chunks.
				_, ok := msg.(*lnwire.ReplyShortChanIDsEnd)
				if ok {
					atomic.StoreUint32(&g.state, uint32(queryNewChannels))
					continue
				}

				// Otherwise, it's the remote peer performing a
				// query, which we'll attempt to deploy to.
				err := g.replyPeerQueries(msg)
				if err != nil {
					log.Errorf("unable to reply to peer "+
						"query: %v", err)
				}

			case <-g.quit:
				return
			}

		// This is our final terminal state where we'll only reply to
		// any further queries by the remote peer.
		case chansSynced:
			// If we haven't yet sent out our update horizon, and
			// we want to receive real-time channel updates, we'll
			// do so now.
			if g.localUpdateHorizon == nil && g.cfg.syncChanUpdates {
				// TODO(roasbeef): query DB for most recent
				// update?

				// We'll give an hours room in our update
				// horizon to ensure we don't miss any newer
				// items.
				updateHorizon := time.Now().Add(-time.Hour * 1)
				log.Infof("gossipSyncer(%x): applying "+
					"gossipFilter(start=%v)", g.peerPub[:],
					updateHorizon)

				g.localUpdateHorizon = &lnwire.GossipTimestampRange{
					ChainHash:      g.cfg.chainHash,
					FirstTimestamp: uint32(updateHorizon.Unix()),
					TimestampRange: math.MaxUint32,
				}
				err := g.cfg.sendToPeer(g.localUpdateHorizon)
				if err != nil {
					log.Errorf("unable to send update "+
						"horizon: %v", err)
				}
			}

			// With our horizon set, we'll simply reply to any new
			// message and exit if needed.
			select {
			case msg := <-g.gossipMsgs:
				err := g.replyPeerQueries(msg)
				if err != nil {
					log.Errorf("unable to reply to peer "+
						"query: %v", err)
				}

			case <-g.quit:
				return
			}
		}
	}
}

// synchronizeChanIDs is called by the channelGraphSyncer when we need to query
// the remote peer for its known set of channel IDs within a particular block
// range. This method will be called continually until the entire range has
// been queried for with a response received. We'll chunk our requests as
// required to ensure they fit into a single message. We may re-renter this
// state in the case that chunking is required.
func (g *gossipSyncer) synchronizeChanIDs() (bool, error) {
	// Ensure that we're able to handle queries using the specified chan
	// ID.
	chunkSize, ok := encodingTypeToChunkSize[g.cfg.encodingType]
	if !ok {
		return false, fmt.Errorf("unknown encoding type: %v",
			g.cfg.encodingType)
	}

	// If we're in this state yet there are no more new channels to query
	// for, then we'll transition to our final synced state and return true
	// to signal that we're fully synchronized.
	if len(g.newChansToQuery) == 0 {
		log.Infof("gossipSyncer(%x): no more chans to query",
			g.peerPub[:])
		return true, nil
	}

	// Otherwise, we'll issue our next chunked query to receive replies
	// for.
	var queryChunk []lnwire.ShortChannelID

	// If the number of channels to query for is less than the chunk size,
	// then we can issue a single query.
	if int32(len(g.newChansToQuery)) < chunkSize {
		queryChunk = g.newChansToQuery
		g.newChansToQuery = nil

	} else {
		// Otherwise, we'll need to only query for the next chunk.
		// We'll slice into our query chunk, then slide down our main
		// pointer down by the chunk size.
		queryChunk = g.newChansToQuery[:chunkSize]
		g.newChansToQuery = g.newChansToQuery[chunkSize:]
	}

	log.Infof("gossipSyncer(%x): querying for %v new channels",
		g.peerPub[:], len(queryChunk))

	// With our chunk obtained, we'll send over our next query, then return
	// false indicating that we're net yet fully synced.
	err := g.cfg.sendToPeer(&lnwire.QueryShortChanIDs{
		ChainHash:    g.cfg.chainHash,
		EncodingType: lnwire.EncodingSortedPlain,
		ShortChanIDs: queryChunk,
	})

	return false, err
}

// processChanRangeReply is called each time the gossipSyncer receives a new
// reply to the initial range query to discover new channels that it didn't
// previously know of.
func (g *gossipSyncer) processChanRangeReply(msg *lnwire.ReplyChannelRange) error {
	g.bufferedChanRangeReplies = append(
		g.bufferedChanRangeReplies, msg.ShortChanIDs...,
	)

	log.Infof("gossipSyncer(%x): buffering chan range reply of size=%v",
		g.peerPub[:], len(msg.ShortChanIDs))

	// If this isn't the last response, then we can exit as we've already
	// buffered the latest portion of the streaming reply.
	if msg.Complete == 0 {
		return nil
	}

	log.Infof("gossipSyncer(%x): filtering through %v chans", g.peerPub[:],
		len(g.bufferedChanRangeReplies))

	// Otherwise, this is the final response, so we'll now check to see
	// which channels they know of that we don't.
	newChans, err := g.cfg.channelSeries.FilterKnownChanIDs(
		g.cfg.chainHash, g.bufferedChanRangeReplies,
	)
	if err != nil {
		return fmt.Errorf("unable to filter chan ids: %v", err)
	}

	// As we've received the entirety of the reply, we no longer need to
	// hold on to the set of buffered replies, so we'll let that be garbage
	// collected now.
	g.bufferedChanRangeReplies = nil

	// If there aren't any channels that we don't know of, then we can
	// switch straight to our terminal state.
	if len(newChans) == 0 {
		log.Infof("gossipSyncer(%x): remote peer has no new chans",
			g.peerPub[:])

		atomic.StoreUint32(&g.state, uint32(chansSynced))
		return nil
	}

	// Otherwise, we'll set the set of channels that we need to query for
	// the next state, and also transition our state.
	g.newChansToQuery = newChans
	atomic.StoreUint32(&g.state, uint32(queryNewChannels))

	log.Infof("gossipSyncer(%x): starting query for %v new chans",
		g.peerPub[:], len(newChans))

	return nil
}

// genChanRangeQuery generates the initial message we'll send to the remote
// party when we're kicking off the channel graph synchronization upon
// connection.
func (g *gossipSyncer) genChanRangeQuery() (*lnwire.QueryChannelRange, error) {
	// First, we'll query our channel graph time series for its highest
	// known channel ID.
	newestChan, err := g.cfg.channelSeries.HighestChanID(g.cfg.chainHash)
	if err != nil {
		return nil, err
	}

	// Once we have the chan ID of the newest, we'll obtain the block
	// height of the channel, then subtract our default horizon to ensure
	// we don't miss any channels. By default, we go back 1 day from the
	// newest channel.
	var startHeight uint32
	switch {
	case newestChan.BlockHeight <= chanRangeQueryBuffer:
		fallthrough
	case newestChan.BlockHeight == 0:
		startHeight = 0

	default:
		startHeight = uint32(newestChan.BlockHeight - chanRangeQueryBuffer)
	}

	log.Infof("gossipSyncer(%x): requesting new chans from height=%v "+
		"and %v blocks after", g.peerPub[:], startHeight,
		math.MaxUint32-startHeight)

	// Finally, we'll craft the channel range query, using our starting
	// height, then asking for all known channels to the foreseeable end of
	// the main chain.
	return &lnwire.QueryChannelRange{
		ChainHash:        g.cfg.chainHash,
		FirstBlockHeight: startHeight,
		NumBlocks:        math.MaxUint32 - startHeight,
	}, nil
}

// replyPeerQueries is called in response to any query by the remote peer.
// We'll examine our state and send back our best response.
func (g *gossipSyncer) replyPeerQueries(msg lnwire.Message) error {
	switch msg := msg.(type) {

	// In this state, we'll also handle any incoming channel range queries
	// from the remote peer as they're trying to sync their state as well.
	case *lnwire.QueryChannelRange:
		return g.replyChanRangeQuery(msg)

	// If the remote peer skips straight to requesting new channels that
	// they don't know of, then we'll ensure that we also handle this case.
	case *lnwire.QueryShortChanIDs:
		return g.replyShortChanIDs(msg)

	default:
		return fmt.Errorf("unknown message: %T", msg)
	}
}

// replyChanRangeQuery will be dispatched in response to a channel range query
// by the remote node. We'll query the channel time series for channels that
// meet the channel range, then chunk our responses to the remote node. We also
// ensure that our final fragment carries the "complete" bit to indicate the
// end of our streaming response.
func (g *gossipSyncer) replyChanRangeQuery(query *lnwire.QueryChannelRange) error {
	// Using the current set encoding type, we'll determine what our chunk
	// size should be. If we can't locate the chunk size, then we'll return
	// an error as we can't proceed.
	chunkSize, ok := encodingTypeToChunkSize[g.cfg.encodingType]
	if !ok {
		return fmt.Errorf("unknown encoding type: %v", g.cfg.encodingType)
	}

	log.Infof("gossipSyncer(%x): filtering chan range: start_height=%v, "+
		"num_blocks=%v", g.peerPub[:], query.FirstBlockHeight,
		query.NumBlocks)

	// Next, we'll consult the time series to obtain the set of known
	// channel ID's that match their query.
	startBlock := query.FirstBlockHeight
	channelRange, err := g.cfg.channelSeries.FilterChannelRange(
		query.ChainHash, startBlock, startBlock+query.NumBlocks,
	)
	if err != nil {
		return err
	}

	// TODO(roasbeef): means can't send max uint above?
	//  * or make internal 64

	numChannels := int32(len(channelRange))
	numChansSent := int32(0)
	for {
		// We'll send our this response in a streaming manner,
		// chunk-by-chunk. We do this as there's a transport message
		// size limit which we'll need to adhere to.
		var channelChunk []lnwire.ShortChannelID

		// We know this is the final chunk, if the difference between
		// the total number of channels, and the number of channels
		// we've sent is less-than-or-equal to the chunk size.
		isFinalChunk := (numChannels - numChansSent) <= chunkSize

		// If this is indeed the last chunk, then we'll send the
		// remainder of the channels.
		if isFinalChunk {
			channelChunk = channelRange[numChansSent:]

			log.Infof("gossipSyncer(%x): sending final chan "+
				"range chunk, size=%v", g.peerPub[:], len(channelChunk))

		} else {
			// Otherwise, we'll only send off a fragment exactly
			// sized to the proper chunk size.
			channelChunk = channelRange[numChansSent : numChansSent+chunkSize]

			log.Infof("gossipSyncer(%x): sending range chunk of "+
				"size=%v", g.peerPub[:], len(channelChunk))
		}

		// With our chunk assembled, we'll now send to the remote peer
		// the current chunk.
		replyChunk := lnwire.ReplyChannelRange{
			QueryChannelRange: *query,
			Complete:          0,
			EncodingType:      g.cfg.encodingType,
			ShortChanIDs:      channelChunk,
		}
		if isFinalChunk {
			replyChunk.Complete = 1
		}
		if err := g.cfg.sendToPeer(&replyChunk); err != nil {
			return err
		}

		// If this was the final chunk, then we'll exit now as our
		// response is now complete.
		if isFinalChunk {
			return nil
		}

		numChansSent += int32(len(channelChunk))
	}
}

// replyShortChanIDs will be dispatched in response to a query by the remote
// node for information concerning a set of short channel ID's. Our response
// will be sent in a streaming chunked manner to ensure that we remain below
// the current transport level message size.
func (g *gossipSyncer) replyShortChanIDs(query *lnwire.QueryShortChanIDs) error {
	// Before responding, we'll check to ensure that the remote peer is
	// querying for the same chain that we're on. If not, we'll send back a
	// response with a complete value of zero to indicate we're on a
	// different chain.
	if g.cfg.chainHash != query.ChainHash {
		log.Warnf("Remote peer requested QueryShortChanIDs for "+
			"chain=%v, we're on chain=%v", g.cfg.chainHash,
			query.ChainHash)

		return g.cfg.sendToPeer(&lnwire.ReplyShortChanIDsEnd{
			ChainHash: query.ChainHash,
			Complete:  0,
		})
	}

	if len(query.ShortChanIDs) == 0 {
		log.Infof("gossipSyncer(%x): ignoring query for blank short chan ID's",
			g.peerPub[:])
		return nil
	}

	log.Infof("gossipSyncer(%x): fetching chan anns for %v chans",
		g.peerPub[:], len(query.ShortChanIDs))

	// Now that we know we're on the same chain, we'll query the channel
	// time series for the set of messages that we know of which satisfies
	// the requirement of being a chan ann, chan update, or a node ann
	// related to the set of queried channels.
	replyMsgs, err := g.cfg.channelSeries.FetchChanAnns(
		query.ChainHash, query.ShortChanIDs,
	)
	if err != nil {
		return fmt.Errorf("unable to fetch chan anns for %v..., %v",
			query.ShortChanIDs[0].ToUint64(), err)
	}

	// If we didn't find any messages related to those channel ID's, then
	// we'll send over a reply marking the end of our response, and exit
	// early.
	if len(replyMsgs) == 0 {
		return g.cfg.sendToPeer(&lnwire.ReplyShortChanIDsEnd{
			ChainHash: query.ChainHash,
			Complete:  1,
		})
	}

	// Otherwise, we'll send over our set of messages responding to the
	// query, with the ending message appended to it.
	replyMsgs = append(replyMsgs, &lnwire.ReplyShortChanIDsEnd{
		ChainHash: query.ChainHash,
		Complete:  1,
	})
	return g.cfg.sendToPeer(replyMsgs...)
}

// ApplyGossipFilter applies a gossiper filter sent by the remote node to the
// state machine. Once applied, we'll ensure that we don't forward any messages
// to the peer that aren't within the time range of the filter.
func (g *gossipSyncer) ApplyGossipFilter(filter *lnwire.GossipTimestampRange) error {
	g.Lock()

	g.remoteUpdateHorizon = filter

	startTime := time.Unix(int64(g.remoteUpdateHorizon.FirstTimestamp), 0)
	endTime := startTime.Add(
		time.Duration(g.remoteUpdateHorizon.TimestampRange) * time.Second,
	)

	g.Unlock()

	// Now that the remote peer has applied their filter, we'll query the
	// database for all the messages that are beyond this filter.
	newUpdatestoSend, err := g.cfg.channelSeries.UpdatesInHorizon(
		g.cfg.chainHash, startTime, endTime,
	)
	if err != nil {
		return err
	}

	log.Infof("gossipSyncer(%x): applying new update horizon: start=%v, "+
		"end=%v, backlog_size=%v", g.peerPub[:], startTime, endTime,
		len(newUpdatestoSend))

	// If we don't have any to send, then we can return early.
	if len(newUpdatestoSend) == 0 {
		return nil
	}

	// We'll conclude by launching a goroutine to send out any updates.
	g.wg.Add(1)
	go func() {
		defer g.wg.Done()

		if err := g.cfg.sendToPeer(newUpdatestoSend...); err != nil {
			log.Errorf("unable to send messages for peer catch "+
				"up: %v", err)
		}
	}()

	return nil
}

// FilterGossipMsgs takes a set of gossip messages, and only send it to a peer
// iff the message is within the bounds of their set gossip filter. If the peer
// doesn't have a gossip filter set, then no messages will be forwarded.
func (g *gossipSyncer) FilterGossipMsgs(msgs ...msgWithSenders) {
	// If the peer doesn't have an update horizon set, then we won't send
	// it any new update messages.
	if g.remoteUpdateHorizon == nil {
		return
	}

	// If we've been signalled to exit, or are exiting, then we'll stop
	// short.
	if atomic.LoadUint32(&g.stopped) == 1 {
		return
	}

	// TODO(roasbeef): need to ensure that peer still online...send msg to
	// gossiper on peer termination to signal peer disconnect?

	var err error

	// Before we filter out the messages, we'll construct an index over the
	// set of channel announcements and channel updates. This will allow us
	// to quickly check if we should forward a chan ann, based on the known
	// channel updates for a channel.
	chanUpdateIndex := make(map[lnwire.ShortChannelID][]*lnwire.ChannelUpdate)
	for _, msg := range msgs {
		chanUpdate, ok := msg.msg.(*lnwire.ChannelUpdate)
		if !ok {
			continue
		}

		chanUpdateIndex[chanUpdate.ShortChannelID] = append(
			chanUpdateIndex[chanUpdate.ShortChannelID], chanUpdate,
		)
	}

	// We'll construct a helper function that we'll us below to determine
	// if a given messages passes the gossip msg filter.
	g.Lock()
	startTime := time.Unix(int64(g.remoteUpdateHorizon.FirstTimestamp), 0)
	endTime := startTime.Add(
		time.Duration(g.remoteUpdateHorizon.TimestampRange) * time.Second,
	)
	g.Unlock()

	passesFilter := func(timeStamp uint32) bool {
		t := time.Unix(int64(timeStamp), 0)
		return t.After(startTime) && t.Before(endTime)
	}

	msgsToSend := make([]lnwire.Message, 0, len(msgs))
	for _, msg := range msgs {
		// If the target peer is the peer that sent us this message,
		// then we'll exit early as we don't need to filter this
		// message.
		if _, ok := msg.senders[g.peerPub]; ok {
			continue
		}

		switch msg := msg.msg.(type) {

		// For each channel announcement message, we'll only send this
		// message if the channel updates for the channel are between
		// our time range.
		case *lnwire.ChannelAnnouncement:
			// First, we'll check if the channel updates are in
			// this message batch.
			chanUpdates, ok := chanUpdateIndex[msg.ShortChannelID]
			if !ok {
				// If not, we'll attempt to query the database
				// to see if we know of the updates.
				chanUpdates, err = g.cfg.channelSeries.FetchChanUpdates(
					g.cfg.chainHash, msg.ShortChannelID,
				)
				if err != nil {
					log.Warnf("no channel updates found for "+
						"short_chan_id=%v",
						msg.ShortChannelID)
					continue
				}
			}

			for _, chanUpdate := range chanUpdates {
				if passesFilter(chanUpdate.Timestamp) {
					msgsToSend = append(msgsToSend, msg)
					break
				}
			}

			if len(chanUpdates) == 0 {
				msgsToSend = append(msgsToSend, msg)
			}

		// For each channel update, we'll only send if it the timestamp
		// is between our time range.
		case *lnwire.ChannelUpdate:
			if passesFilter(msg.Timestamp) {
				msgsToSend = append(msgsToSend, msg)
			}

		// Similarly, we only send node announcements if the update
		// timestamp ifs between our set gossip filter time range.
		case *lnwire.NodeAnnouncement:
			if passesFilter(msg.Timestamp) {
				msgsToSend = append(msgsToSend, msg)
			}
		}
	}

	log.Tracef("gossipSyncer(%x): filtered gossip msgs: set=%v, sent=%v",
		g.peerPub[:], len(msgs), len(msgsToSend))

	if len(msgsToSend) == 0 {
		return
	}

	g.cfg.sendToPeer(msgsToSend...)
}

// ProcessQueryMsg is used by outside callers to pass new channel time series
// queries to the internal processing goroutine.
func (g *gossipSyncer) ProcessQueryMsg(msg lnwire.Message) {
	select {
	case g.gossipMsgs <- msg:
		return
	case <-g.quit:
		return
	}
}

// SyncerState returns the current syncerState of the target gossipSyncer.
func (g *gossipSyncer) SyncState() syncerState {
	return syncerState(atomic.LoadUint32(&g.state))
}<|MERGE_RESOLUTION|>--- conflicted
+++ resolved
@@ -7,13 +7,8 @@
 	"sync/atomic"
 	"time"
 
-<<<<<<< HEAD
 	"github.com/breez/lightninglib/lnwire"
-	"github.com/roasbeef/btcd/chaincfg/chainhash"
-=======
-	"github.com/lightningnetwork/lnd/lnwire"
 	"github.com/btcsuite/btcd/chaincfg/chainhash"
->>>>>>> b0288d46
 )
 
 // syncerState is an enum that represents the current state of the
