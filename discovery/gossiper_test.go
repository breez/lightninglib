package discovery

import (
	"bytes"
	"encoding/hex"
	"fmt"
	"io/ioutil"
	"math/big"
	prand "math/rand"
	"net"
	"os"
	"reflect"
	"strings"
	"sync"
	"testing"
	"time"

	"github.com/btcsuite/btcd/btcec"
	"github.com/btcsuite/btcd/chaincfg/chainhash"
	"github.com/btcsuite/btcd/wire"
	"github.com/btcsuite/btcutil"
	"github.com/davecgh/go-spew/spew"
	"github.com/go-errors/errors"
<<<<<<< HEAD
=======
	"github.com/lightningnetwork/lnd/chainntnfs"
	"github.com/lightningnetwork/lnd/channeldb"
	"github.com/lightningnetwork/lnd/lnpeer"
	"github.com/lightningnetwork/lnd/lntest"
	"github.com/lightningnetwork/lnd/lnwire"
	"github.com/lightningnetwork/lnd/routing"
	"github.com/lightningnetwork/lnd/ticker"
>>>>>>> 58ec9efe
)

var (
	testAddr = &net.TCPAddr{IP: (net.IP)([]byte{0xA, 0x0, 0x0, 0x1}),
		Port: 9000}
	testAddrs    = []net.Addr{testAddr}
	testFeatures = lnwire.NewRawFeatureVector()
	testSig      = &btcec.Signature{
		R: new(big.Int),
		S: new(big.Int),
	}
	_, _ = testSig.R.SetString("63724406601629180062774974542967536251589935445068131219452686511677818569431", 10)
	_, _ = testSig.S.SetString("18801056069249825825291287104931333862866033135609736119018462340006816851118", 10)

	inputStr = "147caa76786596590baa4e98f5d9f48b86c7765e489f7a6ff3360fe5c674360b"
	sha, _   = chainhash.NewHashFromStr(inputStr)
	outpoint = wire.NewOutPoint(sha, 0)

	bitcoinKeyPriv1, _ = btcec.NewPrivateKey(btcec.S256())
	bitcoinKeyPub1     = bitcoinKeyPriv1.PubKey()

	nodeKeyPriv1, _ = btcec.NewPrivateKey(btcec.S256())
	nodeKeyPub1     = nodeKeyPriv1.PubKey()

	bitcoinKeyPriv2, _ = btcec.NewPrivateKey(btcec.S256())
	bitcoinKeyPub2     = bitcoinKeyPriv2.PubKey()

	nodeKeyPriv2, _ = btcec.NewPrivateKey(btcec.S256())
	nodeKeyPub2     = nodeKeyPriv2.PubKey()

	trickleDelay        = time.Millisecond * 100
	retransmitDelay     = time.Hour * 1
	proofMatureDelta    uint32
	maxBtcFundingAmount = btcutil.Amount(1<<62) - 1
)

// makeTestDB creates a new instance of the ChannelDB for testing purposes. A
// callback which cleans up the created temporary directories is also returned
// and intended to be executed after the test completes.
func makeTestDB() (*channeldb.DB, func(), error) {
	// First, create a temporary directory to be used for the duration of
	// this test.
	tempDirName, err := ioutil.TempDir("", "channeldb")
	if err != nil {
		return nil, nil, err
	}

	// Next, create channeldb for the first time.
	cdb, err := channeldb.Open(tempDirName)
	if err != nil {
		return nil, nil, err
	}

	cleanUp := func() {
		cdb.Close()
		os.RemoveAll(tempDirName)
	}

	return cdb, cleanUp, nil
}

type mockSigner struct {
	privKey *btcec.PrivateKey
}

func (n *mockSigner) SignMessage(pubKey *btcec.PublicKey,
	msg []byte) (*btcec.Signature, error) {

	if !pubKey.IsEqual(n.privKey.PubKey()) {
		return nil, fmt.Errorf("unknown public key")
	}

	digest := chainhash.DoubleHashB(msg)
	sign, err := n.privKey.Sign(digest)
	if err != nil {
		return nil, fmt.Errorf("can't sign the message: %v", err)
	}

	return sign, nil
}

type mockGraphSource struct {
	bestHeight uint32

	mu      sync.Mutex
	nodes   []channeldb.LightningNode
	infos   map[uint64]channeldb.ChannelEdgeInfo
	edges   map[uint64][]channeldb.ChannelEdgePolicy
	zombies map[uint64][][33]byte
}

func newMockRouter(height uint32) *mockGraphSource {
	return &mockGraphSource{
		bestHeight: height,
		infos:      make(map[uint64]channeldb.ChannelEdgeInfo),
		edges:      make(map[uint64][]channeldb.ChannelEdgePolicy),
		zombies:    make(map[uint64][][33]byte),
	}
}

var _ routing.ChannelGraphSource = (*mockGraphSource)(nil)

func (r *mockGraphSource) AddNode(node *channeldb.LightningNode) error {
	r.mu.Lock()
	defer r.mu.Unlock()

	r.nodes = append(r.nodes, *node)
	return nil
}

func (r *mockGraphSource) AddEdge(info *channeldb.ChannelEdgeInfo) error {
	r.mu.Lock()
	defer r.mu.Unlock()

	if _, ok := r.infos[info.ChannelID]; ok {
		return errors.New("info already exist")
	}

	// Usually, the capacity is fetched in the router from the funding txout.
	// Since the mockGraphSource can't access the txout, assign a default value.
	info.Capacity = maxBtcFundingAmount
<<<<<<< HEAD
	r.infos[info.ChannelID] = info
=======
	r.infos[info.ChannelID] = *info
>>>>>>> 58ec9efe
	return nil
}

func (r *mockGraphSource) UpdateEdge(edge *channeldb.ChannelEdgePolicy) error {
	r.mu.Lock()
	defer r.mu.Unlock()

	if len(r.edges[edge.ChannelID]) == 0 {
		r.edges[edge.ChannelID] = make([]channeldb.ChannelEdgePolicy, 2)
	}

	if edge.ChannelFlags&lnwire.ChanUpdateDirection == 0 {
		r.edges[edge.ChannelID][0] = *edge
	} else {
		r.edges[edge.ChannelID][1] = *edge
	}

	return nil
}

func (r *mockGraphSource) SelfEdges() ([]*channeldb.ChannelEdgePolicy, error) {
	return nil, nil
}

func (r *mockGraphSource) CurrentBlockHeight() (uint32, error) {
	return r.bestHeight, nil
}

func (r *mockGraphSource) AddProof(chanID lnwire.ShortChannelID,
	proof *channeldb.ChannelAuthProof) error {

	r.mu.Lock()
	defer r.mu.Unlock()

	chanIDInt := chanID.ToUint64()
	info, ok := r.infos[chanIDInt]
	if !ok {
		return errors.New("channel does not exist")
	}

	info.AuthProof = proof
	r.infos[chanIDInt] = info

	return nil
}

func (r *mockGraphSource) ForEachNode(func(node *channeldb.LightningNode) error) error {
	return nil
}

func (r *mockGraphSource) ForAllOutgoingChannels(cb func(i *channeldb.ChannelEdgeInfo,
	c *channeldb.ChannelEdgePolicy) error) error {

	r.mu.Lock()
	defer r.mu.Unlock()

	chans := make(map[uint64]channeldb.ChannelEdge)
	for _, info := range r.infos {
		info := info

		edgeInfo := chans[info.ChannelID]
		edgeInfo.Info = &info
		chans[info.ChannelID] = edgeInfo
	}
	for _, edges := range r.edges {
		edges := edges

		edge := chans[edges[0].ChannelID]
		edge.Policy1 = &edges[0]
		chans[edges[0].ChannelID] = edge
	}

	for _, channel := range chans {
		cb(channel.Info, channel.Policy1)
	}

	return nil
}

func (r *mockGraphSource) ForEachChannel(func(chanInfo *channeldb.ChannelEdgeInfo,
	e1, e2 *channeldb.ChannelEdgePolicy) error) error {
	return nil
}

func (r *mockGraphSource) GetChannelByID(chanID lnwire.ShortChannelID) (
	*channeldb.ChannelEdgeInfo,
	*channeldb.ChannelEdgePolicy,
	*channeldb.ChannelEdgePolicy, error) {

	r.mu.Lock()
	defer r.mu.Unlock()

	chanIDInt := chanID.ToUint64()
	chanInfo, ok := r.infos[chanIDInt]
	if !ok {
		pubKeys, isZombie := r.zombies[chanIDInt]
		if !isZombie {
			return nil, nil, nil, channeldb.ErrEdgeNotFound
		}

		return &channeldb.ChannelEdgeInfo{
			NodeKey1Bytes: pubKeys[0],
			NodeKey2Bytes: pubKeys[1],
		}, nil, nil, channeldb.ErrZombieEdge
	}

	edges := r.edges[chanID.ToUint64()]
	if len(edges) == 0 {
		return &chanInfo, nil, nil, nil
	}

	var edge1 *channeldb.ChannelEdgePolicy
	if !reflect.DeepEqual(edges[0], channeldb.ChannelEdgePolicy{}) {
		edge1 = &edges[0]
	}

	var edge2 *channeldb.ChannelEdgePolicy
	if !reflect.DeepEqual(edges[1], channeldb.ChannelEdgePolicy{}) {
		edge2 = &edges[1]
	}

	return &chanInfo, edge1, edge2, nil
}

func (r *mockGraphSource) FetchLightningNode(
	nodePub routing.Vertex) (*channeldb.LightningNode, error) {

	for _, node := range r.nodes {
		if bytes.Equal(nodePub[:], node.PubKeyBytes[:]) {
			return &node, nil
		}
	}

	return nil, channeldb.ErrGraphNodeNotFound
}

// IsStaleNode returns true if the graph source has a node announcement for the
// target node with a more recent timestamp.
func (r *mockGraphSource) IsStaleNode(nodePub routing.Vertex, timestamp time.Time) bool {
	r.mu.Lock()
	defer r.mu.Unlock()

	for _, node := range r.nodes {
		if node.PubKeyBytes == nodePub {
			return node.LastUpdate.After(timestamp) ||
				node.LastUpdate.Equal(timestamp)
		}
	}

	// If we did not find the node among our existing graph nodes, we
	// require the node to already have a channel in the graph to not be
	// considered stale.
	for _, info := range r.infos {
		if info.NodeKey1Bytes == nodePub {
			return false
		}
		if info.NodeKey2Bytes == nodePub {
			return false
		}
	}
	return true
}

// IsPublicNode determines whether the given vertex is seen as a public node in
// the graph from the graph's source node's point of view.
func (r *mockGraphSource) IsPublicNode(node routing.Vertex) (bool, error) {
	for _, info := range r.infos {
		if !bytes.Equal(node[:], info.NodeKey1Bytes[:]) &&
			!bytes.Equal(node[:], info.NodeKey2Bytes[:]) {
			continue
		}

		if info.AuthProof != nil {
			return true, nil
		}
	}
	return false, nil
}

// IsKnownEdge returns true if the graph source already knows of the passed
// channel ID either as a live or zombie channel.
func (r *mockGraphSource) IsKnownEdge(chanID lnwire.ShortChannelID) bool {
	r.mu.Lock()
	defer r.mu.Unlock()

	chanIDInt := chanID.ToUint64()
	_, exists := r.infos[chanIDInt]
	_, isZombie := r.zombies[chanIDInt]
	return exists || isZombie
}

// IsStaleEdgePolicy returns true if the graph source has a channel edge for
// the passed channel ID (and flags) that have a more recent timestamp.
func (r *mockGraphSource) IsStaleEdgePolicy(chanID lnwire.ShortChannelID,
	timestamp time.Time, flags lnwire.ChanUpdateChanFlags) bool {
<<<<<<< HEAD
=======

	r.mu.Lock()
	defer r.mu.Unlock()
>>>>>>> 58ec9efe

	chanIDInt := chanID.ToUint64()
	edges, ok := r.edges[chanIDInt]
	if !ok {
		// Since the edge doesn't exist, we'll check our zombie index as
		// well.
		_, isZombie := r.zombies[chanIDInt]
		if !isZombie {
			return false
		}

		// Since it exists within our zombie index, we'll check that it
		// respects the router's live edge horizon to determine whether
		// it is stale or not.
		return time.Since(timestamp) > routing.DefaultChannelPruneExpiry
	}

	switch {
	case flags&lnwire.ChanUpdateDirection == 0 &&
		!reflect.DeepEqual(edges[0], channeldb.ChannelEdgePolicy{}):

		return !timestamp.After(edges[0].LastUpdate)

<<<<<<< HEAD
	case len(edges) >= 1 && edges[0].ChannelFlags == flags:
		return !edges[0].LastUpdate.Before(timestamp)

	case len(edges) >= 2 && edges[1].ChannelFlags == flags:
		return !edges[1].LastUpdate.Before(timestamp)
=======
	case flags&lnwire.ChanUpdateDirection == 1 &&
		!reflect.DeepEqual(edges[1], channeldb.ChannelEdgePolicy{}):

		return !timestamp.After(edges[1].LastUpdate)
>>>>>>> 58ec9efe

	default:
		return false
	}
}

// MarkEdgeLive clears an edge from our zombie index, deeming it as live.
//
// NOTE: This method is part of the ChannelGraphSource interface.
func (r *mockGraphSource) MarkEdgeLive(chanID lnwire.ShortChannelID) error {
	r.mu.Lock()
	defer r.mu.Unlock()
	delete(r.zombies, chanID.ToUint64())
	return nil
}

// MarkEdgeZombie marks an edge as a zombie within our zombie index.
func (r *mockGraphSource) MarkEdgeZombie(chanID lnwire.ShortChannelID, pubKey1,
	pubKey2 [33]byte) error {

	r.mu.Lock()
	defer r.mu.Unlock()
	r.zombies[chanID.ToUint64()] = [][33]byte{pubKey1, pubKey2}
	return nil
}

type mockNotifier struct {
	clientCounter uint32
	epochClients  map[uint32]chan *chainntnfs.BlockEpoch

	sync.RWMutex
}

func newMockNotifier() *mockNotifier {
	return &mockNotifier{
		epochClients: make(map[uint32]chan *chainntnfs.BlockEpoch),
	}
}

func (m *mockNotifier) RegisterConfirmationsNtfn(txid *chainhash.Hash,
	_ []byte, numConfs, _ uint32) (*chainntnfs.ConfirmationEvent, error) {

	return nil, nil
}

func (m *mockNotifier) RegisterSpendNtfn(outpoint *wire.OutPoint, _ []byte,
	_ uint32) (*chainntnfs.SpendEvent, error) {
	return nil, nil
}

func (m *mockNotifier) notifyBlock(hash chainhash.Hash, height uint32) {
	m.RLock()
	defer m.RUnlock()

	for _, client := range m.epochClients {
		client <- &chainntnfs.BlockEpoch{
			Height: int32(height),
			Hash:   &hash,
		}
	}
}

func (m *mockNotifier) RegisterBlockEpochNtfn(
	bestBlock *chainntnfs.BlockEpoch) (*chainntnfs.BlockEpochEvent, error) {
	m.RLock()
	defer m.RUnlock()

	epochChan := make(chan *chainntnfs.BlockEpoch)
	clientID := m.clientCounter
	m.clientCounter++
	m.epochClients[clientID] = epochChan

	return &chainntnfs.BlockEpochEvent{
		Epochs: epochChan,
		Cancel: func() {},
	}, nil
}

func (m *mockNotifier) Start() error {
	return nil
}

func (m *mockNotifier) Stop() error {
	return nil
}

type annBatch struct {
	nodeAnn1 *lnwire.NodeAnnouncement
	nodeAnn2 *lnwire.NodeAnnouncement

	localChanAnn  *lnwire.ChannelAnnouncement
	remoteChanAnn *lnwire.ChannelAnnouncement

	chanUpdAnn1 *lnwire.ChannelUpdate
	chanUpdAnn2 *lnwire.ChannelUpdate

	localProofAnn  *lnwire.AnnounceSignatures
	remoteProofAnn *lnwire.AnnounceSignatures
}

func createAnnouncements(blockHeight uint32) (*annBatch, error) {
	var err error
	var batch annBatch
	timestamp := uint32(123456)

	batch.nodeAnn1, err = createNodeAnnouncement(nodeKeyPriv1, timestamp)
	if err != nil {
		return nil, err
	}

	batch.nodeAnn2, err = createNodeAnnouncement(nodeKeyPriv2, timestamp)
	if err != nil {
		return nil, err
	}

	batch.remoteChanAnn, err = createRemoteChannelAnnouncement(blockHeight)
	if err != nil {
		return nil, err
	}

	batch.remoteProofAnn = &lnwire.AnnounceSignatures{
		ShortChannelID: lnwire.ShortChannelID{
			BlockHeight: blockHeight,
		},
		NodeSignature:    batch.remoteChanAnn.NodeSig2,
		BitcoinSignature: batch.remoteChanAnn.BitcoinSig2,
	}

	batch.localChanAnn, err = createRemoteChannelAnnouncement(blockHeight)
	if err != nil {
		return nil, err
	}

	batch.localProofAnn = &lnwire.AnnounceSignatures{
		ShortChannelID: lnwire.ShortChannelID{
			BlockHeight: blockHeight,
		},
		NodeSignature:    batch.localChanAnn.NodeSig1,
		BitcoinSignature: batch.localChanAnn.BitcoinSig1,
	}

	batch.chanUpdAnn1, err = createUpdateAnnouncement(
		blockHeight, 0, nodeKeyPriv1, timestamp,
	)
	if err != nil {
		return nil, err
	}

	batch.chanUpdAnn2, err = createUpdateAnnouncement(
		blockHeight, 1, nodeKeyPriv2, timestamp,
	)
	if err != nil {
		return nil, err
	}

	return &batch, nil

}

func createNodeAnnouncement(priv *btcec.PrivateKey,
	timestamp uint32, extraBytes ...[]byte) (*lnwire.NodeAnnouncement, error) {

	var err error
	k := hex.EncodeToString(priv.Serialize())
	alias, err := lnwire.NewNodeAlias("kek" + k[:10])
	if err != nil {
		return nil, err
	}

	a := &lnwire.NodeAnnouncement{
		Timestamp: timestamp,
		Addresses: testAddrs,
		Alias:     alias,
		Features:  testFeatures,
	}
	copy(a.NodeID[:], priv.PubKey().SerializeCompressed())
	if len(extraBytes) == 1 {
		a.ExtraOpaqueData = extraBytes[0]
	}

	signer := mockSigner{priv}
	sig, err := SignAnnouncement(&signer, priv.PubKey(), a)
	if err != nil {
		return nil, err
	}

	a.Signature, err = lnwire.NewSigFromSignature(sig)
	if err != nil {
		return nil, err
	}

	return a, nil
}

func createUpdateAnnouncement(blockHeight uint32,
	flags lnwire.ChanUpdateChanFlags,
	nodeKey *btcec.PrivateKey, timestamp uint32,
	extraBytes ...[]byte) (*lnwire.ChannelUpdate, error) {

	var err error

	htlcMinMsat := lnwire.MilliSatoshi(prand.Int63())
	a := &lnwire.ChannelUpdate{
		ShortChannelID: lnwire.ShortChannelID{
			BlockHeight: blockHeight,
		},
		Timestamp:       timestamp,
		MessageFlags:    lnwire.ChanUpdateOptionMaxHtlc,
		ChannelFlags:    flags,
		TimeLockDelta:   uint16(prand.Int63()),
		HtlcMinimumMsat: htlcMinMsat,

		// Since the max HTLC must be greater than the min HTLC to pass channel
		// update validation, set it to double the min htlc.
		HtlcMaximumMsat: 2 * htlcMinMsat,
		FeeRate:         uint32(prand.Int31()),
		BaseFee:         uint32(prand.Int31()),
	}
	if len(extraBytes) == 1 {
		a.ExtraOpaqueData = extraBytes[0]
	}

	err = signUpdate(nodeKey, a)
	if err != nil {
		return nil, err
	}

	return a, nil
}

func signUpdate(nodeKey *btcec.PrivateKey, a *lnwire.ChannelUpdate) error {
	pub := nodeKey.PubKey()
	signer := mockSigner{nodeKey}
	sig, err := SignAnnouncement(&signer, pub, a)
	if err != nil {
		return err
	}

	a.Signature, err = lnwire.NewSigFromSignature(sig)
	if err != nil {
		return err
	}

	return nil
}

func createAnnouncementWithoutProof(blockHeight uint32,
	extraBytes ...[]byte) *lnwire.ChannelAnnouncement {

	a := &lnwire.ChannelAnnouncement{
		ShortChannelID: lnwire.ShortChannelID{
			BlockHeight: blockHeight,
			TxIndex:     0,
			TxPosition:  0,
		},
		Features: testFeatures,
	}
	copy(a.NodeID1[:], nodeKeyPub1.SerializeCompressed())
	copy(a.NodeID2[:], nodeKeyPub2.SerializeCompressed())
	copy(a.BitcoinKey1[:], bitcoinKeyPub1.SerializeCompressed())
	copy(a.BitcoinKey2[:], bitcoinKeyPub2.SerializeCompressed())
	if len(extraBytes) == 1 {
		a.ExtraOpaqueData = extraBytes[0]
	}

	return a
}

func createRemoteChannelAnnouncement(blockHeight uint32,
	extraBytes ...[]byte) (*lnwire.ChannelAnnouncement, error) {

	a := createAnnouncementWithoutProof(blockHeight, extraBytes...)

	pub := nodeKeyPriv1.PubKey()
	signer := mockSigner{nodeKeyPriv1}
	sig, err := SignAnnouncement(&signer, pub, a)
	if err != nil {
		return nil, err
	}
	a.NodeSig1, err = lnwire.NewSigFromSignature(sig)
	if err != nil {
		return nil, err
	}

	pub = nodeKeyPriv2.PubKey()
	signer = mockSigner{nodeKeyPriv2}
	sig, err = SignAnnouncement(&signer, pub, a)
	if err != nil {
		return nil, err
	}
	a.NodeSig2, err = lnwire.NewSigFromSignature(sig)
	if err != nil {
		return nil, err
	}

	pub = bitcoinKeyPriv1.PubKey()
	signer = mockSigner{bitcoinKeyPriv1}
	sig, err = SignAnnouncement(&signer, pub, a)
	if err != nil {
		return nil, err
	}
	a.BitcoinSig1, err = lnwire.NewSigFromSignature(sig)
	if err != nil {
		return nil, err
	}

	pub = bitcoinKeyPriv2.PubKey()
	signer = mockSigner{bitcoinKeyPriv2}
	sig, err = SignAnnouncement(&signer, pub, a)
	if err != nil {
		return nil, err
	}
	a.BitcoinSig2, err = lnwire.NewSigFromSignature(sig)
	if err != nil {
		return nil, err
	}

	return a, nil
}

type testCtx struct {
	gossiper           *AuthenticatedGossiper
	router             *mockGraphSource
	notifier           *mockNotifier
	broadcastedMessage chan msgWithSenders
}

func createTestCtx(startHeight uint32) (*testCtx, func(), error) {
	// Next we'll initialize an instance of the channel router with mock
	// versions of the chain and channel notifier. As we don't need to test
	// any p2p functionality, the peer send and switch send,
	// broadcast functions won't be populated.
	notifier := newMockNotifier()
	router := newMockRouter(startHeight)

	db, cleanUpDb, err := makeTestDB()
	if err != nil {
		return nil, nil, err
	}

	waitingProofStore, err := channeldb.NewWaitingProofStore(db)
	if err != nil {
		cleanUpDb()
		return nil, nil, err
	}

	broadcastedMessage := make(chan msgWithSenders, 10)
	gossiper := New(Config{
		Notifier: notifier,
		Broadcast: func(senders map[routing.Vertex]struct{},
			msgs ...lnwire.Message) error {

			for _, msg := range msgs {
				broadcastedMessage <- msgWithSenders{
					msg:     msg,
					senders: senders,
				}
			}

			return nil
		},
		NotifyWhenOnline: func(target *btcec.PublicKey,
			peerChan chan<- lnpeer.Peer) {
			peerChan <- &mockPeer{target, nil, nil}
		},
		NotifyWhenOffline: func(_ [33]byte) <-chan struct{} {
			c := make(chan struct{})
			return c
		},
		Router:                    router,
		TrickleDelay:              trickleDelay,
		RetransmitDelay:           retransmitDelay,
		ProofMatureDelta:          proofMatureDelta,
		WaitingProofStore:         waitingProofStore,
		MessageStore:              newMockMessageStore(),
		RotateTicker:              ticker.NewForce(DefaultSyncerRotationInterval),
		HistoricalSyncTicker:      ticker.NewForce(DefaultHistoricalSyncInterval),
		ActiveSyncerTimeoutTicker: ticker.NewForce(DefaultActiveSyncerTimeout),
		NumActiveSyncers:          3,
		AnnSigner:                 &mockSigner{nodeKeyPriv1},
	}, nodeKeyPub1)

	if err := gossiper.Start(); err != nil {
		cleanUpDb()
		return nil, nil, fmt.Errorf("unable to start router: %v", err)
	}

	cleanUp := func() {
		gossiper.Stop()
		cleanUpDb()
	}

	return &testCtx{
		router:             router,
		notifier:           notifier,
		gossiper:           gossiper,
		broadcastedMessage: broadcastedMessage,
	}, cleanUp, nil
}

// TestProcessAnnouncement checks that mature announcements are propagated to
// the router subsystem.
func TestProcessAnnouncement(t *testing.T) {
	t.Parallel()

	timestamp := uint32(123456)

	ctx, cleanup, err := createTestCtx(0)
	if err != nil {
		t.Fatalf("can't create context: %v", err)
	}
	defer cleanup()

	assertSenderExistence := func(sender *btcec.PublicKey, msg msgWithSenders) {
		if _, ok := msg.senders[routing.NewVertex(sender)]; !ok {
			t.Fatalf("sender=%x not present in %v",
				sender.SerializeCompressed(), spew.Sdump(msg))
		}
	}

	nodePeer := &mockPeer{nodeKeyPriv1.PubKey(), nil, nil}

	// First, we'll craft a valid remote channel announcement and send it to
	// the gossiper so that it can be processed.
	ca, err := createRemoteChannelAnnouncement(0)
	if err != nil {
		t.Fatalf("can't create channel announcement: %v", err)
	}

	select {
	case err = <-ctx.gossiper.ProcessRemoteAnnouncement(ca, nodePeer):
	case <-time.After(2 * time.Second):
		t.Fatal("remote announcement not processed")
	}
	if err != nil {
		t.Fatalf("can't process remote announcement: %v", err)
	}

	// The announcement should be broadcast and included in our local view
	// of the graph.
	select {
	case msg := <-ctx.broadcastedMessage:
		assertSenderExistence(nodePeer.IdentityKey(), msg)
	case <-time.After(2 * trickleDelay):
		t.Fatal("announcement wasn't proceeded")
	}

	if len(ctx.router.infos) != 1 {
		t.Fatalf("edge wasn't added to router: %v", err)
	}

	// We'll then craft the channel policy of the remote party and also send
	// it to the gossiper.
	ua, err := createUpdateAnnouncement(0, 0, nodeKeyPriv1, timestamp)
	if err != nil {
		t.Fatalf("can't create update announcement: %v", err)
	}

	select {
	case err = <-ctx.gossiper.ProcessRemoteAnnouncement(ua, nodePeer):
	case <-time.After(2 * time.Second):
		t.Fatal("remote announcement not processed")
	}
	if err != nil {
		t.Fatalf("can't process remote announcement: %v", err)
	}

	// The channel policy should be broadcast to the rest of the network.
	select {
	case msg := <-ctx.broadcastedMessage:
		assertSenderExistence(nodePeer.IdentityKey(), msg)
	case <-time.After(2 * trickleDelay):
		t.Fatal("announcement wasn't proceeded")
	}

	if len(ctx.router.edges) != 1 {
		t.Fatalf("edge update wasn't added to router: %v", err)
	}

	// Finally, we'll craft the remote party's node announcement.
	na, err := createNodeAnnouncement(nodeKeyPriv1, timestamp)
	if err != nil {
		t.Fatalf("can't create node announcement: %v", err)
	}

	select {
	case err = <-ctx.gossiper.ProcessRemoteAnnouncement(na, nodePeer):
	case <-time.After(2 * time.Second):
		t.Fatal("remote announcement not processed")
	}
	if err != nil {
		t.Fatalf("can't process remote announcement: %v", err)
	}

	// It should also be broadcast to the network and included in our local
	// view of the graph.
	select {
	case msg := <-ctx.broadcastedMessage:
		assertSenderExistence(nodePeer.IdentityKey(), msg)
	case <-time.After(2 * trickleDelay):
		t.Fatal("announcement wasn't proceeded")
	}

	if len(ctx.router.nodes) != 1 {
		t.Fatalf("node wasn't added to router: %v", err)
	}
}

// TestPrematureAnnouncement checks that premature announcements are
// not propagated to the router subsystem until block with according
// block height received.
func TestPrematureAnnouncement(t *testing.T) {
	t.Parallel()

	timestamp := uint32(123456)

	ctx, cleanup, err := createTestCtx(0)
	if err != nil {
		t.Fatalf("can't create context: %v", err)
	}
	defer cleanup()

	_, err = createNodeAnnouncement(nodeKeyPriv1, timestamp)
	if err != nil {
		t.Fatalf("can't create node announcement: %v", err)
	}

	nodePeer := &mockPeer{nodeKeyPriv1.PubKey(), nil, nil}

	// Pretending that we receive the valid channel announcement from
	// remote side, but block height of this announcement is greater than
	// highest know to us, for that reason it should be added to the
	// repeat/premature batch.
	ca, err := createRemoteChannelAnnouncement(1)
	if err != nil {
		t.Fatalf("can't create channel announcement: %v", err)
	}

	select {
	case <-ctx.gossiper.ProcessRemoteAnnouncement(ca, nodePeer):
		t.Fatal("announcement was proceeded")
	case <-time.After(100 * time.Millisecond):
	}

	if len(ctx.router.infos) != 0 {
		t.Fatal("edge was added to router")
	}

	// Pretending that we receive the valid channel update announcement from
	// remote side, but block height of this announcement is greater than
	// highest know to us, for that reason it should be added to the
	// repeat/premature batch.
	ua, err := createUpdateAnnouncement(1, 0, nodeKeyPriv1, timestamp)
	if err != nil {
		t.Fatalf("can't create update announcement: %v", err)
	}

	select {
	case <-ctx.gossiper.ProcessRemoteAnnouncement(ua, nodePeer):
		t.Fatal("announcement was proceeded")
	case <-time.After(100 * time.Millisecond):
	}

	if len(ctx.router.edges) != 0 {
		t.Fatal("edge update was added to router")
	}

	// Generate new block and waiting the previously added announcements
	// to be proceeded.
	newBlock := &wire.MsgBlock{}
	ctx.notifier.notifyBlock(newBlock.Header.BlockHash(), 1)

	select {
	case <-ctx.broadcastedMessage:
	case <-time.After(2 * trickleDelay):
		t.Fatal("announcement wasn't broadcasted")
	}

	if len(ctx.router.infos) != 1 {
		t.Fatalf("edge wasn't added to router: %v", err)
	}

	select {
	case <-ctx.broadcastedMessage:
	case <-time.After(2 * trickleDelay):
		t.Fatal("announcement wasn't broadcasted")
	}

	if len(ctx.router.edges) != 1 {
		t.Fatalf("edge update wasn't added to router: %v", err)
	}
}

// TestSignatureAnnouncementLocalFirst ensures that the AuthenticatedGossiper
// properly processes partial and fully announcement signatures message.
func TestSignatureAnnouncementLocalFirst(t *testing.T) {
	t.Parallel()

	ctx, cleanup, err := createTestCtx(uint32(proofMatureDelta))
	if err != nil {
		t.Fatalf("can't create context: %v", err)
	}
	defer cleanup()

	// Set up a channel that we can use to inspect the messages sent
	// directly from the gossiper.
	sentMsgs := make(chan lnwire.Message, 10)
	ctx.gossiper.reliableSender.cfg.NotifyWhenOnline = func(target *btcec.PublicKey,
		peerChan chan<- lnpeer.Peer) {

		select {
		case peerChan <- &mockPeer{target, sentMsgs, ctx.gossiper.quit}:
		case <-ctx.gossiper.quit:
		}
	}

	batch, err := createAnnouncements(0)
	if err != nil {
		t.Fatalf("can't generate announcements: %v", err)
	}

	localKey, err := btcec.ParsePubKey(batch.nodeAnn1.NodeID[:], btcec.S256())
	if err != nil {
		t.Fatalf("unable to parse pubkey: %v", err)
	}
	remoteKey, err := btcec.ParsePubKey(batch.nodeAnn2.NodeID[:], btcec.S256())
	if err != nil {
		t.Fatalf("unable to parse pubkey: %v", err)
	}
	remotePeer := &mockPeer{remoteKey, sentMsgs, ctx.gossiper.quit}

	// Recreate lightning network topology. Initialize router with channel
	// between two nodes.
	select {
	case err = <-ctx.gossiper.ProcessLocalAnnouncement(
		batch.localChanAnn, localKey,
	):
	case <-time.After(2 * time.Second):
		t.Fatal("did not process local announcement")
	}
	if err != nil {
		t.Fatalf("unable to process channel ann: %v", err)
	}
	select {
	case <-ctx.broadcastedMessage:
		t.Fatal("channel announcement was broadcast")
	case <-time.After(2 * trickleDelay):
	}

	select {
	case err = <-ctx.gossiper.ProcessLocalAnnouncement(
		batch.chanUpdAnn1, localKey,
	):
	case <-time.After(2 * time.Second):
		t.Fatal("did not process local announcement")
	}
	if err != nil {
		t.Fatalf("unable to process channel update: %v", err)
	}
	select {
	case <-ctx.broadcastedMessage:
		t.Fatal("channel update announcement was broadcast")
	case <-time.After(2 * trickleDelay):
	}

	select {
	case err = <-ctx.gossiper.ProcessLocalAnnouncement(
		batch.nodeAnn1, localKey,
	):
	case <-time.After(2 * time.Second):
		t.Fatal("did not process local announcement")
	}
	if err != nil {
		t.Fatalf("unable to process node ann: %v", err)
	}
	select {
	case <-ctx.broadcastedMessage:
		t.Fatal("node announcement was broadcast")
	case <-time.After(2 * trickleDelay):
	}

	// The local ChannelUpdate should now be sent directly to the remote peer,
	// such that the edge can be used for routing, regardless if this channel
	// is announced or not (private channel).
	select {
	case msg := <-sentMsgs:
		assertMessage(t, batch.chanUpdAnn1, msg)
	case <-time.After(1 * time.Second):
		t.Fatal("gossiper did not send channel update to peer")
	}

	select {
	case err = <-ctx.gossiper.ProcessRemoteAnnouncement(
		batch.chanUpdAnn2, remotePeer,
	):
	case <-time.After(2 * time.Second):
		t.Fatal("did not process remote announcement")
	}
	if err != nil {
		t.Fatalf("unable to process channel update: %v", err)
	}
	select {
	case <-ctx.broadcastedMessage:
		t.Fatal("channel update announcement was broadcast")
	case <-time.After(2 * trickleDelay):
	}

	select {
	case err = <-ctx.gossiper.ProcessRemoteAnnouncement(
		batch.nodeAnn2, remotePeer,
	):
	case <-time.After(2 * time.Second):
		t.Fatal("did not process remote announcement")
	}
	if err != nil {
		t.Fatalf("unable to process node ann: %v", err)
	}
	select {
	case <-ctx.broadcastedMessage:
		t.Fatal("node announcement was broadcast")
	case <-time.After(2 * trickleDelay):
	}

	// Pretending that we receive local channel announcement from funding
	// manager, thereby kick off the announcement exchange process.
	select {
	case err = <-ctx.gossiper.ProcessLocalAnnouncement(
		batch.localProofAnn, localKey,
	):
	case <-time.After(2 * time.Second):
		t.Fatal("did not process remote announcement")
	}
	if err != nil {
		t.Fatalf("unable to process local proof: %v", err)
	}

	select {
	case <-ctx.broadcastedMessage:
		t.Fatal("announcements were broadcast")
	case <-time.After(2 * trickleDelay):
	}

	number := 0
	if err := ctx.gossiper.cfg.WaitingProofStore.ForAll(
		func(*channeldb.WaitingProof) error {
			number++
			return nil
		},
	); err != nil {
		t.Fatalf("unable to retrieve objects from store: %v", err)
	}

	if number != 1 {
		t.Fatal("wrong number of objects in storage")
	}

	select {
	case err = <-ctx.gossiper.ProcessRemoteAnnouncement(
		batch.remoteProofAnn, remotePeer,
	):
	case <-time.After(2 * time.Second):
		t.Fatal("did not process remote announcement")
	}
	if err != nil {
		t.Fatalf("unable to process remote proof: %v", err)
	}

	for i := 0; i < 5; i++ {
		select {
		case <-ctx.broadcastedMessage:
		case <-time.After(time.Second):
			t.Fatal("announcement wasn't broadcast")
		}
	}

	number = 0
	if err := ctx.gossiper.cfg.WaitingProofStore.ForAll(
		func(*channeldb.WaitingProof) error {
			number++
			return nil
		},
	); err != nil && err != channeldb.ErrWaitingProofNotFound {
		t.Fatalf("unable to retrieve objects from store: %v", err)
	}

	if number != 0 {
		t.Fatal("waiting proof should be removed from storage")
	}
}

// TestOrphanSignatureAnnouncement ensures that the gossiper properly
// processes announcement with unknown channel ids.
func TestOrphanSignatureAnnouncement(t *testing.T) {
	t.Parallel()

	ctx, cleanup, err := createTestCtx(uint32(proofMatureDelta))
	if err != nil {
		t.Fatalf("can't create context: %v", err)
	}
	defer cleanup()

	// Set up a channel that we can use to inspect the messages sent
	// directly from the gossiper.
	sentMsgs := make(chan lnwire.Message, 10)
	ctx.gossiper.reliableSender.cfg.NotifyWhenOnline = func(target *btcec.PublicKey,
		peerChan chan<- lnpeer.Peer) {

		select {
		case peerChan <- &mockPeer{target, sentMsgs, ctx.gossiper.quit}:
		case <-ctx.gossiper.quit:
		}
	}

	batch, err := createAnnouncements(0)
	if err != nil {
		t.Fatalf("can't generate announcements: %v", err)
	}

	localKey, err := btcec.ParsePubKey(batch.nodeAnn1.NodeID[:], btcec.S256())
	if err != nil {
		t.Fatalf("unable to parse pubkey: %v", err)
	}
	remoteKey, err := btcec.ParsePubKey(batch.nodeAnn2.NodeID[:], btcec.S256())
	if err != nil {
		t.Fatalf("unable to parse pubkey: %v", err)
	}
	remotePeer := &mockPeer{remoteKey, sentMsgs, ctx.gossiper.quit}

	// Pretending that we receive local channel announcement from funding
	// manager, thereby kick off the announcement exchange process, in
	// this case the announcement should be added in the orphan batch
	// because we haven't announce the channel yet.
	select {
	case err = <-ctx.gossiper.ProcessRemoteAnnouncement(batch.remoteProofAnn,
		remotePeer):
	case <-time.After(2 * time.Second):
		t.Fatal("did not process remote announcement")
	}
	if err != nil {
		t.Fatalf("unable to proceed announcement: %v", err)
	}

	number := 0
	if err := ctx.gossiper.cfg.WaitingProofStore.ForAll(
		func(*channeldb.WaitingProof) error {
			number++
			return nil
		},
	); err != nil {
		t.Fatalf("unable to retrieve objects from store: %v", err)
	}

	if number != 1 {
		t.Fatal("wrong number of objects in storage")
	}

	// Recreate lightning network topology. Initialize router with channel
	// between two nodes.
	select {
	case err = <-ctx.gossiper.ProcessLocalAnnouncement(batch.localChanAnn,
		localKey):
	case <-time.After(2 * time.Second):
		t.Fatal("did not process local announcement")
	}

	if err != nil {
		t.Fatalf("unable to process: %v", err)
	}

	select {
	case <-ctx.broadcastedMessage:
		t.Fatal("channel announcement was broadcast")
	case <-time.After(2 * trickleDelay):
	}

	select {
	case err = <-ctx.gossiper.ProcessLocalAnnouncement(batch.chanUpdAnn1,
		localKey):
	case <-time.After(2 * time.Second):
		t.Fatal("did not process local announcement")
	}
	if err != nil {
		t.Fatalf("unable to process: %v", err)
	}

	select {
	case <-ctx.broadcastedMessage:
		t.Fatal("channel update announcement was broadcast")
	case <-time.After(2 * trickleDelay):
	}

	select {
	case err = <-ctx.gossiper.ProcessLocalAnnouncement(
		batch.nodeAnn1, localKey,
	):
	case <-time.After(2 * time.Second):
		t.Fatal("did not process local announcement")
	}
	if err != nil {
		t.Fatalf("unable to process node ann: %v", err)
	}
	select {
	case <-ctx.broadcastedMessage:
		t.Fatal("node announcement was broadcast")
	case <-time.After(2 * trickleDelay):
	}

	// The local ChannelUpdate should now be sent directly to the remote peer,
	// such that the edge can be used for routing, regardless if this channel
	// is announced or not (private channel).
	select {
	case msg := <-sentMsgs:
		assertMessage(t, batch.chanUpdAnn1, msg)
	case <-time.After(1 * time.Second):
		t.Fatal("gossiper did not send channel update to peer")
	}

	select {
	case err = <-ctx.gossiper.ProcessRemoteAnnouncement(batch.chanUpdAnn2,
		remotePeer):
	case <-time.After(2 * time.Second):
		t.Fatal("did not process remote announcement")
	}
	if err != nil {
		t.Fatalf("unable to process node ann: %v", err)
	}
	select {
	case <-ctx.broadcastedMessage:
		t.Fatal("channel update announcement was broadcast")
	case <-time.After(2 * trickleDelay):
	}

	select {
	case err = <-ctx.gossiper.ProcessRemoteAnnouncement(
		batch.nodeAnn2, remotePeer,
	):
	case <-time.After(2 * time.Second):
		t.Fatal("did not process remote announcement")
	}
	if err != nil {
		t.Fatalf("unable to process: %v", err)
	}
	select {
	case <-ctx.broadcastedMessage:
		t.Fatal("node announcement announcement was broadcast")
	case <-time.After(2 * trickleDelay):
	}

	// After that we process local announcement, and waiting to receive
	// the channel announcement.
	select {
	case err = <-ctx.gossiper.ProcessLocalAnnouncement(batch.localProofAnn,
		localKey):
	case <-time.After(2 * time.Second):
		t.Fatal("did not process remote announcement")
	}
	if err != nil {
		t.Fatalf("unable to process: %v", err)
	}

	// The local proof should be sent to the remote peer.
	select {
	case msg := <-sentMsgs:
		assertMessage(t, batch.localProofAnn, msg)
	case <-time.After(2 * time.Second):
		t.Fatalf("local proof was not sent to peer")
	}

	// And since both remote and local announcements are processed, we
	// should be broadcasting the final channel announcements.
	for i := 0; i < 5; i++ {
		select {
		case <-ctx.broadcastedMessage:
		case <-time.After(time.Second):
			t.Fatal("announcement wasn't broadcast")
		}
	}

	number = 0
	if err := ctx.gossiper.cfg.WaitingProofStore.ForAll(
		func(p *channeldb.WaitingProof) error {
			number++
			return nil
		},
	); err != nil {
		t.Fatalf("unable to retrieve objects from store: %v", err)
	}

	if number != 0 {
		t.Fatalf("wrong number of objects in storage: %v", number)
	}
}

// TestSignatureAnnouncementRetryAtStartup tests that if we restart the
// gossiper, it will retry sending the AnnounceSignatures to the peer if it did
// not succeed before shutting down, and the full channel proof is not yet
// assembled.
func TestSignatureAnnouncementRetryAtStartup(t *testing.T) {
	t.Parallel()

	ctx, cleanup, err := createTestCtx(uint32(proofMatureDelta))
	if err != nil {
		t.Fatalf("can't create context: %v", err)
	}
	defer cleanup()

	batch, err := createAnnouncements(0)
	if err != nil {
		t.Fatalf("can't generate announcements: %v", err)
	}

	localKey, err := btcec.ParsePubKey(batch.nodeAnn1.NodeID[:], btcec.S256())
	if err != nil {
		t.Fatalf("unable to parse pubkey: %v", err)
	}
	remoteKey, err := btcec.ParsePubKey(batch.nodeAnn2.NodeID[:], btcec.S256())
	if err != nil {
		t.Fatalf("unable to parse pubkey: %v", err)
	}

	// Set up a channel to intercept the messages sent to the remote peer.
	sentToPeer := make(chan lnwire.Message, 1)
	remotePeer := &mockPeer{remoteKey, sentToPeer, ctx.gossiper.quit}

	// Since the reliable send to the remote peer of the local channel proof
	// requires a notification when the peer comes online, we'll capture the
	// channel through which it gets sent to control exactly when to
	// dispatch it.
	notifyPeers := make(chan chan<- lnpeer.Peer, 1)
	ctx.gossiper.reliableSender.cfg.NotifyWhenOnline = func(peer *btcec.PublicKey,
		connectedChan chan<- lnpeer.Peer) {
		notifyPeers <- connectedChan
	}

	// Recreate lightning network topology. Initialize router with channel
	// between two nodes.
	select {
	case err = <-ctx.gossiper.ProcessLocalAnnouncement(
		batch.localChanAnn, localKey,
	):
	case <-time.After(2 * time.Second):
		t.Fatal("did not process local announcement")
	}
	if err != nil {
		t.Fatalf("unable to process channel ann: %v", err)
	}
	select {
	case <-ctx.broadcastedMessage:
		t.Fatal("channel announcement was broadcast")
	case <-time.After(2 * trickleDelay):
	}

	// Pretending that we receive local channel announcement from funding
	// manager, thereby kick off the announcement exchange process.
	select {
	case err = <-ctx.gossiper.ProcessLocalAnnouncement(
		batch.localProofAnn, localKey,
	):
	case <-time.After(2 * time.Second):
		t.Fatal("did not process remote announcement")
	}
	if err != nil {
		t.Fatalf("unable to process :%v", err)
	}

	// The gossiper should register for a notification for when the peer is
	// online.
	select {
	case <-notifyPeers:
	case <-time.After(2 * time.Second):
		t.Fatalf("gossiper did not ask to get notified when " +
			"peer is online")
	}

	// The proof should not be broadcast yet since we're still missing the
	// remote party's.
	select {
	case <-ctx.broadcastedMessage:
		t.Fatal("announcements were broadcast")
	case <-time.After(2 * trickleDelay):
	}

	// And it shouldn't be sent to the peer either as they are offline.
	select {
	case msg := <-sentToPeer:
		t.Fatalf("received unexpected message: %v", spew.Sdump(msg))
	case <-time.After(time.Second):
	}

	number := 0
	if err := ctx.gossiper.cfg.WaitingProofStore.ForAll(
		func(*channeldb.WaitingProof) error {
			number++
			return nil
		},
	); err != nil {
		t.Fatalf("unable to retrieve objects from store: %v", err)
	}

	if number != 1 {
		t.Fatal("wrong number of objects in storage")
	}

	// Restart the gossiper and restore its original NotifyWhenOnline and
	// NotifyWhenOffline methods. This should trigger a new attempt to send
	// the message to the peer.
	ctx.gossiper.Stop()
	gossiper := New(Config{
		Notifier:                  ctx.gossiper.cfg.Notifier,
		Broadcast:                 ctx.gossiper.cfg.Broadcast,
		NotifyWhenOnline:          ctx.gossiper.reliableSender.cfg.NotifyWhenOnline,
		NotifyWhenOffline:         ctx.gossiper.reliableSender.cfg.NotifyWhenOffline,
		Router:                    ctx.gossiper.cfg.Router,
		TrickleDelay:              trickleDelay,
		RetransmitDelay:           retransmitDelay,
		ProofMatureDelta:          proofMatureDelta,
		WaitingProofStore:         ctx.gossiper.cfg.WaitingProofStore,
		MessageStore:              ctx.gossiper.cfg.MessageStore,
		RotateTicker:              ticker.NewForce(DefaultSyncerRotationInterval),
		HistoricalSyncTicker:      ticker.NewForce(DefaultHistoricalSyncInterval),
		ActiveSyncerTimeoutTicker: ticker.NewForce(DefaultActiveSyncerTimeout),
		NumActiveSyncers:          3,
	}, ctx.gossiper.selfKey)
	if err != nil {
		t.Fatalf("unable to recreate gossiper: %v", err)
	}
	if err := gossiper.Start(); err != nil {
		t.Fatalf("unable to start recreated gossiper: %v", err)
	}
	defer gossiper.Stop()

	ctx.gossiper = gossiper
	remotePeer.quit = ctx.gossiper.quit

	// After starting up, the gossiper will see that it has a proof in the
	// WaitingProofStore, and will retry sending its part to the remote.
	// It should register for a notification for when the peer is online.
	var peerChan chan<- lnpeer.Peer
	select {
	case peerChan = <-notifyPeers:
	case <-time.After(2 * time.Second):
		t.Fatalf("gossiper did not ask to get notified when " +
			"peer is online")
	}

	// Notify that peer is now online. This should allow the proof to be
	// sent.
	peerChan <- remotePeer

out:
	for {
		select {
		case msg := <-sentToPeer:
			// Since the ChannelUpdate will also be resent as it is
			// sent reliably, we'll need to filter it out.
			if _, ok := msg.(*lnwire.AnnounceSignatures); !ok {
				continue
			}

			assertMessage(t, batch.localProofAnn, msg)
			break out
		case <-time.After(2 * time.Second):
			t.Fatalf("gossiper did not send message when peer " +
				"came online")
		}
	}

	// Now exchanging the remote channel proof, the channel announcement
	// broadcast should continue as normal.
	select {
	case err = <-ctx.gossiper.ProcessRemoteAnnouncement(
		batch.remoteProofAnn, remotePeer,
	):
	case <-time.After(2 * time.Second):
		t.Fatal("did not process remote announcement")
	}
	if err != nil {
		t.Fatalf("unable to process :%v", err)
	}

	select {
	case <-ctx.broadcastedMessage:
	case <-time.After(time.Second):
		t.Fatal("announcement wasn't broadcast")
	}

	number = 0
	if err := ctx.gossiper.cfg.WaitingProofStore.ForAll(
		func(*channeldb.WaitingProof) error {
			number++
			return nil
		},
	); err != nil && err != channeldb.ErrWaitingProofNotFound {
		t.Fatalf("unable to retrieve objects from store: %v", err)
	}

	if number != 0 {
		t.Fatal("waiting proof should be removed from storage")
	}
}

// TestSignatureAnnouncementFullProofWhenRemoteProof tests that if a remote
// proof is received when we already have the full proof, the gossiper will send
// the full proof (ChannelAnnouncement) to the remote peer.
func TestSignatureAnnouncementFullProofWhenRemoteProof(t *testing.T) {
	t.Parallel()

	ctx, cleanup, err := createTestCtx(uint32(proofMatureDelta))
	if err != nil {
		t.Fatalf("can't create context: %v", err)
	}
	defer cleanup()

	batch, err := createAnnouncements(0)
	if err != nil {
		t.Fatalf("can't generate announcements: %v", err)
	}

	localKey, err := btcec.ParsePubKey(batch.nodeAnn1.NodeID[:], btcec.S256())
	if err != nil {
		t.Fatalf("unable to parse pubkey: %v", err)
	}
	remoteKey, err := btcec.ParsePubKey(batch.nodeAnn2.NodeID[:], btcec.S256())
	if err != nil {
		t.Fatalf("unable to parse pubkey: %v", err)
	}

	// Set up a channel we can use to inspect messages sent by the
	// gossiper to the remote peer.
	sentToPeer := make(chan lnwire.Message, 1)
	remotePeer := &mockPeer{remoteKey, sentToPeer, ctx.gossiper.quit}

	// Override NotifyWhenOnline to return the remote peer which we expect
	// meesages to be sent to.
	ctx.gossiper.reliableSender.cfg.NotifyWhenOnline = func(peer *btcec.PublicKey,
		peerChan chan<- lnpeer.Peer) {

		peerChan <- remotePeer
	}

	// Recreate lightning network topology. Initialize router with channel
	// between two nodes.
	select {
	case err = <-ctx.gossiper.ProcessLocalAnnouncement(
		batch.localChanAnn, localKey,
	):
	case <-time.After(2 * time.Second):
		t.Fatal("did not process local announcement")
	}
	if err != nil {
		t.Fatalf("unable to process channel ann: %v", err)
	}
	select {
	case <-ctx.broadcastedMessage:
		t.Fatal("channel announcement was broadcast")
	case <-time.After(2 * trickleDelay):
	}

	select {
	case err = <-ctx.gossiper.ProcessLocalAnnouncement(
		batch.chanUpdAnn1, localKey,
	):
	case <-time.After(2 * time.Second):
		t.Fatal("did not process local announcement")
	}
	if err != nil {
		t.Fatalf("unable to process channel update: %v", err)
	}
	select {
	case <-ctx.broadcastedMessage:
		t.Fatal("channel update announcement was broadcast")
	case <-time.After(2 * trickleDelay):
	}
	select {
	case msg := <-sentToPeer:
		assertMessage(t, batch.chanUpdAnn1, msg)
	case <-time.After(2 * time.Second):
		t.Fatal("gossiper did not send channel update to remove peer")
	}

	select {
	case err = <-ctx.gossiper.ProcessLocalAnnouncement(
		batch.nodeAnn1, localKey,
	):
	case <-time.After(2 * time.Second):
		t.Fatal("did not process local announcement")
	}
	if err != nil {
		t.Fatalf("unable to process node ann:%v", err)
	}
	select {
	case <-ctx.broadcastedMessage:
		t.Fatal("node announcement was broadcast")
	case <-time.After(2 * trickleDelay):
	}

	select {
	case err = <-ctx.gossiper.ProcessRemoteAnnouncement(
		batch.chanUpdAnn2, remotePeer,
	):
	case <-time.After(2 * time.Second):
		t.Fatal("did not process remote announcement")
	}
	if err != nil {
		t.Fatalf("unable to process channel update: %v", err)
	}
	select {
	case <-ctx.broadcastedMessage:
		t.Fatal("channel update announcement was broadcast")
	case <-time.After(2 * trickleDelay):
	}

	select {
	case err = <-ctx.gossiper.ProcessRemoteAnnouncement(
		batch.nodeAnn2, remotePeer,
	):
	case <-time.After(2 * time.Second):
		t.Fatal("did not process remote announcement")
	}
	if err != nil {
		t.Fatalf("unable to process node ann: %v", err)
	}
	select {
	case <-ctx.broadcastedMessage:
		t.Fatal("node announcement was broadcast")
	case <-time.After(2 * trickleDelay):
	}

	// Pretending that we receive local channel announcement from funding
	// manager, thereby kick off the announcement exchange process.
	select {
	case err = <-ctx.gossiper.ProcessLocalAnnouncement(
		batch.localProofAnn, localKey,
	):
	case <-time.After(2 * time.Second):
		t.Fatal("did not process local announcement")
	}
	if err != nil {
		t.Fatalf("unable to process local proof: %v", err)
	}

	select {
	case err = <-ctx.gossiper.ProcessRemoteAnnouncement(
		batch.remoteProofAnn, remotePeer,
	):
	case <-time.After(2 * time.Second):
		t.Fatal("did not process local announcement")
	}
	if err != nil {
		t.Fatalf("unable to process remote proof: %v", err)
	}

	// We expect the gossiper to send this message to the remote peer.
	select {
	case msg := <-sentToPeer:
		assertMessage(t, batch.localProofAnn, msg)
	case <-time.After(2 * time.Second):
		t.Fatal("did not send local proof to peer")
	}

	// All channel and node announcements should be broadcast.
	for i := 0; i < 5; i++ {
		select {
		case <-ctx.broadcastedMessage:
		case <-time.After(time.Second):
			t.Fatal("announcement wasn't broadcast")
		}
	}

	number := 0
	if err := ctx.gossiper.cfg.WaitingProofStore.ForAll(
		func(*channeldb.WaitingProof) error {
			number++
			return nil
		},
	); err != nil && err != channeldb.ErrWaitingProofNotFound {
		t.Fatalf("unable to retrieve objects from store: %v", err)
	}

	if number != 0 {
		t.Fatal("waiting proof should be removed from storage")
	}

	// Now give the gossiper the remote proof yet again. This should
	// trigger a send of the full ChannelAnnouncement.
	select {
	case err = <-ctx.gossiper.ProcessRemoteAnnouncement(
		batch.remoteProofAnn, remotePeer,
	):
	case <-time.After(2 * time.Second):
		t.Fatal("did not process local announcement")
	}
	if err != nil {
		t.Fatalf("unable to process remote proof: %v", err)
	}

	// We expect the gossiper to send this message to the remote peer.
	select {
	case msg := <-sentToPeer:
		_, ok := msg.(*lnwire.ChannelAnnouncement)
		if !ok {
			t.Fatalf("expected ChannelAnnouncement, instead got %T", msg)
		}
	case <-time.After(2 * time.Second):
		t.Fatal("did not send local proof to peer")
	}
}

// TestDeDuplicatedAnnouncements ensures that the deDupedAnnouncements struct
// properly stores and delivers the set of de-duplicated announcements.
func TestDeDuplicatedAnnouncements(t *testing.T) {
	t.Parallel()

	timestamp := uint32(123456)
	announcements := deDupedAnnouncements{}
	announcements.Reset()

	// Ensure that after new deDupedAnnouncements struct is created and
	// reset that storage of each announcement type is empty.
	if len(announcements.channelAnnouncements) != 0 {
		t.Fatal("channel announcements map not empty after reset")
	}
	if len(announcements.channelUpdates) != 0 {
		t.Fatal("channel updates map not empty after reset")
	}
	if len(announcements.nodeAnnouncements) != 0 {
		t.Fatal("node announcements map not empty after reset")
	}

	// Ensure that remote channel announcements are properly stored
	// and de-duplicated.
	ca, err := createRemoteChannelAnnouncement(0)
	if err != nil {
		t.Fatalf("can't create remote channel announcement: %v", err)
	}

	nodePeer := &mockPeer{bitcoinKeyPub2, nil, nil}
	announcements.AddMsgs(networkMsg{
		msg:    ca,
		peer:   nodePeer,
		source: nodePeer.IdentityKey(),
	})
	if len(announcements.channelAnnouncements) != 1 {
		t.Fatal("new channel announcement not stored in batch")
	}

	// We'll create a second instance of the same announcement with the
	// same channel ID. Adding this shouldn't cause an increase in the
	// number of items as they should be de-duplicated.
	ca2, err := createRemoteChannelAnnouncement(0)
	if err != nil {
		t.Fatalf("can't create remote channel announcement: %v", err)
	}
	announcements.AddMsgs(networkMsg{
		msg:    ca2,
		peer:   nodePeer,
		source: nodePeer.IdentityKey(),
	})
	if len(announcements.channelAnnouncements) != 1 {
		t.Fatal("channel announcement not replaced in batch")
	}

	// Next, we'll ensure that channel update announcements are properly
	// stored and de-duplicated. We do this by creating two updates
	// announcements with the same short ID and flag.
	ua, err := createUpdateAnnouncement(0, 0, nodeKeyPriv1, timestamp)
	if err != nil {
		t.Fatalf("can't create update announcement: %v", err)
	}
	announcements.AddMsgs(networkMsg{
		msg:    ua,
		peer:   nodePeer,
		source: nodePeer.IdentityKey(),
	})
	if len(announcements.channelUpdates) != 1 {
		t.Fatal("new channel update not stored in batch")
	}

	// Adding the very same announcement shouldn't cause an increase in the
	// number of ChannelUpdate announcements stored.
	ua2, err := createUpdateAnnouncement(0, 0, nodeKeyPriv1, timestamp)
	if err != nil {
		t.Fatalf("can't create update announcement: %v", err)
	}
	announcements.AddMsgs(networkMsg{
		msg:    ua2,
		peer:   nodePeer,
		source: nodePeer.IdentityKey(),
	})
	if len(announcements.channelUpdates) != 1 {
		t.Fatal("channel update not replaced in batch")
	}

	// Adding an announcement with a later timestamp should replace the
	// stored one.
	ua3, err := createUpdateAnnouncement(0, 0, nodeKeyPriv1, timestamp+1)
	if err != nil {
		t.Fatalf("can't create update announcement: %v", err)
	}
	announcements.AddMsgs(networkMsg{
		msg:    ua3,
		peer:   nodePeer,
		source: nodePeer.IdentityKey(),
	})
	if len(announcements.channelUpdates) != 1 {
		t.Fatal("channel update not replaced in batch")
	}

	assertChannelUpdate := func(channelUpdate *lnwire.ChannelUpdate) {
		channelKey := channelUpdateID{
			ua3.ShortChannelID,
			ua3.ChannelFlags,
		}

		mws, ok := announcements.channelUpdates[channelKey]
		if !ok {
			t.Fatal("channel update not in batch")
		}
		if mws.msg != channelUpdate {
			t.Fatalf("expected channel update %v, got %v)",
				channelUpdate, mws.msg)
		}
	}

	// Check that ua3 is the currently stored channel update.
	assertChannelUpdate(ua3)

	// Adding a channel update with an earlier timestamp should NOT
	// replace the one stored.
	ua4, err := createUpdateAnnouncement(0, 0, nodeKeyPriv1, timestamp)
	if err != nil {
		t.Fatalf("can't create update announcement: %v", err)
	}
	announcements.AddMsgs(networkMsg{
		msg:    ua4,
		peer:   nodePeer,
		source: nodePeer.IdentityKey(),
	})
	if len(announcements.channelUpdates) != 1 {
		t.Fatal("channel update not in batch")
	}
	assertChannelUpdate(ua3)

	// Next well ensure that node announcements are properly de-duplicated.
	// We'll first add a single instance with a node's private key.
	na, err := createNodeAnnouncement(nodeKeyPriv1, timestamp)
	if err != nil {
		t.Fatalf("can't create node announcement: %v", err)
	}
	announcements.AddMsgs(networkMsg{
		msg:    na,
		peer:   nodePeer,
		source: nodePeer.IdentityKey(),
	})
	if len(announcements.nodeAnnouncements) != 1 {
		t.Fatal("new node announcement not stored in batch")
	}

	// We'll now add another node to the batch.
	na2, err := createNodeAnnouncement(nodeKeyPriv2, timestamp)
	if err != nil {
		t.Fatalf("can't create node announcement: %v", err)
	}
	announcements.AddMsgs(networkMsg{
		msg:    na2,
		peer:   nodePeer,
		source: nodePeer.IdentityKey(),
	})
	if len(announcements.nodeAnnouncements) != 2 {
		t.Fatal("second node announcement not stored in batch")
	}

	// Adding a new instance of the _same_ node shouldn't increase the size
	// of the node ann batch.
	na3, err := createNodeAnnouncement(nodeKeyPriv2, timestamp)
	if err != nil {
		t.Fatalf("can't create node announcement: %v", err)
	}
	announcements.AddMsgs(networkMsg{
		msg:    na3,
		peer:   nodePeer,
		source: nodePeer.IdentityKey(),
	})
	if len(announcements.nodeAnnouncements) != 2 {
		t.Fatal("second node announcement not replaced in batch")
	}

	// Ensure that node announcement with different pointer to same public
	// key is still de-duplicated.
	newNodeKeyPointer := nodeKeyPriv2
	na4, err := createNodeAnnouncement(newNodeKeyPointer, timestamp)
	if err != nil {
		t.Fatalf("can't create node announcement: %v", err)
	}
	announcements.AddMsgs(networkMsg{
		msg:    na4,
		peer:   nodePeer,
		source: nodePeer.IdentityKey(),
	})
	if len(announcements.nodeAnnouncements) != 2 {
		t.Fatal("second node announcement not replaced again in batch")
	}

	// Ensure that node announcement with increased timestamp replaces
	// what is currently stored.
	na5, err := createNodeAnnouncement(nodeKeyPriv2, timestamp+1)
	if err != nil {
		t.Fatalf("can't create node announcement: %v", err)
	}
	announcements.AddMsgs(networkMsg{
		msg:    na5,
		peer:   nodePeer,
		source: nodePeer.IdentityKey(),
	})
	if len(announcements.nodeAnnouncements) != 2 {
		t.Fatal("node announcement not replaced in batch")
	}
	nodeID := routing.NewVertex(nodeKeyPriv2.PubKey())
	stored, ok := announcements.nodeAnnouncements[nodeID]
	if !ok {
		t.Fatalf("node announcement not found in batch")
	}
	if stored.msg != na5 {
		t.Fatalf("expected de-duped node announcement to be %v, got %v",
			na5, stored.msg)
	}

	// Ensure that announcement batch delivers channel announcements,
	// channel updates, and node announcements in proper order.
	batch := announcements.Emit()
	if len(batch) != 4 {
		t.Fatal("announcement batch incorrect length")
	}

	if !reflect.DeepEqual(batch[0].msg, ca2) {
		t.Fatalf("channel announcement not first in batch: got %v, "+
			"expected %v", spew.Sdump(batch[0].msg), spew.Sdump(ca2))
	}

	if !reflect.DeepEqual(batch[1].msg, ua3) {
		t.Fatalf("channel update not next in batch: got %v, "+
			"expected %v", spew.Sdump(batch[1].msg), spew.Sdump(ua2))
	}

	// We'll ensure that both node announcements are present. We check both
	// indexes as due to the randomized order of map iteration they may be
	// in either place.
	if !reflect.DeepEqual(batch[2].msg, na) && !reflect.DeepEqual(batch[3].msg, na) {
		t.Fatal("first node announcement not in last part of batch: "+
			"got %v, expected %v", batch[2].msg,
			na)
	}
	if !reflect.DeepEqual(batch[2].msg, na5) && !reflect.DeepEqual(batch[3].msg, na5) {
		t.Fatalf("second node announcement not in last part of batch: "+
			"got %v, expected %v", batch[3].msg,
			na5)
	}

	// Ensure that after reset, storage of each announcement type
	// in deDupedAnnouncements struct is empty again.
	announcements.Reset()
	if len(announcements.channelAnnouncements) != 0 {
		t.Fatal("channel announcements map not empty after reset")
	}
	if len(announcements.channelUpdates) != 0 {
		t.Fatal("channel updates map not empty after reset")
	}
	if len(announcements.nodeAnnouncements) != 0 {
		t.Fatal("node announcements map not empty after reset")
	}
}

// TestForwardPrivateNodeAnnouncement ensures that we do not forward node
// announcements for nodes who do not intend to publicly advertise themselves.
func TestForwardPrivateNodeAnnouncement(t *testing.T) {
	t.Parallel()

	const (
		startingHeight = 100
		timestamp      = 123456
	)

	ctx, cleanup, err := createTestCtx(startingHeight)
	if err != nil {
		t.Fatalf("can't create context: %v", err)
	}
	defer cleanup()

	// We'll start off by processing a channel announcement without a proof
	// (i.e., an unadvertised channel), followed by a node announcement for
	// this same channel announcement.
	chanAnn := createAnnouncementWithoutProof(startingHeight - 2)
	pubKey := nodeKeyPriv1.PubKey()

	select {
	case err := <-ctx.gossiper.ProcessLocalAnnouncement(chanAnn, pubKey):
		if err != nil {
			t.Fatalf("unable to process local announcement: %v", err)
		}
	case <-time.After(2 * time.Second):
		t.Fatalf("local announcement not processed")
	}

	// The gossiper should not broadcast the announcement due to it not
	// having its announcement signatures.
	select {
	case <-ctx.broadcastedMessage:
		t.Fatal("gossiper should not have broadcast channel announcement")
	case <-time.After(2 * trickleDelay):
	}

	nodeAnn, err := createNodeAnnouncement(nodeKeyPriv1, timestamp)
	if err != nil {
		t.Fatalf("unable to create node announcement: %v", err)
	}

	select {
	case err := <-ctx.gossiper.ProcessLocalAnnouncement(nodeAnn, pubKey):
		if err != nil {
			t.Fatalf("unable to process remote announcement: %v", err)
		}
	case <-time.After(2 * time.Second):
		t.Fatal("remote announcement not processed")
	}

	// The gossiper should also not broadcast the node announcement due to
	// it not being part of any advertised channels.
	select {
	case <-ctx.broadcastedMessage:
		t.Fatal("gossiper should not have broadcast node announcement")
	case <-time.After(2 * trickleDelay):
	}

	// Now, we'll attempt to forward the NodeAnnouncement for the same node
	// by opening a public channel on the network. We'll create a
	// ChannelAnnouncement and hand it off to the gossiper in order to
	// process it.
	remoteChanAnn, err := createRemoteChannelAnnouncement(startingHeight - 1)
	if err != nil {
		t.Fatalf("unable to create remote channel announcement: %v", err)
	}
	peer := &mockPeer{pubKey, nil, nil}

	select {
	case err := <-ctx.gossiper.ProcessRemoteAnnouncement(remoteChanAnn, peer):
		if err != nil {
			t.Fatalf("unable to process remote announcement: %v", err)
		}
	case <-time.After(2 * time.Second):
		t.Fatal("remote announcement not processed")
	}

	select {
	case <-ctx.broadcastedMessage:
	case <-time.After(2 * trickleDelay):
		t.Fatal("gossiper should have broadcast the channel announcement")
	}

	// We'll recreate the NodeAnnouncement with an updated timestamp to
	// prevent a stale update. The NodeAnnouncement should now be forwarded.
	nodeAnn, err = createNodeAnnouncement(nodeKeyPriv1, timestamp+1)
	if err != nil {
		t.Fatalf("unable to create node announcement: %v", err)
	}

	select {
	case err := <-ctx.gossiper.ProcessRemoteAnnouncement(nodeAnn, peer):
		if err != nil {
			t.Fatalf("unable to process remote announcement: %v", err)
		}
	case <-time.After(2 * time.Second):
		t.Fatal("remote announcement not processed")
	}

	select {
	case <-ctx.broadcastedMessage:
	case <-time.After(2 * trickleDelay):
		t.Fatal("gossiper should have broadcast the node announcement")
	}
}

// TestRejectZombieEdge ensures that we properly reject any announcements for
// zombie edges.
func TestRejectZombieEdge(t *testing.T) {
	t.Parallel()

	// We'll start by creating our test context with a batch of
	// announcements.
	ctx, cleanup, err := createTestCtx(0)
	if err != nil {
		t.Fatalf("unable to create test context: %v", err)
	}
	defer cleanup()

	batch, err := createAnnouncements(0)
	if err != nil {
		t.Fatalf("unable to create announcements: %v", err)
	}
	remotePeer := &mockPeer{pk: nodeKeyPriv2.PubKey()}

	// processAnnouncements is a helper closure we'll use to test that we
	// properly process/reject announcements based on whether they're for a
	// zombie edge or not.
	processAnnouncements := func(isZombie bool) {
		t.Helper()

		errChan := ctx.gossiper.ProcessRemoteAnnouncement(
			batch.remoteChanAnn, remotePeer,
		)
		select {
		case err := <-errChan:
			if isZombie && err != nil {
				t.Fatalf("expected to reject live channel "+
					"announcement with nil error: %v", err)
			}
			if !isZombie && err != nil {
				t.Fatalf("expected to process live channel "+
					"announcement: %v", err)
			}
		case <-time.After(time.Second):
			t.Fatal("expected to process channel announcement")
		}
		select {
		case <-ctx.broadcastedMessage:
			if isZombie {
				t.Fatal("expected to not broadcast zombie " +
					"channel announcement")
			}
		case <-time.After(2 * trickleDelay):
			if !isZombie {
				t.Fatal("expected to broadcast live channel " +
					"announcement")
			}
		}

		errChan = ctx.gossiper.ProcessRemoteAnnouncement(
			batch.chanUpdAnn2, remotePeer,
		)
		select {
		case err := <-errChan:
			if isZombie && err != nil {
				t.Fatalf("expected to reject zombie channel "+
					"update with nil error: %v", err)
			}
			if !isZombie && err != nil {
				t.Fatalf("expected to process live channel "+
					"update: %v", err)
			}
		case <-time.After(time.Second):
			t.Fatal("expected to process channel update")
		}
		select {
		case <-ctx.broadcastedMessage:
			if isZombie {
				t.Fatal("expected to not broadcast zombie " +
					"channel update")
			}
		case <-time.After(2 * trickleDelay):
			if !isZombie {
				t.Fatal("expected to broadcast live channel " +
					"update")
			}
		}
	}

	// We'll mark the edge for which we'll process announcements for as a
	// zombie within the router. This should reject any announcements for
	// this edge while it remains as a zombie.
	chanID := batch.remoteChanAnn.ShortChannelID
	err = ctx.router.MarkEdgeZombie(
		chanID, batch.remoteChanAnn.NodeID1, batch.remoteChanAnn.NodeID2,
	)
	if err != nil {
		t.Fatalf("unable to mark channel %v as zombie: %v", chanID, err)
	}

	processAnnouncements(true)

	// If we then mark the edge as live, the edge's zombie status should be
	// overridden and the announcements should be processed.
	if err := ctx.router.MarkEdgeLive(chanID); err != nil {
		t.Fatalf("unable mark channel %v as zombie: %v", chanID, err)
	}

	processAnnouncements(false)
}

// TestProcessZombieEdgeNowLive ensures that we can detect when a zombie edge
// becomes live by receiving a fresh update.
func TestProcessZombieEdgeNowLive(t *testing.T) {
	t.Parallel()

	// We'll start by creating our test context with a batch of
	// announcements.
	ctx, cleanup, err := createTestCtx(0)
	if err != nil {
		t.Fatalf("unable to create test context: %v", err)
	}
	defer cleanup()

	batch, err := createAnnouncements(0)
	if err != nil {
		t.Fatalf("unable to create announcements: %v", err)
	}

	localPrivKey := nodeKeyPriv1
	remotePrivKey := nodeKeyPriv2

	remotePeer := &mockPeer{pk: remotePrivKey.PubKey()}

	// processAnnouncement is a helper closure we'll use to ensure an
	// announcement is properly processed/rejected based on whether the edge
	// is a zombie or not. The expectsErr boolean can be used to determine
	// whether we should expect an error when processing the message, while
	// the isZombie boolean can be used to determine whether the
	// announcement should be or not be broadcast.
	processAnnouncement := func(ann lnwire.Message, isZombie, expectsErr bool) {
		t.Helper()

		errChan := ctx.gossiper.ProcessRemoteAnnouncement(
			ann, remotePeer,
		)

		var err error
		select {
		case err = <-errChan:
		case <-time.After(time.Second):
			t.Fatal("expected to process announcement")
		}
		if expectsErr && err == nil {
			t.Fatal("expected error when processing announcement")
		}
		if !expectsErr && err != nil {
			t.Fatalf("received unexpected error when processing "+
				"announcement: %v", err)
		}

		select {
		case msgWithSenders := <-ctx.broadcastedMessage:
			if isZombie {
				t.Fatal("expected to not broadcast zombie " +
					"channel message")
			}
			assertMessage(t, ann, msgWithSenders.msg)

		case <-time.After(2 * trickleDelay):
			if !isZombie {
				t.Fatal("expected to broadcast live channel " +
					"message")
			}
		}
	}

	// We'll generate a channel update with a timestamp far enough in the
	// past to consider it a zombie.
	zombieTimestamp := time.Now().Add(-routing.DefaultChannelPruneExpiry)
	batch.chanUpdAnn2.Timestamp = uint32(zombieTimestamp.Unix())
	if err := signUpdate(remotePrivKey, batch.chanUpdAnn2); err != nil {
		t.Fatalf("unable to sign update with new timestamp: %v", err)
	}

	// We'll also add the edge to our zombie index.
	chanID := batch.remoteChanAnn.ShortChannelID
	err = ctx.router.MarkEdgeZombie(
		chanID, batch.remoteChanAnn.NodeID1, batch.remoteChanAnn.NodeID2,
	)
	if err != nil {
		t.Fatalf("unable mark channel %v as zombie: %v", chanID, err)
	}

	// Attempting to process the current channel update should fail due to
	// its edge being considered a zombie and its timestamp not being within
	// the live horizon. We should not expect an error here since it is just
	// a stale update.
	processAnnouncement(batch.chanUpdAnn2, true, false)

	// Now we'll generate a new update with a fresh timestamp. This should
	// allow the channel update to be processed even though it is still
	// marked as a zombie within the index, since it is a fresh new update.
	// This won't work however since we'll sign it with the wrong private
	// key (local rather than remote).
	batch.chanUpdAnn2.Timestamp = uint32(time.Now().Unix())
	if err := signUpdate(localPrivKey, batch.chanUpdAnn2); err != nil {
		t.Fatalf("unable to sign update with new timestamp: %v", err)
	}

	// We should expect an error due to the signature being invalid.
	processAnnouncement(batch.chanUpdAnn2, true, true)

	// Signing it with the correct private key should allow it to be
	// processed.
	if err := signUpdate(remotePrivKey, batch.chanUpdAnn2); err != nil {
		t.Fatalf("unable to sign update with new timestamp: %v", err)
	}

	// The channel update cannot be successfully processed and broadcast
	// until the channel announcement is. Since the channel update indicates
	// a fresh new update, the gossiper should stash it until it sees the
	// corresponding channel announcement.
	updateErrChan := ctx.gossiper.ProcessRemoteAnnouncement(
		batch.chanUpdAnn2, remotePeer,
	)

	select {
	case <-ctx.broadcastedMessage:
		t.Fatal("expected to not broadcast live channel update " +
			"without announcement")
	case <-time.After(2 * trickleDelay):
	}

	// We'll go ahead and process the channel announcement to ensure the
	// channel update is processed thereafter.
	processAnnouncement(batch.remoteChanAnn, false, false)

	// After successfully processing the announcement, the channel update
	// should have been processed and broadcast successfully as well.
	select {
	case err := <-updateErrChan:
		if err != nil {
			t.Fatalf("expected to process live channel update: %v",
				err)
		}
	case <-time.After(time.Second):
		t.Fatal("expected to process announcement")
	}

	select {
	case msgWithSenders := <-ctx.broadcastedMessage:
		assertMessage(t, batch.chanUpdAnn2, msgWithSenders.msg)
	case <-time.After(2 * trickleDelay):
		t.Fatal("expected to broadcast live channel update")
	}
}

// TestReceiveRemoteChannelUpdateFirst tests that if we receive a ChannelUpdate
// from the remote before we have processed our own ChannelAnnouncement, it will
// be reprocessed later, after our ChannelAnnouncement.
func TestReceiveRemoteChannelUpdateFirst(t *testing.T) {
	t.Parallel()

	ctx, cleanup, err := createTestCtx(uint32(proofMatureDelta))
	if err != nil {
		t.Fatalf("can't create context: %v", err)
	}
	defer cleanup()

	batch, err := createAnnouncements(0)
	if err != nil {
		t.Fatalf("can't generate announcements: %v", err)
	}

	localKey, err := btcec.ParsePubKey(batch.nodeAnn1.NodeID[:], btcec.S256())
	if err != nil {
		t.Fatalf("unable to parse pubkey: %v", err)
	}
	remoteKey, err := btcec.ParsePubKey(batch.nodeAnn2.NodeID[:], btcec.S256())
	if err != nil {
		t.Fatalf("unable to parse pubkey: %v", err)
	}

	// Set up a channel that we can use to inspect the messages sent
	// directly from the gossiper.
	sentMsgs := make(chan lnwire.Message, 10)
	remotePeer := &mockPeer{remoteKey, sentMsgs, ctx.gossiper.quit}

	// Override NotifyWhenOnline to return the remote peer which we expect
	// meesages to be sent to.
	ctx.gossiper.reliableSender.cfg.NotifyWhenOnline = func(peer *btcec.PublicKey,
		peerChan chan<- lnpeer.Peer) {

		peerChan <- remotePeer
	}

	// Recreate the case where the remote node is sending us its ChannelUpdate
	// before we have been able to process our own ChannelAnnouncement and
	// ChannelUpdate.
	errRemoteAnn := ctx.gossiper.ProcessRemoteAnnouncement(
		batch.chanUpdAnn2, remotePeer,
	)
	select {
	case <-ctx.broadcastedMessage:
		t.Fatal("channel update announcement was broadcast")
	case <-time.After(2 * trickleDelay):
	}

	err = <-ctx.gossiper.ProcessRemoteAnnouncement(batch.nodeAnn2, remotePeer)
	if err != nil {
		t.Fatalf("unable to process node ann: %v", err)
	}
	select {
	case <-ctx.broadcastedMessage:
		t.Fatal("node announcement was broadcast")
	case <-time.After(2 * trickleDelay):
	}

	// Since the remote ChannelUpdate was added for an edge that
	// we did not already know about, it should have been added
	// to the map of premature ChannelUpdates. Check that nothing
	// was added to the graph.
	chanInfo, e1, e2, err := ctx.router.GetChannelByID(batch.chanUpdAnn1.ShortChannelID)
	if err != channeldb.ErrEdgeNotFound {
		t.Fatalf("Expected ErrEdgeNotFound, got: %v", err)
	}
	if chanInfo != nil {
		t.Fatalf("chanInfo was not nil")
	}
	if e1 != nil {
		t.Fatalf("e1 was not nil")
	}
	if e2 != nil {
		t.Fatalf("e2 was not nil")
	}

	// Recreate lightning network topology. Initialize router with channel
	// between two nodes.
	err = <-ctx.gossiper.ProcessLocalAnnouncement(batch.localChanAnn, localKey)
	if err != nil {
		t.Fatalf("unable to process :%v", err)
	}
	select {
	case <-ctx.broadcastedMessage:
		t.Fatal("channel announcement was broadcast")
	case <-time.After(2 * trickleDelay):
	}

	err = <-ctx.gossiper.ProcessLocalAnnouncement(batch.chanUpdAnn1, localKey)
	if err != nil {
		t.Fatalf("unable to process :%v", err)
	}
	select {
	case <-ctx.broadcastedMessage:
		t.Fatal("channel update announcement was broadcast")
	case <-time.After(2 * trickleDelay):
	}

	err = <-ctx.gossiper.ProcessLocalAnnouncement(batch.nodeAnn1, localKey)
	if err != nil {
		t.Fatalf("unable to process :%v", err)
	}
	select {
	case <-ctx.broadcastedMessage:
		t.Fatal("node announcement was broadcast")
	case <-time.After(2 * trickleDelay):
	}

	// The local ChannelUpdate should now be sent directly to the remote peer,
	// such that the edge can be used for routing, regardless if this channel
	// is announced or not (private channel).
	select {
	case msg := <-sentMsgs:
		assertMessage(t, batch.chanUpdAnn1, msg)
	case <-time.After(1 * time.Second):
		t.Fatal("gossiper did not send channel update to peer")
	}

	// At this point the remote ChannelUpdate we received earlier should
	// be reprocessed, as we now have the necessary edge entry in the graph.
	select {
	case err := <-errRemoteAnn:
		if err != nil {
			t.Fatalf("error re-processing remote update: %v", err)
		}
	case <-time.After(2 * trickleDelay):
		t.Fatalf("remote update was not processed")
	}

	// Check that the ChannelEdgePolicy was added to the graph.
	chanInfo, e1, e2, err = ctx.router.GetChannelByID(
		batch.chanUpdAnn1.ShortChannelID,
	)
	if err != nil {
		t.Fatalf("unable to get channel from router: %v", err)
	}
	if chanInfo == nil {
		t.Fatalf("chanInfo was nil")
	}
	if e1 == nil {
		t.Fatalf("e1 was nil")
	}
	if e2 == nil {
		t.Fatalf("e2 was nil")
	}

	// Pretending that we receive local channel announcement from funding
	// manager, thereby kick off the announcement exchange process.
	err = <-ctx.gossiper.ProcessLocalAnnouncement(
		batch.localProofAnn, localKey,
	)
	if err != nil {
		t.Fatalf("unable to process :%v", err)
	}

	select {
	case <-ctx.broadcastedMessage:
		t.Fatal("announcements were broadcast")
	case <-time.After(2 * trickleDelay):
	}

	number := 0
	if err := ctx.gossiper.cfg.WaitingProofStore.ForAll(
		func(*channeldb.WaitingProof) error {
			number++
			return nil
		},
	); err != nil {
		t.Fatalf("unable to retrieve objects from store: %v", err)
	}

	if number != 1 {
		t.Fatal("wrong number of objects in storage")
	}

	err = <-ctx.gossiper.ProcessRemoteAnnouncement(
		batch.remoteProofAnn, remotePeer,
	)
	if err != nil {
		t.Fatalf("unable to process :%v", err)
	}

	for i := 0; i < 4; i++ {
		select {
		case <-ctx.broadcastedMessage:
		case <-time.After(time.Second):
			t.Fatal("announcement wasn't broadcast")
		}
	}

	number = 0
	if err := ctx.gossiper.cfg.WaitingProofStore.ForAll(
		func(*channeldb.WaitingProof) error {
			number++
			return nil
		},
	); err != nil && err != channeldb.ErrWaitingProofNotFound {
		t.Fatalf("unable to retrieve objects from store: %v", err)
	}

	if number != 0 {
		t.Fatal("waiting proof should be removed from storage")
	}
}

// TestExtraDataChannelAnnouncementValidation tests that we're able to properly
// validate a ChannelAnnouncement that includes opaque bytes that we don't
// currently know of.
func TestExtraDataChannelAnnouncementValidation(t *testing.T) {
	t.Parallel()

	ctx, cleanup, err := createTestCtx(0)
	if err != nil {
		t.Fatalf("can't create context: %v", err)
	}
	defer cleanup()

	remotePeer := &mockPeer{nodeKeyPriv1.PubKey(), nil, nil}

	// We'll now create an announcement that contains an extra set of bytes
	// that we don't know of ourselves, but should still include in the
	// final signature check.
	extraBytes := []byte("gotta validate this stil!")
	ca, err := createRemoteChannelAnnouncement(0, extraBytes)
	if err != nil {
		t.Fatalf("can't create channel announcement: %v", err)
	}

	// We'll now send the announcement to the main gossiper. We should be
	// able to validate this announcement to problem.
	select {
	case err = <-ctx.gossiper.ProcessRemoteAnnouncement(ca, remotePeer):
	case <-time.After(2 * time.Second):
		t.Fatal("did not process remote announcement")
	}
	if err != nil {
		t.Fatalf("unable to process :%v", err)
	}
}

// TestExtraDataChannelUpdateValidation tests that we're able to properly
// validate a ChannelUpdate that includes opaque bytes that we don't currently
// know of.
func TestExtraDataChannelUpdateValidation(t *testing.T) {
	t.Parallel()

	ctx, cleanup, err := createTestCtx(0)
	if err != nil {
		t.Fatalf("can't create context: %v", err)
	}
	defer cleanup()

	remotePeer := &mockPeer{nodeKeyPriv1.PubKey(), nil, nil}
	timestamp := uint32(123456)

	// In this scenario, we'll create two announcements, one regular
	// channel announcement, and another channel update announcement, that
	// has additional data that we won't be interpreting.
	chanAnn, err := createRemoteChannelAnnouncement(0)
	if err != nil {
		t.Fatalf("unable to create chan ann: %v", err)
	}
	chanUpdAnn1, err := createUpdateAnnouncement(
		0, 0, nodeKeyPriv1, timestamp,
		[]byte("must also validate"),
	)
	if err != nil {
		t.Fatalf("unable to create chan up: %v", err)
	}
	chanUpdAnn2, err := createUpdateAnnouncement(
		0, 1, nodeKeyPriv2, timestamp,
		[]byte("must also validate"),
	)
	if err != nil {
		t.Fatalf("unable to create chan up: %v", err)
	}

	// We should be able to properly validate all three messages without
	// any issue.
	select {
	case err = <-ctx.gossiper.ProcessRemoteAnnouncement(chanAnn, remotePeer):
	case <-time.After(2 * time.Second):
		t.Fatal("did not process remote announcement")
	}
	if err != nil {
		t.Fatalf("unable to process announcement: %v", err)
	}

	select {
	case err = <-ctx.gossiper.ProcessRemoteAnnouncement(chanUpdAnn1, remotePeer):
	case <-time.After(2 * time.Second):
		t.Fatal("did not process remote announcement")
	}
	if err != nil {
		t.Fatalf("unable to process announcement: %v", err)
	}

	select {
	case err = <-ctx.gossiper.ProcessRemoteAnnouncement(chanUpdAnn2, remotePeer):
	case <-time.After(2 * time.Second):
		t.Fatal("did not process remote announcement")
	}
	if err != nil {
		t.Fatalf("unable to process announcement: %v", err)
	}
}

// TestExtraDataNodeAnnouncementValidation tests that we're able to properly
// validate a NodeAnnouncement that includes opaque bytes that we don't
// currently know of.
func TestExtraDataNodeAnnouncementValidation(t *testing.T) {
	t.Parallel()

	ctx, cleanup, err := createTestCtx(0)
	if err != nil {
		t.Fatalf("can't create context: %v", err)
	}
	defer cleanup()

	remotePeer := &mockPeer{nodeKeyPriv1.PubKey(), nil, nil}
	timestamp := uint32(123456)

	// We'll create a node announcement that includes a set of opaque data
	// which we don't know of, but will store anyway in order to ensure
	// upgrades can flow smoothly in the future.
	nodeAnn, err := createNodeAnnouncement(
		nodeKeyPriv1, timestamp, []byte("gotta validate"),
	)
	if err != nil {
		t.Fatalf("can't create node announcement: %v", err)
	}

	select {
	case err = <-ctx.gossiper.ProcessRemoteAnnouncement(nodeAnn, remotePeer):
	case <-time.After(2 * time.Second):
		t.Fatal("did not process remote announcement")
	}
	if err != nil {
		t.Fatalf("unable to process announcement: %v", err)
	}
}

// TestNodeAnnouncementNoChannels tests that NodeAnnouncements for nodes with
// no existing channels in the graph do not get forwarded.
func TestNodeAnnouncementNoChannels(t *testing.T) {
	t.Parallel()

	ctx, cleanup, err := createTestCtx(0)
	if err != nil {
		t.Fatalf("can't create context: %v", err)
	}
	defer cleanup()

	batch, err := createAnnouncements(0)
	if err != nil {
		t.Fatalf("can't generate announcements: %v", err)
	}
<<<<<<< HEAD

	remoteKey, err := btcec.ParsePubKey(batch.nodeAnn2.NodeID[:],
		btcec.S256())
	if err != nil {
		t.Fatalf("unable to parse pubkey: %v", err)
	}
	remotePeer := &mockPeer{remoteKey, nil, nil}

	// Process the remote node announcement.
	select {
	case err = <-ctx.gossiper.ProcessRemoteAnnouncement(batch.nodeAnn2,
		remotePeer):
	case <-time.After(2 * time.Second):
		t.Fatal("did not process remote announcement")
	}
	if err != nil {
		t.Fatalf("unable to process announcement: %v", err)
	}

	// Since no channels or node announcements were already in the graph,
	// the node announcement should be ignored, and not forwarded.
	select {
	case <-ctx.broadcastedMessage:
		t.Fatal("node announcement was broadcast")
	case <-time.After(2 * trickleDelay):
	}

	// Now add the node's channel to the graph by processing the channel
	// announement and channel update.
	select {
	case err = <-ctx.gossiper.ProcessRemoteAnnouncement(batch.remoteChanAnn,
		remotePeer):
	case <-time.After(2 * time.Second):
		t.Fatal("did not process remote announcement")
	}
	if err != nil {
		t.Fatalf("unable to process announcement: %v", err)
	}

	select {
	case err = <-ctx.gossiper.ProcessRemoteAnnouncement(batch.chanUpdAnn2,
		remotePeer):
	case <-time.After(2 * time.Second):
		t.Fatal("did not process remote announcement")
	}
	if err != nil {
		t.Fatalf("unable to process announcement: %v", err)
	}

	// Now process the node announcement again.
	select {
	case err = <-ctx.gossiper.ProcessRemoteAnnouncement(batch.nodeAnn2, remotePeer):
	case <-time.After(2 * time.Second):
		t.Fatal("did not process remote announcement")
	}
	if err != nil {
		t.Fatalf("unable to process announcement: %v", err)
	}

	// This time the node announcement should be forwarded. The same should
	// the channel announcement and update be.
	for i := 0; i < 3; i++ {
		select {
		case <-ctx.broadcastedMessage:
		case <-time.After(time.Second):
			t.Fatal("announcement wasn't broadcast")
		}
	}

	// Processing the same node announement again should be ignored, as it
	// is stale.
	select {
	case err = <-ctx.gossiper.ProcessRemoteAnnouncement(batch.nodeAnn2,
		remotePeer):
	case <-time.After(2 * time.Second):
		t.Fatal("did not process remote announcement")
	}
	if err != nil {
		t.Fatalf("unable to process announcement: %v", err)
	}

	select {
	case <-ctx.broadcastedMessage:
		t.Fatal("node announcement was broadcast")
	case <-time.After(2 * trickleDelay):
	}
}

// TestOptionalFieldsChannelUpdateValidation tests that we're able to properly
// validate the msg flags and optional max HTLC field of a ChannelUpdate.
func TestOptionalFieldsChannelUpdateValidation(t *testing.T) {
	t.Parallel()

	ctx, cleanup, err := createTestCtx(0)
	if err != nil {
		t.Fatalf("can't create context: %v", err)
	}
	defer cleanup()

	chanUpdateHeight := uint32(0)
	timestamp := uint32(123456)
	nodePeer := &mockPeer{nodeKeyPriv1.PubKey(), nil, nil}

	// In this scenario, we'll test whether the message flags field in a channel
	// update is properly handled.
	chanAnn, err := createRemoteChannelAnnouncement(chanUpdateHeight)
	if err != nil {
		t.Fatalf("can't create channel announcement: %v", err)
	}

	select {
	case err = <-ctx.gossiper.ProcessRemoteAnnouncement(chanAnn, nodePeer):
	case <-time.After(2 * time.Second):
		t.Fatal("did not process remote announcement")
	}
	if err != nil {
		t.Fatalf("unable to process announcement: %v", err)
	}

	// The first update should fail from an invalid max HTLC field, which is
	// less than the min HTLC.
	chanUpdAnn, err := createUpdateAnnouncement(0, 0, nodeKeyPriv1, timestamp)
	if err != nil {
		t.Fatalf("unable to create channel update: %v", err)
	}

	chanUpdAnn.HtlcMinimumMsat = 5000
	chanUpdAnn.HtlcMaximumMsat = 4000
	if err := signUpdate(nodeKeyPriv1, chanUpdAnn); err != nil {
		t.Fatalf("unable to sign channel update: %v", err)
	}

	select {
	case err = <-ctx.gossiper.ProcessRemoteAnnouncement(chanUpdAnn, nodePeer):
	case <-time.After(2 * time.Second):
		t.Fatal("did not process remote announcement")
	}
	if err == nil || !strings.Contains(err.Error(), "invalid max htlc") {
		t.Fatalf("expected chan update to error, instead got %v", err)
	}

	// The second update should fail because the message flag is set but
	// the max HTLC field is 0.
	chanUpdAnn.HtlcMinimumMsat = 0
	chanUpdAnn.HtlcMaximumMsat = 0
	if err := signUpdate(nodeKeyPriv1, chanUpdAnn); err != nil {
		t.Fatalf("unable to sign channel update: %v", err)
	}

	select {
	case err = <-ctx.gossiper.ProcessRemoteAnnouncement(chanUpdAnn, nodePeer):
	case <-time.After(2 * time.Second):
		t.Fatal("did not process remote announcement")
	}
	if err == nil || !strings.Contains(err.Error(), "invalid max htlc") {
		t.Fatalf("expected chan update to error, instead got %v", err)
	}

	// The final update should succeed, since setting the flag 0 means the
	// nonsense max_htlc field will just be ignored.
	chanUpdAnn.MessageFlags = 0
	if err := signUpdate(nodeKeyPriv1, chanUpdAnn); err != nil {
		t.Fatalf("unable to sign channel update: %v", err)
	}

	select {
	case err = <-ctx.gossiper.ProcessRemoteAnnouncement(chanUpdAnn, nodePeer):
	case <-time.After(2 * time.Second):
		t.Fatal("did not process remote announcement")
	}
	if err != nil {
		t.Fatalf("unable to process announcement: %v", err)
	}
}

// mockPeer implements the lnpeer.Peer interface and is used to test the
// gossiper's interaction with peers.
type mockPeer struct {
	pk       *btcec.PublicKey
	sentMsgs chan lnwire.Message
	quit     chan struct{}
}
=======
>>>>>>> 58ec9efe

	remoteKey, err := btcec.ParsePubKey(batch.nodeAnn2.NodeID[:],
		btcec.S256())
	if err != nil {
		t.Fatalf("unable to parse pubkey: %v", err)
	}
	remotePeer := &mockPeer{remoteKey, nil, nil}

	// Process the remote node announcement.
	select {
	case err = <-ctx.gossiper.ProcessRemoteAnnouncement(batch.nodeAnn2,
		remotePeer):
	case <-time.After(2 * time.Second):
		t.Fatal("did not process remote announcement")
	}
	if err != nil {
		t.Fatalf("unable to process announcement: %v", err)
	}

	// Since no channels or node announcements were already in the graph,
	// the node announcement should be ignored, and not forwarded.
	select {
	case <-ctx.broadcastedMessage:
		t.Fatal("node announcement was broadcast")
	case <-time.After(2 * trickleDelay):
	}

	// Now add the node's channel to the graph by processing the channel
	// announement and channel update.
	select {
	case err = <-ctx.gossiper.ProcessRemoteAnnouncement(batch.remoteChanAnn,
		remotePeer):
	case <-time.After(2 * time.Second):
		t.Fatal("did not process remote announcement")
	}
	if err != nil {
		t.Fatalf("unable to process announcement: %v", err)
	}

	select {
	case err = <-ctx.gossiper.ProcessRemoteAnnouncement(batch.chanUpdAnn2,
		remotePeer):
	case <-time.After(2 * time.Second):
		t.Fatal("did not process remote announcement")
	}
	if err != nil {
		t.Fatalf("unable to process announcement: %v", err)
	}

	// Now process the node announcement again.
	select {
	case err = <-ctx.gossiper.ProcessRemoteAnnouncement(batch.nodeAnn2, remotePeer):
	case <-time.After(2 * time.Second):
		t.Fatal("did not process remote announcement")
	}
	if err != nil {
		t.Fatalf("unable to process announcement: %v", err)
	}

	// This time the node announcement should be forwarded. The same should
	// the channel announcement and update be.
	for i := 0; i < 3; i++ {
		select {
		case <-ctx.broadcastedMessage:
		case <-time.After(time.Second):
			t.Fatal("announcement wasn't broadcast")
		}
	}

	// Processing the same node announement again should be ignored, as it
	// is stale.
	select {
	case err = <-ctx.gossiper.ProcessRemoteAnnouncement(batch.nodeAnn2,
		remotePeer):
	case <-time.After(2 * time.Second):
		t.Fatal("did not process remote announcement")
	}
	if err != nil {
		t.Fatalf("unable to process announcement: %v", err)
	}

	select {
	case <-ctx.broadcastedMessage:
		t.Fatal("node announcement was broadcast")
	case <-time.After(2 * trickleDelay):
	}
}

// TestOptionalFieldsChannelUpdateValidation tests that we're able to properly
// validate the msg flags and optional max HTLC field of a ChannelUpdate.
func TestOptionalFieldsChannelUpdateValidation(t *testing.T) {
	t.Parallel()

	ctx, cleanup, err := createTestCtx(0)
	if err != nil {
		t.Fatalf("can't create context: %v", err)
	}
	defer cleanup()

	chanUpdateHeight := uint32(0)
	timestamp := uint32(123456)
	nodePeer := &mockPeer{nodeKeyPriv1.PubKey(), nil, nil}

	// In this scenario, we'll test whether the message flags field in a channel
	// update is properly handled.
	chanAnn, err := createRemoteChannelAnnouncement(chanUpdateHeight)
	if err != nil {
		t.Fatalf("can't create channel announcement: %v", err)
	}

	select {
	case err = <-ctx.gossiper.ProcessRemoteAnnouncement(chanAnn, nodePeer):
	case <-time.After(2 * time.Second):
		t.Fatal("did not process remote announcement")
	}
	if err != nil {
		t.Fatalf("unable to process announcement: %v", err)
	}

	// The first update should fail from an invalid max HTLC field, which is
	// less than the min HTLC.
	chanUpdAnn, err := createUpdateAnnouncement(0, 0, nodeKeyPriv1, timestamp)
	if err != nil {
		t.Fatalf("unable to create channel update: %v", err)
	}

	chanUpdAnn.HtlcMinimumMsat = 5000
	chanUpdAnn.HtlcMaximumMsat = 4000
	if err := signUpdate(nodeKeyPriv1, chanUpdAnn); err != nil {
		t.Fatalf("unable to sign channel update: %v", err)
	}

	select {
	case err = <-ctx.gossiper.ProcessRemoteAnnouncement(chanUpdAnn, nodePeer):
	case <-time.After(2 * time.Second):
		t.Fatal("did not process remote announcement")
	}
	if err == nil || !strings.Contains(err.Error(), "invalid max htlc") {
		t.Fatalf("expected chan update to error, instead got %v", err)
	}

	// The second update should fail because the message flag is set but
	// the max HTLC field is 0.
	chanUpdAnn.HtlcMinimumMsat = 0
	chanUpdAnn.HtlcMaximumMsat = 0
	if err := signUpdate(nodeKeyPriv1, chanUpdAnn); err != nil {
		t.Fatalf("unable to sign channel update: %v", err)
	}

	select {
	case err = <-ctx.gossiper.ProcessRemoteAnnouncement(chanUpdAnn, nodePeer):
	case <-time.After(2 * time.Second):
		t.Fatal("did not process remote announcement")
	}
	if err == nil || !strings.Contains(err.Error(), "invalid max htlc") {
		t.Fatalf("expected chan update to error, instead got %v", err)
	}

	// The final update should succeed, since setting the flag 0 means the
	// nonsense max_htlc field will just be ignored.
	chanUpdAnn.MessageFlags = 0
	if err := signUpdate(nodeKeyPriv1, chanUpdAnn); err != nil {
		t.Fatalf("unable to sign channel update: %v", err)
	}

	select {
	case err = <-ctx.gossiper.ProcessRemoteAnnouncement(chanUpdAnn, nodePeer):
	case <-time.After(2 * time.Second):
		t.Fatal("did not process remote announcement")
	}
	if err != nil {
		t.Fatalf("unable to process announcement: %v", err)
	}
}

// TestSendChannelUpdateReliably ensures that the latest channel update for a
// channel is always sent upon the remote party reconnecting.
func TestSendChannelUpdateReliably(t *testing.T) {
	t.Parallel()

	// We'll start by creating our test context and a batch of
	// announcements.
	ctx, cleanup, err := createTestCtx(uint32(proofMatureDelta))
	if err != nil {
		t.Fatalf("unable to create test context: %v", err)
	}
	defer cleanup()

	batch, err := createAnnouncements(0)
	if err != nil {
		t.Fatalf("can't generate announcements: %v", err)
	}

	// We'll also create two keys, one for ourselves and another for the
	// remote party.
	localKey, err := btcec.ParsePubKey(batch.nodeAnn1.NodeID[:], btcec.S256())
	if err != nil {
		t.Fatalf("unable to parse pubkey: %v", err)
	}
	remoteKey, err := btcec.ParsePubKey(batch.nodeAnn2.NodeID[:], btcec.S256())
	if err != nil {
		t.Fatalf("unable to parse pubkey: %v", err)
	}

	// Set up a channel we can use to inspect messages sent by the
	// gossiper to the remote peer.
	sentToPeer := make(chan lnwire.Message, 1)
	remotePeer := &mockPeer{remoteKey, sentToPeer, ctx.gossiper.quit}

	// Since we first wait to be notified of the peer before attempting to
	// send the message, we'll overwrite NotifyWhenOnline and
	// NotifyWhenOffline to instead give us access to the channel that will
	// receive the notification.
	notifyOnline := make(chan chan<- lnpeer.Peer, 1)
	ctx.gossiper.reliableSender.cfg.NotifyWhenOnline = func(_ *btcec.PublicKey,
		peerChan chan<- lnpeer.Peer) {

		notifyOnline <- peerChan
	}
	notifyOffline := make(chan chan struct{}, 1)
	ctx.gossiper.reliableSender.cfg.NotifyWhenOffline = func(
		_ [33]byte) <-chan struct{} {

		c := make(chan struct{}, 1)
		notifyOffline <- c
		return c
	}

	// assertMsgSent is a helper closure we'll use to determine if the
	// correct gossip message was sent.
	assertMsgSent := func(msg lnwire.Message) {
		t.Helper()

		select {
		case msgSent := <-sentToPeer:
			assertMessage(t, msg, msgSent)
		case <-time.After(2 * time.Second):
			t.Fatalf("did not send %v message to peer",
				msg.MsgType())
		}
	}

	// Process the channel announcement for which we'll send a channel
	// update for.
	select {
	case err = <-ctx.gossiper.ProcessLocalAnnouncement(
		batch.localChanAnn, localKey,
	):
	case <-time.After(2 * time.Second):
		t.Fatal("did not process local channel announcement")
	}
	if err != nil {
		t.Fatalf("unable to process local channel announcement: %v", err)
	}

	// It should not be broadcast due to not having an announcement proof.
	select {
	case <-ctx.broadcastedMessage:
		t.Fatal("channel announcement was broadcast")
	case <-time.After(2 * trickleDelay):
	}

	// Now, we'll process the channel update.
	select {
	case err = <-ctx.gossiper.ProcessLocalAnnouncement(
		batch.chanUpdAnn1, localKey,
	):
	case <-time.After(2 * time.Second):
		t.Fatal("did not process local channel update")
	}
	if err != nil {
		t.Fatalf("unable to process local channel update: %v", err)
	}

	// It should also not be broadcast due to the announcement not having an
	// announcement proof.
	select {
	case <-ctx.broadcastedMessage:
		t.Fatal("channel announcement was broadcast")
	case <-time.After(2 * trickleDelay):
	}

	// It should however send it to the peer directly. In order to do so,
	// it'll request a notification for when the peer is online.
	var peerChan chan<- lnpeer.Peer
	select {
	case peerChan = <-notifyOnline:
	case <-time.After(2 * time.Second):
		t.Fatal("gossiper did not request notification upon peer " +
			"connection")
	}

	// We can go ahead and notify the peer, which should trigger the message
	// to be sent.
	peerChan <- remotePeer
	assertMsgSent(batch.chanUpdAnn1)

	// The gossiper should now request a notification for when the peer
	// disconnects. We'll also trigger this now.
	var offlineChan chan struct{}
	select {
	case offlineChan = <-notifyOffline:
	case <-time.After(2 * time.Second):
		t.Fatal("gossiper did not request notification upon peer " +
			"disconnection")
	}

	close(offlineChan)

	// Since it's offline, the gossiper should request another notification
	// for when it comes back online.
	select {
	case peerChan = <-notifyOnline:
	case <-time.After(2 * time.Second):
		t.Fatal("gossiper did not request notification upon peer " +
			"connection")
	}

	// Now that the remote peer is offline, we'll send a new channel update.
	batch.chanUpdAnn1.Timestamp++
	if err := signUpdate(nodeKeyPriv1, batch.chanUpdAnn1); err != nil {
		t.Fatalf("unable to sign new channel update: %v", err)
	}

	// With the new update created, we'll go ahead and process it.
	select {
	case err = <-ctx.gossiper.ProcessLocalAnnouncement(
		batch.chanUpdAnn1, localKey,
	):
	case <-time.After(2 * time.Second):
		t.Fatal("did not process local channel update")
	}
	if err != nil {
		t.Fatalf("unable to process local channel update: %v", err)
	}

	// It should also not be broadcast due to the announcement not having an
	// announcement proof.
	select {
	case <-ctx.broadcastedMessage:
		t.Fatal("channel announcement was broadcast")
	case <-time.After(2 * trickleDelay):
	}

	// The message should not be sent since the peer remains offline.
	select {
	case msg := <-sentToPeer:
		t.Fatalf("received unexpected message: %v", spew.Sdump(msg))
	case <-time.After(time.Second):
	}

	// Once again, we'll notify the peer is online and ensure the new
	// channel update is received. This will also cause an offline
	// notification to be requested again.
	peerChan <- remotePeer
	assertMsgSent(batch.chanUpdAnn1)

	select {
	case offlineChan = <-notifyOffline:
	case <-time.After(2 * time.Second):
		t.Fatal("gossiper did not request notification upon peer " +
			"disconnection")
	}

	// We'll then exchange proofs with the remote peer in order to announce
	// the channel.
	select {
	case err = <-ctx.gossiper.ProcessLocalAnnouncement(
		batch.localProofAnn, localKey,
	):
	case <-time.After(2 * time.Second):
		t.Fatal("did not process local channel proof")
	}
	if err != nil {
		t.Fatalf("unable to process local channel proof: %v", err)
	}

	// No messages should be broadcast as we don't have the full proof yet.
	select {
	case <-ctx.broadcastedMessage:
		t.Fatal("channel announcement was broadcast")
	case <-time.After(2 * trickleDelay):
	}

	// Our proof should be sent to the remote peer however.
	assertMsgSent(batch.localProofAnn)

	select {
	case err = <-ctx.gossiper.ProcessRemoteAnnouncement(
		batch.remoteProofAnn, remotePeer,
	):
	case <-time.After(2 * time.Second):
		t.Fatal("did not process remote channel proof")
	}
	if err != nil {
		t.Fatalf("unable to process remote channel proof: %v", err)
	}

	// Now that we've constructed our full proof, we can assert that the
	// channel has been announced.
	for i := 0; i < 2; i++ {
		select {
		case <-ctx.broadcastedMessage:
		case <-time.After(2 * trickleDelay):
			t.Fatal("expected channel to be announced")
		}
	}

	// With the channel announced, we'll generate a new channel update. This
	// one won't take the path of the reliable sender, as the channel has
	// already been announced. We'll keep track of the old message that is
	// now stale to use later on.
	staleChannelUpdate := batch.chanUpdAnn1
	newChannelUpdate := &lnwire.ChannelUpdate{}
	*newChannelUpdate = *staleChannelUpdate
	newChannelUpdate.Timestamp++
	if err := signUpdate(nodeKeyPriv1, newChannelUpdate); err != nil {
		t.Fatalf("unable to sign new channel update: %v", err)
	}

	// Process the new channel update. It should not be sent to the peer
	// directly since the reliable sender only applies when the channel is
	// not announced.
	select {
	case err = <-ctx.gossiper.ProcessLocalAnnouncement(
		newChannelUpdate, localKey,
	):
	case <-time.After(2 * time.Second):
		t.Fatal("did not process local channel update")
	}
	if err != nil {
		t.Fatalf("unable to process local channel update: %v", err)
	}
	select {
	case <-ctx.broadcastedMessage:
	case <-time.After(2 * trickleDelay):
		t.Fatal("channel update was not broadcast")
	}
	select {
	case msg := <-sentToPeer:
		t.Fatalf("received unexpected message: %v", spew.Sdump(msg))
	case <-time.After(time.Second):
	}

	// Then, we'll trigger the reliable sender to send its pending messages
	// by triggering an offline notification for the peer, followed by an
	// online one.
	close(offlineChan)

	select {
	case peerChan = <-notifyOnline:
	case <-time.After(2 * time.Second):
		t.Fatal("gossiper did not request notification upon peer " +
			"connection")
	}

	peerChan <- remotePeer

	// At this point, we should have sent both the AnnounceSignatures and
	// stale ChannelUpdate.
	for i := 0; i < 2; i++ {
		var msg lnwire.Message
		select {
		case msg = <-sentToPeer:
		case <-time.After(time.Second):
			t.Fatal("expected to send message")
		}

		switch msg := msg.(type) {
		case *lnwire.ChannelUpdate:
			assertMessage(t, staleChannelUpdate, msg)
		case *lnwire.AnnounceSignatures:
			assertMessage(t, batch.localProofAnn, msg)
		default:
			t.Fatalf("send unexpected %v message", msg.MsgType())
		}
	}

	// Since the messages above are now deemed as stale, they should be
	// removed from the message store.
	err = lntest.WaitNoError(func() error {
		msgs, err := ctx.gossiper.cfg.MessageStore.Messages()
		if err != nil {
			return fmt.Errorf("unable to retrieve pending "+
				"messages: %v", err)
		}
		if len(msgs) != 0 {
			return fmt.Errorf("expected no messages left, found %d",
				len(msgs))
		}
		return nil
	}, time.Second)
	if err != nil {
		t.Fatal(err)
	}
}

func sendLocalMsg(t *testing.T, ctx *testCtx, msg lnwire.Message,
	localPub *btcec.PublicKey) {

	t.Helper()

	select {
	case err := <-ctx.gossiper.ProcessLocalAnnouncement(msg, localPub):
		if err != nil {
			t.Fatalf("unable to process channel msg: %v", err)
		}
	case <-time.After(2 * time.Second):
		t.Fatal("did not process local announcement")
	}
}

func sendRemoteMsg(t *testing.T, ctx *testCtx, msg lnwire.Message,
	remotePeer lnpeer.Peer) {

	t.Helper()

	select {
	case err := <-ctx.gossiper.ProcessRemoteAnnouncement(msg, remotePeer):
		if err != nil {
			t.Fatalf("unable to process channel msg: %v", err)
		}
	case <-time.After(2 * time.Second):
		t.Fatal("did not process local announcement")
	}
}

func assertBroadcastMsg(t *testing.T, ctx *testCtx,
	predicate func(lnwire.Message) error) {

	t.Helper()

	// We don't care about the order of the broadcast, only that our target
	// predicate returns true for any of the messages, so we'll continue to
	// retry until either we hit our timeout, or it returns with no error
	// (message found).
	err := lntest.WaitNoError(func() error {
		select {
		case msg := <-ctx.broadcastedMessage:
			return predicate(msg.msg)
		case <-time.After(2 * trickleDelay):
			return fmt.Errorf("no message broadcast")
		}
	}, time.Second*5)
	if err != nil {
		t.Fatal(err)
	}
}

// TestPropagateChanPolicyUpdate tests that we're able to issue requests to
// update policies for all channels and also select target channels.
// Additionally, we ensure that we don't propagate updates for any private
// channels.
func TestPropagateChanPolicyUpdate(t *testing.T) {
	t.Parallel()

	// First, we'll make out test context and add 3 random channels to the
	// graph.
	startingHeight := uint32(10)
	ctx, cleanup, err := createTestCtx(startingHeight)
	if err != nil {
		t.Fatalf("unable to create test context: %v", err)
	}
	defer cleanup()

	const numChannels = 3
	channelsToAnnounce := make([]*annBatch, 0, numChannels)
	for i := 0; i < numChannels; i++ {
		newChan, err := createAnnouncements(uint32(i + 1))
		if err != nil {
			t.Fatalf("unable to make new channel ann: %v", err)
		}

		channelsToAnnounce = append(channelsToAnnounce, newChan)
	}

	localKey := nodeKeyPriv1.PubKey()
	remoteKey := nodeKeyPriv2.PubKey()

	sentMsgs := make(chan lnwire.Message, 10)
	remotePeer := &mockPeer{remoteKey, sentMsgs, ctx.gossiper.quit}

	// The forced code path for sending the private ChannelUpdate to the
	// remote peer will be hit, forcing it to request a notification that
	// the remote peer is active. We'll ensure that it targets the proper
	// pubkey, and hand it our mock peer above.
	notifyErr := make(chan error, 1)
	ctx.gossiper.reliableSender.cfg.NotifyWhenOnline = func(
		targetPub *btcec.PublicKey, peerChan chan<- lnpeer.Peer) {

		if !targetPub.IsEqual(remoteKey) {
			notifyErr <- fmt.Errorf("reliableSender attempted to send the "+
				"message to the wrong peer: expected %x got %x",
				remoteKey.SerializeCompressed(),
				targetPub.SerializeCompressed())
		}

		peerChan <- remotePeer
	}

	// With our channel announcements created, we'll now send them all to
	// the gossiper in order for it to process. However, we'll hold back
	// the channel ann proof from the first channel in order to have it be
	// marked as private channel.
	firstChanID := channelsToAnnounce[0].localChanAnn.ShortChannelID
	for _, batch := range channelsToAnnounce {
		sendLocalMsg(t, ctx, batch.localChanAnn, localKey)
		sendLocalMsg(t, ctx, batch.chanUpdAnn1, localKey)
		sendLocalMsg(t, ctx, batch.nodeAnn1, localKey)

		sendRemoteMsg(t, ctx, batch.chanUpdAnn2, remotePeer)
		sendRemoteMsg(t, ctx, batch.nodeAnn2, remotePeer)

		// We'll skip sending the auth proofs from the first channel to
		// ensure that it's seen as a private channel.
		if batch.localChanAnn.ShortChannelID == firstChanID {
			continue
		}

		sendLocalMsg(t, ctx, batch.localProofAnn, localKey)
		sendRemoteMsg(t, ctx, batch.remoteProofAnn, remotePeer)
	}

	// Drain out any broadcast or direct messages we might not have read up
	// to this point. We'll also check out notifyErr to detect if the
	// reliable sender had an issue sending to the remote peer.
out:
	for {
		select {
		case <-ctx.broadcastedMessage:
		case <-sentMsgs:
		case err := <-notifyErr:
			t.Fatal(err)
		default:
			break out
		}
	}

	// Now that all of our channels are loaded, we'll attempt to update the
	// policy of all of them.
	const newTimeLockDelta = 100
	newPolicy := routing.ChannelPolicy{
		TimeLockDelta: newTimeLockDelta,
	}
	err = ctx.gossiper.PropagateChanPolicyUpdate(newPolicy)
	if err != nil {
		t.Fatalf("unable to chan policies: %v", err)
	}

	// Two channel updates should now be broadcast, with neither of them
	// being the channel our first private channel.
	for i := 0; i < numChannels-1; i++ {
		assertBroadcastMsg(t, ctx, func(msg lnwire.Message) error {
			upd, ok := msg.(*lnwire.ChannelUpdate)
			if !ok {
				return fmt.Errorf("channel update not "+
					"broadcast, instead %T was", msg)
			}

			if upd.ShortChannelID == firstChanID {
				return fmt.Errorf("private channel upd " +
					"broadcast")
			}
			if upd.TimeLockDelta != newTimeLockDelta {
				return fmt.Errorf("wrong delta: expected %v, "+
					"got %v", newTimeLockDelta,
					upd.TimeLockDelta)
			}

			return nil
		})
	}

	// Finally the ChannelUpdate should have been sent directly to the
	// remote peer via the reliable sender.
	select {
	case msg := <-sentMsgs:
		upd, ok := msg.(*lnwire.ChannelUpdate)
		if !ok {
			t.Fatalf("channel update not "+
				"broadcast, instead %T was", msg)
		}
		if upd.TimeLockDelta != newTimeLockDelta {
			t.Fatalf("wrong delta: expected %v, "+
				"got %v", newTimeLockDelta,
				upd.TimeLockDelta)
		}
		if upd.ShortChannelID != firstChanID {
			t.Fatalf("private channel upd " +
				"broadcast")
		}
	case <-time.After(time.Second * 5):
		t.Fatalf("message not sent directly to peer")
	}

	// At this point, no other ChannelUpdate messages should be broadcast
	// as we sent the two public ones to the network, and the private one
	// was sent directly to the peer.
	for {
		select {
		case msg := <-ctx.broadcastedMessage:
			if upd, ok := msg.msg.(*lnwire.ChannelUpdate); ok {
				if upd.ShortChannelID == firstChanID {
					t.Fatalf("chan update msg received: %v",
						spew.Sdump(msg))
				}
			}
		default:
			return
		}
	}
}

func assertMessage(t *testing.T, expected, got lnwire.Message) {
	t.Helper()

	if !reflect.DeepEqual(expected, got) {
		t.Fatalf("expected: %v\ngot: %v", spew.Sdump(expected),
			spew.Sdump(got))
	}
}<|MERGE_RESOLUTION|>--- conflicted
+++ resolved
@@ -15,22 +15,19 @@
 	"testing"
 	"time"
 
+	"github.com/breez/lightninglib/chainntnfs"
+	"github.com/breez/lightninglib/channeldb"
+	"github.com/breez/lightninglib/lnpeer"
+	"github.com/breez/lightninglib/lntest"
+	"github.com/breez/lightninglib/lnwire"
+	"github.com/breez/lightninglib/routing"
+	"github.com/breez/lightninglib/ticker"
 	"github.com/btcsuite/btcd/btcec"
 	"github.com/btcsuite/btcd/chaincfg/chainhash"
 	"github.com/btcsuite/btcd/wire"
 	"github.com/btcsuite/btcutil"
 	"github.com/davecgh/go-spew/spew"
 	"github.com/go-errors/errors"
-<<<<<<< HEAD
-=======
-	"github.com/lightningnetwork/lnd/chainntnfs"
-	"github.com/lightningnetwork/lnd/channeldb"
-	"github.com/lightningnetwork/lnd/lnpeer"
-	"github.com/lightningnetwork/lnd/lntest"
-	"github.com/lightningnetwork/lnd/lnwire"
-	"github.com/lightningnetwork/lnd/routing"
-	"github.com/lightningnetwork/lnd/ticker"
->>>>>>> 58ec9efe
 )
 
 var (
@@ -152,11 +149,7 @@
 	// Usually, the capacity is fetched in the router from the funding txout.
 	// Since the mockGraphSource can't access the txout, assign a default value.
 	info.Capacity = maxBtcFundingAmount
-<<<<<<< HEAD
-	r.infos[info.ChannelID] = info
-=======
 	r.infos[info.ChannelID] = *info
->>>>>>> 58ec9efe
 	return nil
 }
 
@@ -352,12 +345,9 @@
 // the passed channel ID (and flags) that have a more recent timestamp.
 func (r *mockGraphSource) IsStaleEdgePolicy(chanID lnwire.ShortChannelID,
 	timestamp time.Time, flags lnwire.ChanUpdateChanFlags) bool {
-<<<<<<< HEAD
-=======
 
 	r.mu.Lock()
 	defer r.mu.Unlock()
->>>>>>> 58ec9efe
 
 	chanIDInt := chanID.ToUint64()
 	edges, ok := r.edges[chanIDInt]
@@ -381,18 +371,10 @@
 
 		return !timestamp.After(edges[0].LastUpdate)
 
-<<<<<<< HEAD
-	case len(edges) >= 1 && edges[0].ChannelFlags == flags:
-		return !edges[0].LastUpdate.Before(timestamp)
-
-	case len(edges) >= 2 && edges[1].ChannelFlags == flags:
-		return !edges[1].LastUpdate.Before(timestamp)
-=======
 	case flags&lnwire.ChanUpdateDirection == 1 &&
 		!reflect.DeepEqual(edges[1], channeldb.ChannelEdgePolicy{}):
 
 		return !timestamp.After(edges[1].LastUpdate)
->>>>>>> 58ec9efe
 
 	default:
 		return false
@@ -2787,191 +2769,6 @@
 	if err != nil {
 		t.Fatalf("can't generate announcements: %v", err)
 	}
-<<<<<<< HEAD
-
-	remoteKey, err := btcec.ParsePubKey(batch.nodeAnn2.NodeID[:],
-		btcec.S256())
-	if err != nil {
-		t.Fatalf("unable to parse pubkey: %v", err)
-	}
-	remotePeer := &mockPeer{remoteKey, nil, nil}
-
-	// Process the remote node announcement.
-	select {
-	case err = <-ctx.gossiper.ProcessRemoteAnnouncement(batch.nodeAnn2,
-		remotePeer):
-	case <-time.After(2 * time.Second):
-		t.Fatal("did not process remote announcement")
-	}
-	if err != nil {
-		t.Fatalf("unable to process announcement: %v", err)
-	}
-
-	// Since no channels or node announcements were already in the graph,
-	// the node announcement should be ignored, and not forwarded.
-	select {
-	case <-ctx.broadcastedMessage:
-		t.Fatal("node announcement was broadcast")
-	case <-time.After(2 * trickleDelay):
-	}
-
-	// Now add the node's channel to the graph by processing the channel
-	// announement and channel update.
-	select {
-	case err = <-ctx.gossiper.ProcessRemoteAnnouncement(batch.remoteChanAnn,
-		remotePeer):
-	case <-time.After(2 * time.Second):
-		t.Fatal("did not process remote announcement")
-	}
-	if err != nil {
-		t.Fatalf("unable to process announcement: %v", err)
-	}
-
-	select {
-	case err = <-ctx.gossiper.ProcessRemoteAnnouncement(batch.chanUpdAnn2,
-		remotePeer):
-	case <-time.After(2 * time.Second):
-		t.Fatal("did not process remote announcement")
-	}
-	if err != nil {
-		t.Fatalf("unable to process announcement: %v", err)
-	}
-
-	// Now process the node announcement again.
-	select {
-	case err = <-ctx.gossiper.ProcessRemoteAnnouncement(batch.nodeAnn2, remotePeer):
-	case <-time.After(2 * time.Second):
-		t.Fatal("did not process remote announcement")
-	}
-	if err != nil {
-		t.Fatalf("unable to process announcement: %v", err)
-	}
-
-	// This time the node announcement should be forwarded. The same should
-	// the channel announcement and update be.
-	for i := 0; i < 3; i++ {
-		select {
-		case <-ctx.broadcastedMessage:
-		case <-time.After(time.Second):
-			t.Fatal("announcement wasn't broadcast")
-		}
-	}
-
-	// Processing the same node announement again should be ignored, as it
-	// is stale.
-	select {
-	case err = <-ctx.gossiper.ProcessRemoteAnnouncement(batch.nodeAnn2,
-		remotePeer):
-	case <-time.After(2 * time.Second):
-		t.Fatal("did not process remote announcement")
-	}
-	if err != nil {
-		t.Fatalf("unable to process announcement: %v", err)
-	}
-
-	select {
-	case <-ctx.broadcastedMessage:
-		t.Fatal("node announcement was broadcast")
-	case <-time.After(2 * trickleDelay):
-	}
-}
-
-// TestOptionalFieldsChannelUpdateValidation tests that we're able to properly
-// validate the msg flags and optional max HTLC field of a ChannelUpdate.
-func TestOptionalFieldsChannelUpdateValidation(t *testing.T) {
-	t.Parallel()
-
-	ctx, cleanup, err := createTestCtx(0)
-	if err != nil {
-		t.Fatalf("can't create context: %v", err)
-	}
-	defer cleanup()
-
-	chanUpdateHeight := uint32(0)
-	timestamp := uint32(123456)
-	nodePeer := &mockPeer{nodeKeyPriv1.PubKey(), nil, nil}
-
-	// In this scenario, we'll test whether the message flags field in a channel
-	// update is properly handled.
-	chanAnn, err := createRemoteChannelAnnouncement(chanUpdateHeight)
-	if err != nil {
-		t.Fatalf("can't create channel announcement: %v", err)
-	}
-
-	select {
-	case err = <-ctx.gossiper.ProcessRemoteAnnouncement(chanAnn, nodePeer):
-	case <-time.After(2 * time.Second):
-		t.Fatal("did not process remote announcement")
-	}
-	if err != nil {
-		t.Fatalf("unable to process announcement: %v", err)
-	}
-
-	// The first update should fail from an invalid max HTLC field, which is
-	// less than the min HTLC.
-	chanUpdAnn, err := createUpdateAnnouncement(0, 0, nodeKeyPriv1, timestamp)
-	if err != nil {
-		t.Fatalf("unable to create channel update: %v", err)
-	}
-
-	chanUpdAnn.HtlcMinimumMsat = 5000
-	chanUpdAnn.HtlcMaximumMsat = 4000
-	if err := signUpdate(nodeKeyPriv1, chanUpdAnn); err != nil {
-		t.Fatalf("unable to sign channel update: %v", err)
-	}
-
-	select {
-	case err = <-ctx.gossiper.ProcessRemoteAnnouncement(chanUpdAnn, nodePeer):
-	case <-time.After(2 * time.Second):
-		t.Fatal("did not process remote announcement")
-	}
-	if err == nil || !strings.Contains(err.Error(), "invalid max htlc") {
-		t.Fatalf("expected chan update to error, instead got %v", err)
-	}
-
-	// The second update should fail because the message flag is set but
-	// the max HTLC field is 0.
-	chanUpdAnn.HtlcMinimumMsat = 0
-	chanUpdAnn.HtlcMaximumMsat = 0
-	if err := signUpdate(nodeKeyPriv1, chanUpdAnn); err != nil {
-		t.Fatalf("unable to sign channel update: %v", err)
-	}
-
-	select {
-	case err = <-ctx.gossiper.ProcessRemoteAnnouncement(chanUpdAnn, nodePeer):
-	case <-time.After(2 * time.Second):
-		t.Fatal("did not process remote announcement")
-	}
-	if err == nil || !strings.Contains(err.Error(), "invalid max htlc") {
-		t.Fatalf("expected chan update to error, instead got %v", err)
-	}
-
-	// The final update should succeed, since setting the flag 0 means the
-	// nonsense max_htlc field will just be ignored.
-	chanUpdAnn.MessageFlags = 0
-	if err := signUpdate(nodeKeyPriv1, chanUpdAnn); err != nil {
-		t.Fatalf("unable to sign channel update: %v", err)
-	}
-
-	select {
-	case err = <-ctx.gossiper.ProcessRemoteAnnouncement(chanUpdAnn, nodePeer):
-	case <-time.After(2 * time.Second):
-		t.Fatal("did not process remote announcement")
-	}
-	if err != nil {
-		t.Fatalf("unable to process announcement: %v", err)
-	}
-}
-
-// mockPeer implements the lnpeer.Peer interface and is used to test the
-// gossiper's interaction with peers.
-type mockPeer struct {
-	pk       *btcec.PublicKey
-	sentMsgs chan lnwire.Message
-	quit     chan struct{}
-}
-=======
->>>>>>> 58ec9efe
 
 	remoteKey, err := btcec.ParsePubKey(batch.nodeAnn2.NodeID[:],
 		btcec.S256())
