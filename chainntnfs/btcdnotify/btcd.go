--- conflicted
+++ resolved
@@ -24,7 +24,6 @@
 	// notifierType uniquely identifies this concrete implementation of the
 	// ChainNotifier interface.
 	notifierType = "btcd"
-<<<<<<< HEAD
 )
 
 var (
@@ -32,8 +31,6 @@
 	// measure a spend notification when notifier is already stopped.
 	ErrChainNotifierShuttingDown = errors.New("chainntnfs: system interrupt " +
 		"while attempting to register for spend notification.")
-=======
->>>>>>> 58ec9efe
 )
 
 // chainUpdate encapsulates an update to the current main chain. This struct is
