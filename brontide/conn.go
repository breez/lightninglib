--- conflicted
+++ resolved
@@ -7,13 +7,8 @@
 	"net"
 	"time"
 
-<<<<<<< HEAD
 	"github.com/breez/lightninglib/lnwire"
-	"github.com/roasbeef/btcd/btcec"
-=======
-	"github.com/lightningnetwork/lnd/lnwire"
 	"github.com/btcsuite/btcd/btcec"
->>>>>>> b0288d46
 )
 
 // Conn is an implementation of net.Conn which enforces an authenticated key
