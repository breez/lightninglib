--- conflicted
+++ resolved
@@ -1,36 +1,19 @@
 package contractcourt
 
 import (
-<<<<<<< HEAD
-=======
 	"bytes"
->>>>>>> 58ec9efe
 	"errors"
 	"sync"
 	"sync/atomic"
 
 	"github.com/breez/lightninglib/chainntnfs"
 	"github.com/breez/lightninglib/channeldb"
+	"github.com/breez/lightninglib/lntypes"
 	"github.com/breez/lightninglib/lnwallet"
 	"github.com/breez/lightninglib/lnwire"
 	"github.com/btcsuite/btcd/wire"
 	"github.com/btcsuite/btcutil"
 	"github.com/davecgh/go-spew/spew"
-<<<<<<< HEAD
-=======
-	"github.com/lightningnetwork/lnd/chainntnfs"
-	"github.com/lightningnetwork/lnd/channeldb"
-	"github.com/lightningnetwork/lnd/lntypes"
-	"github.com/lightningnetwork/lnd/lnwallet"
-	"github.com/lightningnetwork/lnd/lnwire"
->>>>>>> 58ec9efe
-)
-
-var (
-	// errAlreadyForceClosed is an error returned when we attempt to force
-	// close a channel that's already in the process of doing so.
-	errAlreadyForceClosed = errors.New("channel is already in the " +
-		"process of being force closed")
 )
 
 var (
