--- conflicted
+++ resolved
@@ -17,15 +17,11 @@
 	"syscall"
 
 	"github.com/breez/lightninglib/lnrpc"
+	"github.com/breez/lightninglib/walletunlocker"
 	"github.com/btcsuite/btcd/chaincfg/chainhash"
 	"github.com/btcsuite/btcd/wire"
 	"github.com/golang/protobuf/jsonpb"
 	"github.com/golang/protobuf/proto"
-<<<<<<< HEAD
-=======
-	"github.com/lightningnetwork/lnd/lnrpc"
-	"github.com/lightningnetwork/lnd/walletunlocker"
->>>>>>> 58ec9efe
 	"github.com/urfave/cli"
 	"golang.org/x/crypto/ssh/terminal"
 	"golang.org/x/net/context"
@@ -2035,7 +2031,6 @@
 	return nil
 }
 
-<<<<<<< HEAD
 var prunedChannelsCommand = cli.Command{
 	Name:     "prunedchannels",
 	Category: "Channels",
@@ -2071,12 +2066,12 @@
 	printRespJSON(resp)
 
 	return nil
-=======
+}
+
 var cltvLimitFlag = cli.UintFlag{
 	Name: "cltv_limit",
 	Usage: "the maximum time lock that may be used for " +
 		"this payment",
->>>>>>> 58ec9efe
 }
 
 var sendPaymentCommand = cli.Command{
