--- conflicted
+++ resolved
@@ -13,10 +13,6 @@
 	"github.com/btcsuite/btcd/chaincfg"
 	"github.com/btcsuite/btcutil"
 	"github.com/btcsuite/btcutil/bech32"
-<<<<<<< HEAD
-=======
-	"github.com/lightningnetwork/lnd/lnwire"
->>>>>>> 58ec9efe
 )
 
 // TestDecodeAmount ensures that the amount string in the hrp of the Invoice
