--- conflicted
+++ resolved
@@ -1,7 +1,6 @@
 package lookout
 
 import (
-	"github.com/breez/lightninglib/lnwallet"
 	"github.com/btcsuite/btcd/wire"
 )
 
@@ -44,15 +43,9 @@
 		desc.SessionInfo.ID, justiceTxn.TxHash())
 
 	err = p.cfg.PublishTx(justiceTxn)
-<<<<<<< HEAD
-	if err != nil && err != lnwallet.ErrDoubleSpend {
-		log.Errorf("Unable to publish justice txn for client=%s"+
-			"with breach-txid=%x: %v",
-=======
 	if err != nil {
 		log.Errorf("Unable to publish justice txn for client=%s"+
 			"with breach-txid=%s: %v",
->>>>>>> 58ec9efe
 			desc.SessionInfo.ID, desc.BreachedCommitTx.TxHash(), err)
 		return err
 	}
